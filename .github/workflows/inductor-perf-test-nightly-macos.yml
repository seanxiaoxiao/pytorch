name: perf-nightly-macos
# Technically not an inductor test, but uses it as a template for tracking macos performance

on:
  schedule:
    - cron: 0 7 * * *
  workflow_dispatch:
    inputs:
      training:
        description: Run training (on by default)?
        required: false
        type: boolean
        default: true
      inference:
        description: Run inference (on by default)?
        required: false
        type: boolean
        default: true
      benchmark_configs:
        description: The list of configs used the benchmark
        required: false
        type: string
        default: torchbench_perf_mps

concurrency:
  group: ${{ github.workflow }}-${{ github.event.pull_request.number || github.ref_name }}-${{ github.ref_type == 'branch' && github.sha }}-${{ github.event_name == 'workflow_dispatch' }}
  cancel-in-progress: true

permissions: read-all

jobs:
  macos-perf-py3-arm64-build:
    if: github.repository_owner == 'pytorch'
    name: macos-perf-py3-arm64
    uses: ./.github/workflows/_mac-build.yml
    with:
      sync-tag: macos-perf-py3-arm64-build
      build-environment: macos-py3-arm64
      runner-type: macos-m1-stable
      build-generates-artifacts: true
      # To match the one pre-installed in the m1 runners
      python-version: 3.9.12
      test-matrix: |
        { include: [
          { config: "perf_smoketest", shard: 1, num_shards: 1, runner: "macos-m1-14" },
        ]}

  macos-perf-py3-arm64-test:
    name: macos-perf-py3-arm64-mps
    uses: ./.github/workflows/_mac-test.yml
    needs: macos-perf-py3-arm64-build
    with:
      build-environment: macos-py3-arm64
      # Same as the build job
      python-version: 3.9.12
<<<<<<< HEAD
      test-matrix: ${{ needs.macos-perf-py3-arm64-build.outputs.test-matrix }}
=======
      test-matrix: ${{ needs.macos-perf-py3-arm64-build.outputs.test-matrix }}
      # disable monitor in perf tests for more investigation
      disable-monitor: true
    secrets: inherit
>>>>>>> fda43c98
<|MERGE_RESOLUTION|>--- conflicted
+++ resolved
@@ -44,6 +44,7 @@
         { include: [
           { config: "perf_smoketest", shard: 1, num_shards: 1, runner: "macos-m1-14" },
         ]}
+    secrets: inherit
 
   macos-perf-py3-arm64-test:
     name: macos-perf-py3-arm64-mps
@@ -53,11 +54,7 @@
       build-environment: macos-py3-arm64
       # Same as the build job
       python-version: 3.9.12
-<<<<<<< HEAD
-      test-matrix: ${{ needs.macos-perf-py3-arm64-build.outputs.test-matrix }}
-=======
       test-matrix: ${{ needs.macos-perf-py3-arm64-build.outputs.test-matrix }}
       # disable monitor in perf tests for more investigation
       disable-monitor: true
-    secrets: inherit
->>>>>>> fda43c98
+    secrets: inherit