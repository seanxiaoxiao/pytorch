--- conflicted
+++ resolved
@@ -456,7 +456,7 @@
         with self.assertRaisesRegex(
             NotImplementedError, "Only single local shard is supported."
         ):
-            st.local_tensor()
+            local_shard = st.local_tensor()
 
 
 class TestShardedTensorChunked(ShardedTensorTestBase):
@@ -981,6 +981,7 @@
         # Validate remote shards.
         remote_shards = st.remote_shards()
         self.assertEqual(3, len(remote_shards))
+        owners = {}
         for rpc_rank, shards in remote_shards.items():
             self.assertEqual(2, len(shards))
             for remote_shard in shards:
@@ -1362,35 +1363,23 @@
         if self.rank != 0:
             with self.assertRaisesRegex(RuntimeError, "Local rank at save time was"):
                 with load_with_process_group(pg):
-<<<<<<< HEAD
-                    torch.load(buffer)
-=======
                     # ShardedTensor weights_only is already tested in TestFSDPStateDict.test_torch_save_load
                     state_dict_deser = torch.load(buffer, weights_only=False)
->>>>>>> 04bb82f0
         else:
             with self.assertRaisesRegex(
                 RuntimeError, "Local world size at save time was"
             ):
                 with load_with_process_group(pg):
-<<<<<<< HEAD
-                    torch.load(buffer)
-=======
                     # ShardedTensor weights_only is already tested in TestFSDPStateDict.test_torch_save_load
                     state_dict_deser = torch.load(buffer, weights_only=False)
->>>>>>> 04bb82f0
 
         dist.destroy_process_group()
         buffer.seek(0)
         with self.assertRaisesRegex(
             RuntimeError, "Need to initialize default process group"
         ):
-<<<<<<< HEAD
-            torch.load(buffer)
-=======
             # ShardedTensor weights_only is already tested in TestFSDPStateDict.test_torch_save_load
             state_dict_deser = torch.load(buffer, weights_only=False)
->>>>>>> 04bb82f0
         rpc.shutdown()
 
     @with_comms
@@ -1407,8 +1396,8 @@
                     "rank:3/cuda:3",
                 ],
             )
-            sharded_tensor.empty(spec, 10, 20, init_rrefs=True)
-            sharded_tensor.empty(spec, 10, 20)
+            st1 = sharded_tensor.empty(spec, 10, 20, init_rrefs=True)
+            st2 = sharded_tensor.empty(spec, 10, 20)
 
         create_tensors()
         self.assertEqual(0, len(sharded_tensor.api._sharded_tensor_map))
@@ -2215,6 +2204,7 @@
         else:
             self.assertEqual(2, len(remote_shards))
 
+        owners = {}
         for rpc_rank, shards in remote_shards.items():
             self.assertEqual(2, len(shards))
             for remote_shard in shards:
@@ -2428,7 +2418,10 @@
             placement=f"rank:{self.rank}/cuda:{self.rank}",
         )
         with self.assertRaisesRegex(ValueError, "Shard tensor size does not match"):
-            sharded_tensor.Shard(local_tensor, metadata=wrong_local_shard_metadata)
+            local_shard_from_wrong_meta = sharded_tensor.Shard(
+                local_tensor,
+                metadata=wrong_local_shard_metadata,
+            )
 
     @with_comms
     @skip_if_lt_x_gpu(4)
@@ -2703,7 +2696,7 @@
 
         empty_local_shards = []
         with self.assertRaisesRegex(ValueError, "have no local shards on all ranks"):
-            sharded_tensor.init_from_local_shards(
+            st = sharded_tensor.init_from_local_shards(
                 empty_local_shards, [10, 10], init_rrefs=True
             )
 
@@ -2713,7 +2706,7 @@
         with self.assertRaisesRegex(
             ValueError, "Only torch.strided layout is currently supported"
         ):
-            sharded_tensor.init_from_local_shards(
+            st = sharded_tensor.init_from_local_shards(
                 wrong_layout_shards, [10, 10], init_rrefs=True
             )
 
@@ -2726,19 +2719,23 @@
             ValueError,
             "Only torch.contiguous_format memory_format is currently supported",
         ):
-            sharded_tensor.init_from_local_shards(
+            st = sharded_tensor.init_from_local_shards(
                 wrong_memory_format_shards, [10, 10], init_rrefs=True
             )
 
         with self.assertRaisesRegex(ValueError, "Shard tensor size does not match"):
-            sharded_tensor.Shard(
-                torch.randn(2, 3, device=f"cuda:{self.rank}"), local_shard_metadata
-            )
+            wrong_size_shards = [
+                sharded_tensor.Shard(
+                    torch.randn(2, 3, device=f"cuda:{self.rank}"), local_shard_metadata
+                )
+            ]
 
         with self.assertRaisesRegex(
             ValueError, "Local shard tensor device does not match"
         ):
-            sharded_tensor.Shard(torch.randn(5, 5), local_shard_metadata)
+            wrong_device_shards = [
+                sharded_tensor.Shard(torch.randn(5, 5), local_shard_metadata)
+            ]
 
     @with_comms
     @skip_if_lt_x_gpu(4)
@@ -2759,7 +2756,7 @@
             ValueError,
             "ShardedTensor global_size property does not match from different ranks!",
         ):
-            sharded_tensor.init_from_local_shards(
+            st = sharded_tensor.init_from_local_shards(
                 wrong_dtype_shards, tensor_overall_size, init_rrefs=True
             )
 
@@ -2774,7 +2771,7 @@
             ValueError,
             "ShardedTensor dtype property does not match from different ranks!",
         ):
-            sharded_tensor.init_from_local_shards(
+            st = sharded_tensor.init_from_local_shards(
                 wrong_dtype_shards, [10, 10], init_rrefs=True
             )
 
@@ -2791,7 +2788,7 @@
             ValueError,
             "ShardedTensor requires_grad property does not match from different ranks!",
         ):
-            sharded_tensor.init_from_local_shards(
+            st = sharded_tensor.init_from_local_shards(
                 wrong_requires_grad_shards, [10, 10], init_rrefs=True
             )
 
@@ -2821,7 +2818,7 @@
         with self.assertRaisesRegex(
             ValueError, "Local shards' tensor pin_memory property need to be the same"
         ):
-            sharded_tensor.init_from_local_shards(
+            st = sharded_tensor.init_from_local_shards(
                 wrong_pin_memory_local_shards, [10, 10], init_rrefs=True
             )
 
@@ -2835,7 +2832,7 @@
             ValueError,
             "ShardedTensor pin_memory property does not match from different ranks!",
         ):
-            sharded_tensor.init_from_local_shards(
+            st = sharded_tensor.init_from_local_shards(
                 wrong_pin_memory_shards_cross_ranks, [10, 10], init_rrefs=True
             )
 
@@ -2948,15 +2945,19 @@
         with self.assertRaisesRegex(
             ValueError, "Shard tensor size does not match with metadata.shard_lengths"
         ):
-            sharded_tensor.Shard(
-                torch.randn(2, 3, device=f"cuda:{self.rank}"), local_shard_metadata
-            )
+            wrong_size_shards = [
+                sharded_tensor.Shard(
+                    torch.randn(2, 3, device=f"cuda:{self.rank}"), local_shard_metadata
+                )
+            ]
 
         with self.assertRaisesRegex(
             ValueError,
             "Local shard tensor device does not match with local Shard's placement",
         ):
-            sharded_tensor.Shard(torch.randn(5, 5), local_shard_metadata)
+            wrong_device_shards = [
+                sharded_tensor.Shard(torch.randn(5, 5), local_shard_metadata)
+            ]
 
         wrong_dtype_shards = [
             sharded_tensor.Shard(
