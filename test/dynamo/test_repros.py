--- conflicted
+++ resolved
@@ -2801,12 +2801,7 @@
             for (sh, st, dt, dev, rg) in args
         ]
 
-<<<<<<< HEAD
-        torch._dynamo.optimize("aot_eager_decomp_partition")(foo)
-
-=======
-        opt_foo = torch.compile(foo, backend="aot_eager_decomp_partition")
->>>>>>> 1e4b1fcc
+        torch.compile(foo, backend="aot_eager_decomp_partition")
         with torch.cuda.amp.autocast(enabled=True):
             ref = foo(*args)[0]
             res = foo(*args)[0]
@@ -4149,11 +4144,7 @@
             return x.sin()
 
         counter = CompileCounter()
-<<<<<<< HEAD
-        torch._dynamo.optimize(counter)(fn)(torch.randn([2, 2]), [])
-=======
-        compiled_fn = torch.compile(fn, backend=counter)(torch.randn([2, 2]), [])
->>>>>>> 1e4b1fcc
+        torch.compile(fn, backend=counter)(torch.randn([2, 2]), [])
         self.assertEqual(counter.frame_count, 1)
 
     def test_graph_break_on_jit_isinstance(self):
