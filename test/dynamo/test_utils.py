# Owner(s): ["module: dynamo"]
import torch
from torch._dynamo import utils
from torch._inductor.test_case import TestCase


class TestUtils(TestCase):
    def test_nan(self):
        a = torch.Tensor([float("nan")])
        b = torch.Tensor([float("nan")])
        fp64_ref = torch.DoubleTensor([5.0])
        res = utils.same(a, b, fp64_ref=fp64_ref, equal_nan=True)
        self.assertTrue(res)

    def test_larger_multiplier_for_smaller_tensor(self):
        """
        Tensor numel between (10, 500]
        """
        N = 100
        fp64_ref = torch.full([N], 0.0, dtype=torch.double)
        a = torch.full([N], 1.0)
        tol = 4 * 1e-2
        self.assertTrue(utils.same(a, a * 2, fp64_ref=fp64_ref, tol=tol))
        self.assertFalse(utils.same(a, a * 4, fp64_ref=fp64_ref, tol=tol))
        self.assertTrue(
            utils.same(
                a,
                a * 4,
                fp64_ref=fp64_ref,
                use_larger_multiplier_for_smaller_tensor=True,
                tol=tol,
            )
        )
        self.assertFalse(
            utils.same(
                a,
                a * 6,
                fp64_ref=fp64_ref,
                use_larger_multiplier_for_smaller_tensor=True,
                tol=tol,
            )
        )

    def test_larger_multiplier_for_even_smaller_tensor(self):
        """
        Tesnor numel <=10
        """
        fp64_ref = torch.DoubleTensor([0.0])
        a = torch.Tensor([1.0])
        tol = 4 * 1e-2
        self.assertTrue(utils.same(a, a * 2, fp64_ref=fp64_ref, tol=tol))
        self.assertFalse(utils.same(a, a * 7, fp64_ref=fp64_ref, tol=tol))
        self.assertTrue(
            utils.same(
                a,
                a * 7,
                fp64_ref=fp64_ref,
                use_larger_multiplier_for_smaller_tensor=True,
                tol=tol,
            )
        )
        self.assertFalse(
            utils.same(
                a,
                a * 20,
                fp64_ref=fp64_ref,
                use_larger_multiplier_for_smaller_tensor=True,
                tol=tol,
            )
        )


<<<<<<< HEAD
=======
class TestModel(torch.nn.Module):
    def __init__(self):
        super().__init__()
        self.linear = torch.nn.Linear(3, 1)

    def forward(self, x):
        return self.linear(x)


class TestDynamoTimed(TestCase):
    """
    Test utilities surrounding dynamo_timed.
    """

    def run_forward_backward(self):
        model = torch.compile(TestModel())
        x = torch.rand([3], requires_grad=True)
        output = model(x)
        loss_fn = torch.nn.MSELoss()
        target = torch.tensor([1.0])
        loss = loss_fn(output, target)
        loss.backward()

    def warmup(self):
        # Helper to make sure any process-global lru_caches (e.g., torch_key())
        # have already executed. Just compile something.
        @torch.compile
        def add(x, y):
            return x + y

        add(torch.rand([10]), torch.rand([10]))
        utils.reset_frame_count()

    @dynamo_config.patch(
        {
            "log_compilation_metrics": True,
            "inline_inbuilt_nn_modules": False,
        }
    )
    @inductor_config.patch(
        {
            "bundle_triton_into_fx_graph_cache": False,
            "bundled_autotune_remote_cache": False,
        }
    )
    # We can't easily test that timing is actually accurate. Mock time to always
    # return the same value; all durations will be zero.
    @mock.patch("time.time", return_value=0.001)
    @mock.patch("time.time_ns", return_value=100000)
    def test_dynamo_timed(self, mock_time, mock_time_ns):
        """
        Run a compilation that includes a forward and a backward and validate
        various recorded metrics. This test could be broken into several, but the
        compilation is somewhat expensive. Instead of resetting and compiling the
        same thing multiple times, we may as well compile once and just check all
        the things that are affected by dynamo_timed.
        """
        self.warmup()

        # The logging function is different for OSS vs. internal. Let's just mock
        # and capture all the CompilationMetric objects logged.
        compilation_events = []
        with mock.patch("torch._dynamo.utils.log_compilation_event") as log_event:
            self.run_forward_backward()
            compilation_events = [arg[0][0] for arg in log_event.call_args_list]

        # Validate utils.compile_times(). Unfortunately, we can't test the output
        # reliably because it depends on whether 'tabulate' is installed. So we'll
        # directly inspect the dict it prints instead:
        self.assertExpectedInline(
            pprint.pformat(utils.compilation_time_metrics),
            """\
{'GraphLowering.compile_to_module': [0.0, 0.0],
 'GraphLowering.run': [0.0, 0.0],
 'OutputGraph.call_user_compiler': [0.0],
 'PyCodeCache.load_by_key_path': [0.0, 0.0],
 'PythonWrapperCodegen.generate': [0.0, 0.0],
 'Scheduler.__init__': [0.0, 0.0],
 'Scheduler.codegen': [0.0, 0.0],
 '_compile.compile_inner': [0.0],
 '_recursive_post_grad_passes': [0.0, 0.0],
 '_recursive_pre_grad_passes': [0.0],
 'async_compile.wait': [0.0, 0.0],
 'backward._backward_impl': [0.0],
 'compile_file': [0.0, 0.0],
 'compile_fx.<locals>.bw_compiler': [0.0],
 'compile_fx.<locals>.fw_compiler_base': [0.0],
 'compile_fx_inner': [0.0, 0.0],
 'create_aot_dispatcher_function': [0.0]}""",  # noqa: B950
        )

        # Now validate utils.calculate_time_spent(). Formatting the return
        # value makes reading diffs much easier.
        time_spent = utils.calculate_time_spent()
        self.assertExpectedInline(
            pprint.pformat(time_spent),
            """\
{'backend_compile': 0.0,
 'code_gen': 0.0,
 'entire_backward_compile': 0.0,
 'entire_frame_compile': 0.0,
 'inductor_compile': 0.0,
 'total_wall_time': 0.0}""",  # noqa: B950
        )

        # Now validate the CompilationMetrics logs. We expect a log for the
        # forward and a log for the backward.
        self.assertTrue(len(compilation_events) == 2)
        self.assertTrue(
            all(isinstance(e, utils.CompilationMetrics) for e in compilation_events)
        )

        # Remove a few fields that aren't helpful for test stability.
        for e in compilation_events:
            e.dynamo_config = None
            e.co_filename = None
            e.co_firstlineno = None

        # First event is for the forward. Formatting makes reading diffs
        # much easier.
        self.assertExpectedInline(
            pprint.pformat(dataclasses.asdict(compilation_events[0])),
            """\
{'accumulated_cache_size': 0,
 'aot_autograd_cumulative_compile_time_us': 0,
 'backend_compile_time_s': 0.0,
 'backward_cumulative_compile_time_us': None,
 'cache_size': 0,
 'co_filename': None,
 'co_firstlineno': None,
 'co_name': 'forward',
 'code_gen_time_s': 0.0,
 'compile_id': '1/0',
 'compliant_custom_ops': set(),
 'config_inline_inbuilt_nn_modules': False,
 'config_suppress_errors': False,
 'cuda_synchronize_time_us': None,
 'distributed_ephemeral_timeout_us': None,
 'duration_us': 0,
 'dynamo_compile_time_before_restart_us': 0,
 'dynamo_config': None,
 'dynamo_cumulative_compile_time_us': 0,
 'dynamo_time_before_restart_s': 0.0,
 'end_time_us': 100,
 'entire_frame_compile_time_s': 0.0,
 'fail_reason': None,
 'fail_type': None,
 'fail_user_frame_filename': None,
 'fail_user_frame_lineno': None,
 'frame_key': '1',
 'graph_input_count': 1,
 'graph_node_count': 3,
 'graph_op_count': 1,
 'guard_count': 8,
 'has_guarded_code': True,
 'inductor_code_gen_cumulative_compile_time_us': 0,
 'inductor_compile_time_s': 0.0,
 'inductor_cumulative_compile_time_us': 0,
 'is_forward': True,
 'log_format_version': 3,
 'non_compliant_ops': set(),
 'num_triton_bundles': None,
 'remote_cache_time_saved_s': None,
 'remote_fx_graph_cache_get_time_ms': None,
 'remote_fx_graph_cache_get_time_us': None,
 'remote_fx_graph_cache_put_time_ms': None,
 'remote_fx_graph_cache_put_time_us': None,
 'restart_reasons': set(),
 'runtime_cudagraphify_time_us': None,
 'runtime_triton_autotune_time_us': None,
 'shape_env_guard_count': 0,
 'specialize_float': True,
 'start_time': 0.0001,
 'start_time_us': 100,
 'structured_logging_overhead_s': 0.0,
 'structured_logging_overhead_us': 0,
 'triton_compile_time_us': None}""",  # noqa: B950
        )

        # Second event is for the backward
        self.assertExpectedInline(
            pprint.pformat(dataclasses.asdict(compilation_events[1])),
            """\
{'accumulated_cache_size': None,
 'aot_autograd_cumulative_compile_time_us': None,
 'backend_compile_time_s': None,
 'backward_cumulative_compile_time_us': 0,
 'cache_size': None,
 'co_filename': None,
 'co_firstlineno': None,
 'co_name': None,
 'code_gen_time_s': 0.0,
 'compile_id': '1/0',
 'compliant_custom_ops': None,
 'config_inline_inbuilt_nn_modules': None,
 'config_suppress_errors': None,
 'cuda_synchronize_time_us': None,
 'distributed_ephemeral_timeout_us': None,
 'duration_us': 0,
 'dynamo_compile_time_before_restart_us': None,
 'dynamo_config': None,
 'dynamo_cumulative_compile_time_us': None,
 'dynamo_time_before_restart_s': None,
 'end_time_us': 100,
 'entire_frame_compile_time_s': None,
 'fail_reason': None,
 'fail_type': None,
 'fail_user_frame_filename': None,
 'fail_user_frame_lineno': None,
 'frame_key': None,
 'graph_input_count': None,
 'graph_node_count': None,
 'graph_op_count': None,
 'guard_count': None,
 'has_guarded_code': None,
 'inductor_code_gen_cumulative_compile_time_us': 0,
 'inductor_compile_time_s': 0.0,
 'inductor_cumulative_compile_time_us': 0,
 'is_forward': False,
 'log_format_version': 3,
 'non_compliant_ops': None,
 'num_triton_bundles': None,
 'remote_cache_time_saved_s': None,
 'remote_fx_graph_cache_get_time_ms': None,
 'remote_fx_graph_cache_get_time_us': None,
 'remote_fx_graph_cache_put_time_ms': None,
 'remote_fx_graph_cache_put_time_us': None,
 'restart_reasons': None,
 'runtime_cudagraphify_time_us': None,
 'runtime_triton_autotune_time_us': None,
 'shape_env_guard_count': None,
 'specialize_float': None,
 'start_time': None,
 'start_time_us': 100,
 'structured_logging_overhead_s': None,
 'structured_logging_overhead_us': 0,
 'triton_compile_time_us': None}""",  # noqa: B950
        )


>>>>>>> 1c1d06a2
if __name__ == "__main__":
    from torch._dynamo.test_case import run_tests

    run_tests()<|MERGE_RESOLUTION|>--- conflicted
+++ resolved
@@ -1,5 +1,11 @@
 # Owner(s): ["module: dynamo"]
+import dataclasses
+import pprint
+from unittest import mock
+
 import torch
+import torch._dynamo.config as dynamo_config
+import torch._inductor.config as inductor_config
 from torch._dynamo import utils
 from torch._inductor.test_case import TestCase
 
@@ -70,8 +76,6 @@
         )
 
 
-<<<<<<< HEAD
-=======
 class TestModel(torch.nn.Module):
     def __init__(self):
         super().__init__()
@@ -312,7 +316,6 @@
         )
 
 
->>>>>>> 1c1d06a2
 if __name__ == "__main__":
     from torch._dynamo.test_case import run_tests
 
