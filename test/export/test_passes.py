--- conflicted
+++ resolved
@@ -247,6 +247,17 @@
                 e = d - 1
             return d, e
 
+    class NestedAutocastOp(torch.nn.Module):
+        def forward(self, x):
+            x = x + 1
+            with torch.autocast(device_type="cpu", enabled=True):
+                c = x.sin().sum()
+                with torch.autocast(device_type="cpu", enabled=False):
+                    d = c + 1
+            with torch.autocast(device_type="cpu", enabled=True):
+                e = d - 1
+            return d, e
+
     x = torch.randn(2, 2)
 
     def _get_predispatch_module(mod, args):
@@ -268,6 +279,11 @@
             _get_predispatch_module(SplitAutocastOp(), (x,)),
             (x,),
         ),
+        "ctx_manager_nested": (
+            NestedAutocastOp(),
+            _get_predispatch_module(NestedAutocastOp(), (x,)),
+            (x,),
+        ),
     }
 
 
@@ -597,7 +613,7 @@
 
         m = MyModule()
         inputs = (torch.ones(2, 3),)
-        ep = torch.export.export(m, inputs, strict=False)
+        ep = export(m, inputs, strict=False).run_decompositions({})
         without_token_ep = _remove_effect_tokens(ep)
         self.assertExpectedInline(
             without_token_ep.graph_module.code.strip(),
@@ -997,8 +1013,6 @@
     """,
         )
 
-<<<<<<< HEAD
-=======
     def test_predispatch_autocast(self):
         mod_orig, mod, args = self.WITH_AUTOCAST_TESTS["ctx_manager_nested"]
         self._check_node_users_in_the_same_graph(mod)
@@ -1032,7 +1046,6 @@
     """,
         )
 
->>>>>>> 6a096a0b
         mod_orig, mod, args = self.WITH_AUTOCAST_TESTS["ctx_manager"]
         self._check_node_users_in_the_same_graph(mod)
         self.assertEqual(mod_orig(*args), mod(*args))
@@ -1262,7 +1275,7 @@
 
             mod = M()
             x = torch.randn([3, 3])
-            ep = export(mod, (x,))
+            ep = export(mod, (x,)).run_decompositions({})
             inplace_ep = unsafe_remove_auto_functionalized_pass(ep)
             graph_text = str(inplace_ep.graph)
             self.assertExpectedInline(
