# Owner(s): ["module: inductor"]
import logging
import math
import os
import unittest
from typing import Callable, List, Optional
from unittest import mock


try:
    from test_aot_inductor_utils import AOTIRunnerUtil
except ImportError:
    from .test_aot_inductor_utils import AOTIRunnerUtil

import torch
from torch._dynamo.utils import counters
from torch._inductor import config
from torch._inductor.codegen.cuda.cuda_kernel import CUDATemplateCaller
from torch._inductor.codegen.cuda.cutlass_utils import get_max_alignment
from torch._inductor.ir import ChoiceCaller, FixedLayout
from torch._inductor.select_algorithm import NoValidChoicesError
from torch._inductor.test_case import run_tests, TestCase
from torch._inductor.utils import fresh_inductor_cache
from torch.sparse import SparseSemiStructuredTensor, to_sparse_semi_structured
from torch.testing import FileCheck
from torch.testing._internal.common_cuda import SM75OrLater, SM80OrLater, SM90OrLater
from torch.testing._internal.common_utils import (
    instantiate_parametrized_tests,
    parametrize,
)
from torch.testing._internal.inductor_utils import HAS_CPU, HAS_TRITON_CUDA


torch.set_float32_matmul_precision("high")
if HAS_TRITON_CUDA:
    torch.cuda.memory._set_allocator_settings("expandable_segments:False")

_CUTLASS_DIR = os.path.join(os.path.dirname(__file__), "../../third_party/cutlass/")

log = logging.getLogger(__name__)

HAS_TRITON_CUDA = HAS_TRITON_CUDA and not torch.version.hip
SM75OrLater = SM75OrLater and not torch.version.hip
SM80OrLater = SM80OrLater and not torch.version.hip
SM90OrLater = SM90OrLater and not torch.version.hip
SM80 = SM80OrLater and torch.cuda.get_device_capability() == (8, 0)


def _get_path_without_sccache() -> str:
    """
    Get the PATH environment variable without sccache.
    """
    path_envs = os.environ.get("PATH", "").split(":")
    path_envs = [env for env in path_envs if "/opt/cache/bin" not in env]
    return ":".join(path_envs)


@instantiate_parametrized_tests
class TestCutlassBackend(TestCase):
    def setUp(self):
        # The new inductor cache refresh mechanism
        # introduced with https://github.com/pytorch/pytorch/pull/122661
        # interacts badly with persistent subprocesses during
        # autotuning. So we need to disable automatic cache refresh
        # before calling setUp() on the parent class.
        old_disable_fresh_cache_envvar = os.environ.get(
            "INDUCTOR_TEST_DISABLE_FRESH_CACHE", ""
        )
        try:
            os.environ["INDUCTOR_TEST_DISABLE_FRESH_CACHE"] = "1"
            super().setUp()
        finally:
            os.environ[
                "INDUCTOR_TEST_DISABLE_FRESH_CACHE"
            ] = old_disable_fresh_cache_envvar
        torch.random.manual_seed(1234)

    @unittest.skipIf(not SM75OrLater, "need sm_75")
    @unittest.skipIf(config.is_fbcode(), "fbcode requires different CUTLASS path setup")
    @unittest.mock.patch.dict(os.environ, {"PATH": _get_path_without_sccache()})
    def test_max_autotune_cutlass_threshold(self):
        """
        Make sure Cutlass GEMM threshold works as intended.
        """

        if torch.version.hip:
            return

        torch.backends.cuda.matmul.allow_fp16_reduced_precision_reduction = False

        def mm(a, b):
            return a @ b

        a = torch.randn(100, 10).cuda().half()
        b = torch.randn(10, 100).cuda().half()

        with config.patch(
            {
                "max_autotune": True,
                "autotune_in_subproc": True,
                "max_autotune_gemm_backends": "CUTLASS,ATen",
                "compile_threads": 4,
                "cuda.cutlass_backend_min_gemm_size": 100000,
                "cuda.cutlass_dir": _CUTLASS_DIR,
                "cuda.cutlass_max_profiling_configs": 2,
            }
        ):
            from torch._inductor.codegen.cuda.cuda_kernel import CUDATemplateCaller

            with mock.patch(
                "torch._inductor.select_algorithm.autotune_select_algorithm"
            ) as mocked_select_algorithm:
                Y_compiled = torch.compile(mm, dynamic=False)(a, b)
                Y = mm(a, b)
                passed_choice_callers: List[ChoiceCaller] = mocked_select_algorithm[0][
                    1
                ]
                assert all(
                    isinstance(cc, ChoiceCaller) for cc in passed_choice_callers
                ), "Argument 1 to autotune_select_algorithm should be a list of ChoiceCaller instances"
                # We expect that no Cutlass Kernels are considered, due to the threshold
                assert all(
                    not isinstance(cc, CUDATemplateCaller)
                    for cc in passed_choice_callers
                ), "Cutlass Kernels should have been filtered, GEMM size is too small"
            torch.testing.assert_close(Y_compiled, Y)

    @unittest.skipIf(not SM75OrLater, "need sm_75")
    @unittest.skipIf(config.is_fbcode(), "fbcode requires different CUTLASS path setup")
    @unittest.mock.patch.dict(os.environ, {"PATH": _get_path_without_sccache()})
    def test_max_autotune_precompile(self):
        """
        Make sure autotuning mm in sub processes work without crashes.
        """

        if torch.version.hip:
            return

        torch.backends.cuda.matmul.allow_fp16_reduced_precision_reduction = False

        def mm(a, b):
            return a @ b

        a = torch.randn(100, 10).cuda().half()
        b = torch.randn(10, 100).cuda().half()

        with config.patch(
            {
                "max_autotune": True,
                "autotune_in_subproc": True,
                "max_autotune_gemm_backends": "CUTLASS,Triton,ATen",
                "compile_threads": 4,
                "cuda.cutlass_dir": _CUTLASS_DIR,
                "cuda.cutlass_max_profiling_configs": 2,
            }
        ):
            Y_compiled = torch.compile(mm, dynamic=False)(a, b)
            Y = mm(a, b)
            torch.testing.assert_close(Y_compiled, Y)

    @unittest.skipIf(not SM90OrLater, "need sm_90")
    @unittest.mock.patch.dict(os.environ, {"PATH": _get_path_without_sccache()})
    def test_aoti_rerun_with_different_shapes(self):
        """
        Compile with one shape, then re-run with different input shapes
        """
        max_autotune_gemm_backends = "CUTLASS"
        torch.backends.cuda.matmul.allow_fp16_reduced_precision_reduction = False

        class MyModel(torch.nn.Module):
            def forward(self, a, b):
                return a @ b

        model = MyModel()
        a = torch.randn(128, 16).cuda().half()
        b = torch.randn(16, 512).cuda().half()
        x = torch.randn(256, 32).cuda().half()
        y = torch.randn(32, 256).cuda().half()

        with config.patch(
            {
                "max_autotune": True,
                "autotune_in_subproc": True,
                "max_autotune_gemm_backends": max_autotune_gemm_backends,
                "cuda.cutlass_dir": _CUTLASS_DIR,
                "cuda.cutlass_max_profiling_configs": 3,
            }
        ):
            from torch.export import Dim

            M = Dim("M", min=1, max=1024)
            N = Dim("N", min=1, max=1024)
            K = Dim("K", min=1, max=1024)
            dynamic_shapes = {
                "a": {0: M, 1: K},
                "b": {0: K, 1: N},
            }

            actual = AOTIRunnerUtil.run_multiple(
                "cuda",
                model,
                [(a, b), (x, y)],
                dynamic_shapes=dynamic_shapes,
            )
            expected = [model(a, b), model(x, y)]
            torch.testing.assert_close(actual[0], expected[0])
            torch.testing.assert_close(actual[1], expected[1])

    @unittest.skipIf(not SM90OrLater, "need sm_90")
    @parametrize("dynamic", (False, True))
    @unittest.mock.patch.dict(os.environ, {"PATH": _get_path_without_sccache()})
    def test_diff_matmul_share_same_kernel(self, dynamic):
        max_autotune_gemm_backends = "CUTLASS"
        torch.backends.cuda.matmul.allow_fp16_reduced_precision_reduction = False

        class MyModel(torch.nn.Module):
            def __init__(self):
                super().__init__()

            def forward(self, a, b, c):
                ab = a @ b
                ac = a @ c
                return ab, ac

        model = MyModel()
        a = torch.randn(128, 16).cuda().half()
        b = torch.randn(16, 128).cuda().half()
        c = torch.randn(16, 512).cuda().half()

        with config.patch(
            {
                "max_autotune": True,
                "autotune_in_subproc": True,
                "max_autotune_gemm_backends": max_autotune_gemm_backends,
                "cuda.cutlass_dir": _CUTLASS_DIR,
                "cuda.cutlass_max_profiling_configs": 1,
            }
        ):
            from torch._inductor.utils import run_and_get_code

            compiled = torch.compile(model, dynamic=dynamic)
            expected = model(a, b, c)
            actual, codes = run_and_get_code(compiled, a, b, c)
            torch.testing.assert_close(actual, expected)
            FileCheck().check_count(
                "cuda_fused_0.cuda_fused_0",
                2,
            ).run(codes[0])

    # TODO: Enable dynamic test cases when dynamic support is added.
    @unittest.skipIf(not SM75OrLater, "need sm_75")
    @unittest.skipIf(config.is_fbcode(), "fbcode requires different CUTLASS path setup")
    @parametrize("dynamic", (False, True))
    @parametrize("max_autotune_gemm_backends", ("CUTLASS", "ATen,Triton,CUTLASS"))
    @parametrize("use_aoti", (False, True))
    @unittest.mock.patch.dict(os.environ, {"PATH": _get_path_without_sccache()})
    def test_max_autotune_cutlass_backend_regular_mm(
        self, dynamic: bool, max_autotune_gemm_backends: str, use_aoti: bool
    ):
        """
        Make sure autotuning mm in sub processes work without crashes.
        """
        if max_autotune_gemm_backends == "CUTLASS" and torch.version.hip:
            return

        torch.backends.cuda.matmul.allow_fp16_reduced_precision_reduction = False

        class MyModel(torch.nn.Module):
            def __init__(self):
                super().__init__()

            def forward(self, a, b):
                return a @ b

        model = MyModel()
        a = torch.randn(128, 16).cuda().half()
        b = torch.randn(16, 128).cuda().half()

        with config.patch(
            {
                "max_autotune": True,
                "autotune_in_subproc": False,
                "max_autotune_gemm_backends": max_autotune_gemm_backends,
                "cuda.cutlass_dir": _CUTLASS_DIR,
                "cuda.cutlass_max_profiling_configs": 2,
            }
        ):
            Y = model(a, b)
            if use_aoti:
                Y_compiled = AOTIRunnerUtil.run(
                    "cuda",
                    model,
                    (a, b),
                )
            else:
                Y_compiled = torch.compile(model, dynamic=dynamic)(a, b)
            torch.testing.assert_close(Y_compiled, Y)

    @unittest.skipIf(not SM90OrLater, "need sm_90")
    @unittest.skipIf(config.is_fbcode(), "fbcode requires different CUTLASS path setup")
    @unittest.mock.patch.dict(os.environ, {"PATH": _get_path_without_sccache()})
    def test_max_autotune_cutlass_backend_regular_mm_streamk(
        self, dynamic: bool = False, max_autotune_gemm_backends: str = "CUTLASS"
    ):
        """
        Make sure autotuning mm in sub processes work without crashes.
        """

        if max_autotune_gemm_backends == "CUTLASS" and torch.version.hip:
            return

        torch.backends.cuda.matmul.allow_fp16_reduced_precision_reduction = False

        def mm(a, b):
            return a @ b

        a = torch.randn(128, 16).cuda().half()
        b = torch.randn(16, 128).cuda().half()

        with config.patch(
            {
                "max_autotune": True,
                "autotune_in_subproc": True,
                "max_autotune_gemm_backends": max_autotune_gemm_backends,
                "cuda.cutlass_dir": _CUTLASS_DIR,
                "cuda.cutlass_max_profiling_configs": 2,
                "cuda.cutlass_op_allowlist_regex": "stream_k",  # only stream-k GEMM Kernels
            }
        ):
            for M, K, N in (
                (128, 16, 128),
                (1024, 256, 1024),
                (
                    16384,
                    1024,
                    16384,
                ),
                (
                    16384,
                    1408,
                    16384,
                ),
            ):
                a = torch.randn(M, K).cuda().half()
                b = torch.randn(K, N).cuda().half()
                Y_compiled = torch.compile(mm, dynamic=dynamic)(a, b)
                Y = mm(a, b)
                # we need relaxed numerical limits due to the sheer size of the
                # matmuls involved. Many small addition differences add up.
                torch.testing.assert_close(Y_compiled, Y, atol=0.01, rtol=0.01)

    def _test_max_autotune_cutlass_backend_epilogue_fusion(
        self,
        dynamic: bool = False,
        max_autotune_gemm_backends: str = "CUTLASS",
        mixed_precision=False,
        fp16=True,
        expected_fuse_count=0,
        mm: Optional[Callable[[torch.Tensor, torch.Tensor], torch.Tensor]] = None,
        batch_size: Optional[int] = None,
    ):
        torch.backends.cuda.matmul.allow_fp16_reduced_precision_reduction = (
            mixed_precision
        )

        # Note: The ops that are available
        # also depend on the alignment of the shapes
        # so if these shapes don't all align to at least 8 elements
        # it can happen that no Cutlass 3.x op is available
        # that allows fusions
        if batch_size is None:
            a = torch.randn(256, 32).cuda()
            b = torch.randn(32, 256).cuda()
        else:
            a = torch.randn(batch_size, 256, 32).cuda()
            b = torch.randn(batch_size, 32, 256).cuda()
        if fp16:
            a = a.half()
            b = b.half()

        with config.patch(
            {
                "max_autotune": True,
                "autotune_in_subproc": True,
                "max_autotune_gemm_backends": max_autotune_gemm_backends,
                "cuda.cutlass_dir": _CUTLASS_DIR,
                "cuda.cutlass_max_profiling_configs": 4,
                "cuda.version": "12.2",  # required to enable the Kernels we need
            }
        ):
            counters["inductor"]["cuda_epilogue_fusion_counter"] = 0
            Y_compiled = torch.compile(mm, dynamic=dynamic)(a, b)
            Y = mm(a, b)
            actual_count = counters["inductor"]["cuda_epilogue_fusion_counter"]
            assert (
                actual_count == expected_fuse_count
            ), f"Expected fuse count of {expected_fuse_count} but got {actual_count}"
            torch.testing.assert_close(Y_compiled, Y, atol=1e-2, rtol=1e-2)

    @unittest.skipIf(not SM90OrLater, "need sm_90")
    @unittest.skipIf(torch.version.hip, "HIP not supported")
    @unittest.skipIf(config.is_fbcode(), "fbcode requires different CUTLASS path setup")
    def test_max_autotune_cutlass_backend_simple_fusion_fp16(self):
        def mm(a, b):
            return (a @ b) * 3.0

        #  The pointwise ops seem to be pre-fused into a single Pointwise
        self._test_max_autotune_cutlass_backend_epilogue_fusion(
            mixed_precision=False, fp16=True, expected_fuse_count=0, mm=mm
        )

    @unittest.skipIf(not SM90OrLater, "need sm_90")
    @unittest.skipIf(torch.version.hip, "HIP not supported")
    @unittest.skipIf(config.is_fbcode(), "fbcode requires different CUTLASS path setup")
    def test_max_autotune_cutlass_backend_simple_fusion_fp16_fp32acc(self):
        def mm(a, b):
            return (a @ b) * 3.0

        self._test_max_autotune_cutlass_backend_epilogue_fusion(
            mixed_precision=True, fp16=True, expected_fuse_count=0, mm=mm
        )

    @unittest.skipIf(not SM90OrLater, "need sm_90")
    @unittest.skipIf(torch.version.hip, "HIP not supported")
    @unittest.skipIf(config.is_fbcode(), "fbcode requires different CUTLASS path setup")
    def test_max_autotune_cutlass_backend_chained_fusion_fp16(self):
        def mm(a, b):
            return (a @ b) * 3.3 - 1.234

        #  The pointwise ops seem to be pre-fused into a single Pointwise
        self._test_max_autotune_cutlass_backend_epilogue_fusion(
            mixed_precision=False, fp16=True, expected_fuse_count=0, mm=mm
        )

    @unittest.skipIf(not SM90OrLater, "need sm_90")
    @unittest.skipIf(torch.version.hip, "HIP not supported")
    @unittest.skipIf(config.is_fbcode(), "fbcode requires different CUTLASS path setup")
    def test_max_autotune_cutlass_backend_chained_fusion_fp16_fp32acc(self):
        def mm(a, b):
            return (a @ b) * 3.3 - 1.234

        self._test_max_autotune_cutlass_backend_epilogue_fusion(
            mixed_precision=True, fp16=True, expected_fuse_count=0, mm=mm
        )

    @unittest.skipIf(not SM90OrLater, "need sm_90")
    @unittest.skipIf(torch.version.hip, "HIP not supported")
    @unittest.skipIf(config.is_fbcode(), "fbcode requires different CUTLASS path setup")
    def test_max_autotune_cutlass_backend_relu_fusion_fp16(self):
        def mm(a, b):
            return torch.nn.functional.relu((a @ b) * 3.3 - 1.234)

        self._test_max_autotune_cutlass_backend_epilogue_fusion(
            mixed_precision=False, fp16=True, expected_fuse_count=0, mm=mm
        )

    @unittest.skipIf(not SM90OrLater, "need sm_90")
    @unittest.skipIf(torch.version.hip, "HIP not supported")
    @unittest.skipIf(config.is_fbcode(), "fbcode requires different CUTLASS path setup")
    def test_max_autotune_cutlass_backend_relu_fusion_fp16_fp32acc(self):
        def mm(a, b):
            return torch.nn.functional.relu((a @ b) * 3.3 - 1.234)

        #  The pointwise ops seem to be pre-fused into a single Pointwise
        self._test_max_autotune_cutlass_backend_epilogue_fusion(
            mixed_precision=True, fp16=True, expected_fuse_count=0, mm=mm
        )

    @unittest.skipIf(not SM90OrLater, "need sm_90")
    @unittest.skipIf(torch.version.hip, "HIP not supported")
    @unittest.skipIf(config.is_fbcode(), "fbcode requires different CUTLASS path setup")
    def test_max_autotune_cutlass_backend_relu6_fusion_fp16_fp32acc(self):
        def mm(a, b):
            return torch.clamp(torch.nn.functional.relu(a @ b), max=6.0)

        #  The pointwise ops seem to be pre-fused into a single Pointwise
        self._test_max_autotune_cutlass_backend_epilogue_fusion(
            mixed_precision=True, fp16=True, expected_fuse_count=0, mm=mm
        )

    @unittest.skipIf(not SM90OrLater, "need sm_90")
    @unittest.skipIf(torch.version.hip, "HIP not supported")
    @unittest.skipIf(config.is_fbcode(), "fbcode requires different CUTLASS path setup")
    def test_max_autotune_cutlass_backend_no_fusion_dtype_mismatch(self):
        def mm(a, b):
            # this should not be fused, since the output dtype is different from the matmul dtype
            return (a @ b).to(torch.float32) * 0.00001

        self._test_max_autotune_cutlass_backend_epilogue_fusion(
            mixed_precision=True, fp16=True, expected_fuse_count=0, mm=mm
        )

    def test_max_autotune_cutlass_backend_simple_bmm(self):
        def bmm(a, b):
            return torch.bmm(a, b)

        self._test_max_autotune_cutlass_backend_epilogue_fusion(  # test bmm
            mixed_precision=False,
            fp16=True,
            expected_fuse_count=0,
            mm=bmm,
            batch_size=10,
        )

    @unittest.skipIf(not SM90OrLater, "need sm_90")
    @unittest.skipIf(torch.version.hip, "HIP not supported")
    @unittest.skipIf(config.is_fbcode(), "fbcode requires different CUTLASS path setup")
    def test_max_autotune_cutlass_backend_shape_dependent_normalization_fusion(self):
        def mm(a, b):
            return (a @ b) / b.size(1)

        self._test_max_autotune_cutlass_backend_epilogue_fusion(
            mixed_precision=True, fp16=True, expected_fuse_count=0, mm=mm
        )

    # TODO: Enable dynamic test cases when dynamic support is added.
    @unittest.skipIf(not SM75OrLater, "need sm_75")
    @unittest.skipIf(config.is_fbcode(), "fbcode requires different CUTLASS path setup")
    @parametrize("dynamic", (False,))
    @parametrize("max_autotune_gemm_backends", ("CUTLASS", "ATen,Triton,CUTLASS"))
    @unittest.mock.patch.dict(os.environ, {"PATH": _get_path_without_sccache()})
    def test_max_autotune_cutlass_backend_mm_bias(
        self, dynamic: bool = False, max_autotune_gemm_backends: str = "CUTLASS"
    ):
        """
        Make sure autotuning mm in sub processes work without crashes.
        """

        if max_autotune_gemm_backends == "CUTLASS" and torch.version.hip:
            return

        torch.backends.cuda.matmul.allow_fp16_reduced_precision_reduction = False

        def mm(a, b, bias):
            return torch.nn.functional.linear(a, b, bias)

        a = torch.randn(2048, 4096).cuda().half()
        bias = torch.randn(2048).cuda().half()

        with config.patch(
            {
                "max_autotune": True,
                "autotune_in_subproc": True,
                "max_autotune_gemm_backends": max_autotune_gemm_backends,
                "cuda.cutlass_dir": _CUTLASS_DIR,
                "cuda.cutlass_max_profiling_configs": 2,
            }
        ):
            Y = mm(a, a, bias)
            Y_compiled = torch.compile(mm, dynamic=dynamic)(a, a, bias)
            torch.testing.assert_close(Y_compiled, Y, atol=1e-1, rtol=1e-1)

    @unittest.skipIf(not SM75OrLater, "need sm_75")
    @unittest.skipIf(config.is_fbcode(), "fbcode requires different CUTLASS path setup")
    @parametrize("dynamic", (False,))
    @parametrize("max_autotune_gemm_backends", ("CUTLASS", "ATen,Triton,CUTLASS"))
    @unittest.mock.patch.dict(os.environ, {"PATH": _get_path_without_sccache()})
    def test_max_autotune_cutlass_backend_addmm(
        self, dynamic, max_autotune_gemm_backends
    ):
        """
        Make sure autotuning addmm in sub processes work without crashes.
        """

        if max_autotune_gemm_backends == "CUTLASS" and torch.version.hip:
            return

        torch.backends.cuda.matmul.allow_fp16_reduced_precision_reduction = False

        def addmm(x, a, b, alpha, beta):
            return torch.addmm(x, a, b, alpha=alpha, beta=beta)

        def compare_results(
            m: int, k: int, n: int, alpha: float, beta: float, x_shape: List[int]
        ) -> None:
            x = torch.randn(x_shape).cuda().half()
            a = torch.randn(m, k).cuda().half()
            b = torch.randn(k, n).cuda().half()
            y_expected = addmm(x, a, b, alpha, beta)

            compiled_fn = torch.compile(addmm, dynamic=dynamic)
            y = compiled_fn(x, a, b, alpha, beta)
            torch.testing.assert_close(y, y_expected)

        with config.patch(
            {
                "max_autotune": True,
                # Some Cutlass Kernels fail with IMA on this example, which leads to unrecoverable CUDA errors
                # unless we tune in a subproc here.
                "autotune_in_subproc": True,
                "max_autotune_gemm_backends": max_autotune_gemm_backends,
                "cuda.cutlass_dir": _CUTLASS_DIR,
                "cuda.cutlass_max_profiling_configs": 4,
                "cuda.cutlass_op_allowlist_regex": "",
                "cuda.cutlass_op_denylist_regex": "pingpong",  # Pingpong Kernels can lead to numerical issues
            }
        ):
            # No broadcast
            compare_results(4096, 25728, 2048, 2.0, 0.4, [4096, 2048])
            # Broadcast first dim.
            compare_results(4096, 25728, 2048, 2.0, 0.4, [2048])
            # Broadcast last dim.
            compare_results(4096, 25728, 2048, 2.0, 0.4, [4096, 1])

    # TODO: Enable dynamic test cases when dynamic support is added.
    @unittest.skipIf(not SM80OrLater, "need sm_80")
    @unittest.skipIf(config.is_fbcode(), "fbcode requires different CUTLASS path setup")
    @parametrize("dynamic", (False,))
    @parametrize("max_autotune_gemm_backends", ("CUTLASS", "CUTLASS,ATen"))
    @unittest.mock.patch.dict(os.environ, {"PATH": _get_path_without_sccache()})
    def test_max_autotune_cutlass_backend_int_mm(
        self, dynamic: bool, max_autotune_gemm_backends: str
    ):
        """
        Make sure autotuning mm in sub processes work without crashes.
        """

        if "CUTLASS" in max_autotune_gemm_backends.upper() and torch.version.hip:
            return

        def mm(a, b):
            return torch._int_mm(a, b)

        # CUTLASS only supports row-major/column-major combination of
        # layouts for this operation, thus the transpose of tensor b
        # (on the other side, Triton at the moment doesn't support
        # this combination, so it's excluded from the test).  Also,
        # for CUTLASS alignment requirements, number of columns in
        # both tensors has to be divisible by 16.
        a = torch.randint(0, 5, (100, 16), dtype=torch.int8).cuda()
        b = torch.randint(0, 5, (32, 16), dtype=torch.int8).cuda().T

        with config.patch(
            {
                "max_autotune": True,
                "autotune_in_subproc": True,
                "max_autotune_gemm_backends": max_autotune_gemm_backends,
                "cuda.cutlass_dir": _CUTLASS_DIR,
                "cuda.cutlass_max_profiling_configs": 2,
            }
        ):
            Y_compiled = torch.compile(mm, dynamic=dynamic)(a, b)
            Y = mm(a, b)
            torch.testing.assert_close(Y_compiled, Y)

    @unittest.mock.patch.dict(os.environ, {"PATH": _get_path_without_sccache()})
    @unittest.skipIf(not SM90OrLater, "need sm_90")
    def test_force_cutlass_backend_aoti_dynamic(self):
        torch.backends.cuda.matmul.allow_fp16_reduced_precision_reduction = False

        class MyModel(torch.nn.Module):
            def forward(self, x, w):
                return x @ w

        with config.patch(
            {
                "max_autotune": True,
                "autotune_in_subproc": False,
                "max_autotune_gemm_backends": "CUTLASS",
                "autotune_fallback_to_aten": False,
                "cuda.cutlass_dir": _CUTLASS_DIR,
            }
        ):
            model = MyModel()
            M, N, K = 16, 32, 64
            dynamic_shapes = {
                "x": {0: M, 1: K},
                "w": {0: K, 1: N},
            }

            x = torch.randn(M, K).cuda().half()
            w = torch.randn(K, N).cuda().half()

            actual = AOTIRunnerUtil.run(
                "cuda",
                model,
                (x, w),
                dynamic_shapes=dynamic_shapes,
            )
            expected = model(x, w)
            torch.testing.assert_close(expected, actual)

    # TODO: Enable dynamic test cases when dynamic support is added.
    @unittest.skipIf(not SM80, "need sm_80 exactly")
    @unittest.skipIf(config.is_fbcode(), "fbcode requires different CUTLASS path setup")
    @parametrize("dynamic", (False,))
    @parametrize("max_autotune_gemm_backends", ("CUTLASS", "CUTLASS,Triton,ATen"))
    @unittest.mock.patch.dict(os.environ, {"PATH": _get_path_without_sccache()})
    def test_max_autotune_cutlass_backend_mixed_mm(
        self, dynamic: bool, max_autotune_gemm_backends: str
    ):
        """
        Make sure autotuning mm in sub processes work without crashes.
        """

        if max_autotune_gemm_backends == "CUTLASS" and torch.version.hip:
            return

        torch.backends.cuda.matmul.allow_fp16_reduced_precision_reduction = False

        def mm(a, b):
            return torch.mm(a, b.to(torch.half))

        # CUTLASS only supports row-major/column-major combination of
        # layouts for this operation, thus the transpose of tensor b.
        # Also, for CUTLASS alignment requirements, number of columns
        # of the first tensor has to be divisible by 16.
        m, n, k = 100, 16, 100
        a = torch.randn(m, k).cuda().half()
        b = torch.randint(0, 5, (n, k), dtype=torch.int8).cuda().T

        with config.patch(
            {
                "max_autotune": True,
                "autotune_in_subproc": True,
                "max_autotune_gemm_backends": max_autotune_gemm_backends,
                "cuda.cutlass_dir": _CUTLASS_DIR,
                "cuda.cutlass_max_profiling_configs": 2,
                "use_mixed_mm": True,
                "autotune_local_cache": True,
            }
        ):
            Y_compiled = torch.compile(mm, dynamic=dynamic)(a, b)
            Y = mm(a, b)
            torch.testing.assert_close(Y_compiled, Y)

        cache = torch._inductor.codecache.LocalCache().lookup("mixed_mm")
        high = cache[
            f"[('cuda', 'torch.float16', {m}, {k}, {k}, 1, 0), "
            f"('cuda', 'torch.int8', {k}, {n}, 1, {k}, 0)]"
        ]["high"]
        cutlass_kernels_count = 0
        for kernel, time in high.items():
            if kernel.startswith("cutlass_gemm") and not math.isinf(time):
                cutlass_kernels_count += 1
        assert cutlass_kernels_count > 0

    # TODO: Enable dynamic test cases when dynamic support is added.
    @unittest.skipIf(not SM80, "need sm_80 exactly")
    @unittest.skipIf(config.is_fbcode(), "fbcode requires different CUTLASS path setup")
    @parametrize("dynamic", (False,))
    @parametrize("max_autotune_gemm_backends", ("CUTLASS", "CUTLASS,Triton,ATen"))
    @unittest.mock.patch.dict(os.environ, {"PATH": _get_path_without_sccache()})
    def test_max_autotune_cutlass_backend_sparse_semi_structured_mm(
        self, dynamic: bool, max_autotune_gemm_backends: str
    ):
        """
        Make sure autotuning mm in sub processes work without crashes.
        """

        if max_autotune_gemm_backends == "CUTLASS" and torch.version.hip:
            return

        SparseSemiStructuredTensor._FORCE_CUTLASS = True

        def mm(a, b):
            return torch.mm(a, b)

        m, n, k = 32, 8, 64
        mask = torch.tensor([0, 0, 1, 1]).tile(m, k // 4).cuda().half()
        a = torch.rand(m, k).cuda().half() * mask
        a_sparse = to_sparse_semi_structured(a)
        b = torch.rand(k, n).cuda().half()

        with config.patch(
            {
                "max_autotune": True,
                "autotune_in_subproc": True,
                "max_autotune_gemm_backends": max_autotune_gemm_backends,
                "cuda.cutlass_dir": _CUTLASS_DIR,
                "cuda.cutlass_max_profiling_configs": 2,
                "autotune_local_cache": True,
            }
        ):
            Y_compiled = torch.compile(mm, dynamic=dynamic)(a_sparse, b)
            Y = mm(a, b)
            torch.testing.assert_close(Y_compiled, Y)

        cache = torch._inductor.codecache.LocalCache().lookup(
            "sparse_semi_structured_mm"
        )
        high = cache[
            f"[('cuda', 'torch.float16', {m}, {k // 2}, {k // 2}, 1, 0), "
            f"('cuda', 'torch.int16', {m}, {k // 16}, {k // 16}, 1, 0), "
            f"('cuda', 'torch.float16', {k}, {n}, {n}, 1, 0)]"
        ]["high"]
        cutlass_kernels_count = 0
        for kernel, time in high.items():
            if kernel.startswith("cutlass_gemm") and not math.isinf(time):
                cutlass_kernels_count += 1
        assert cutlass_kernels_count > 0

    @unittest.skipIf(not SM90OrLater, "need sm_90")
    @unittest.skipIf(config.is_fbcode(), "fbcode requires different CUTLASS path setup")
    @unittest.mock.patch.dict(os.environ, {"PATH": _get_path_without_sccache()})
    def test_cutlass_backend_op_denylist(
        self,
    ):
        def my_addmm(x, a, b, alpha, beta):
            return torch.addmm(x, a, b, alpha=beta, beta=alpha)

        x = torch.randn((128, 128)).cuda().half()
        a = torch.randn(128, 128).cuda().half()
        b = torch.randn(128, 128).cuda().half()

        def select_no_algorithm(*args, **kwargs):
            raise NoValidChoicesError

        with fresh_inductor_cache():
            with config.patch(
                {
                    "max_autotune": True,
                    # Some Cutlass Kernels fail with IMA on this example, which leads to unrecoverable CUDA errors
                    # unless we tune in a subproc here.
                    "autotune_in_subproc": False,
                    "max_autotune_gemm_backends": "CUTLASS,ATen",
                    "cuda.cutlass_dir": _CUTLASS_DIR,
                    "cuda.cutlass_max_profiling_configs": 2,
                    "cuda.cutlass_op_allowlist_regex": "",
                    "cuda.cutlass_op_denylist_regex": "pingpong",  # Pingpong Kernels can lead to numerical issues
                }
            ):
                with mock.patch(
                    "torch._inductor.kernel.mm.autotune_select_algorithm",
                    wraps=select_no_algorithm,
                ) as sa:
                    torch.compile(my_addmm, dynamic=False)(x, a, b, 1.0, 2.0)
                    args, kwargs = sa.call_args
                    op_name, choices, _, __ = args
                    assert op_name == "addmm"
                    cuda_template_count = 0
                    for choice in choices:
                        if isinstance(choice, CUDATemplateCaller):
                            choice_info = choice.info_dict()
                            assert (
                                "pingpong" not in choice_info["op_conf_name"]
                            ), "All pingpong Kernels should have been filtered"
                            cuda_template_count += 1
                    assert cuda_template_count > 0, "No CUDATemplateCaller choices"

    @unittest.skipIf(not SM90OrLater, "need sm_90")
    @unittest.skipIf(config.is_fbcode(), "fbcode requires different CUTLASS path setup")
    @unittest.mock.patch.dict(os.environ, {"PATH": _get_path_without_sccache()})
    def test_cutlass_backend_op_allowlist(
        self,
    ):
        def addmm(x, a, b, alpha, beta):
            return torch.addmm(x, a, b, alpha=alpha, beta=beta)

        x = torch.randn((128, 128)).cuda().half()
        a = torch.randn(128, 128).cuda().half()
        b = torch.randn(128, 128).cuda().half()

        def select_no_algorithm(*args, **kwargs):
            raise NoValidChoicesError

        with fresh_inductor_cache():
            with config.patch(
                {
                    "max_autotune": True,
                    # Some Cutlass Kernels fail with IMA on this example, which leads to unrecoverable CUDA errors
                    # unless we tune in a subproc here.
                    "autotune_in_subproc": False,
                    "max_autotune_gemm_backends": "CUTLASS,ATen",
                    "cuda.cutlass_dir": _CUTLASS_DIR,
                    "cuda.cutlass_max_profiling_configs": 2,
                    "cuda.cutlass_op_allowlist_regex": "pingpong",
                    "cuda.cutlass_op_denylist_regex": None,  # Pingpong Kernels can lead to numerical issues
                }
            ):
                with mock.patch(
                    "torch._inductor.kernel.mm.autotune_select_algorithm",
                    wraps=select_no_algorithm,
                ) as sa:
                    torch.compile(addmm, dynamic=False)(x, a, b, 1.0, 1.0)
                    args, kwargs = sa.call_args
                    op_name, choices, _, __ = args
                    assert op_name == "addmm"
                    cuda_template_count = 0
                    for choice in choices:
                        if isinstance(choice, CUDATemplateCaller):
                            choice_info = choice.info_dict()
                            assert (
                                "pingpong" in choice_info["op_conf_name"]
                            ), "Only pingpong Kernels should have been allowed"
                            cuda_template_count += 1
                    assert cuda_template_count > 0, "No CUDATemplateCaller choices"

    @unittest.skipIf(not SM80OrLater, "need sm_80")
    @unittest.skipIf(config.is_fbcode(), "fbcode requires different CUTLASS path setup")
    @unittest.mock.patch.dict(os.environ, {"PATH": _get_path_without_sccache()})
    def test_get_max_alignment(self):
        l4 = FixedLayout("cpu", torch.half, size=(1, 2, 4), stride=(0, 4, 1))
        m4 = get_max_alignment(l4)
        self.assertEqual(
            m4, 4, "Wrong max alignment. Should have been 4. (simple, contiguous case)"
        )

        l4_2 = FixedLayout("cpu", torch.half, size=(1, 4, 2), stride=(0, 1, 4))
        m4_2 = get_max_alignment(l4_2)
        self.assertEqual(
            m4_2,
            4,
            "Wrong max alignment. Should have been 4. Did not deal with strides correctly",
        )

        l1 = FixedLayout("cpu", torch.half, size=(2, 4, 2), stride=(23, 1, 4))
        m1 = get_max_alignment(l1)
        self.assertEqual(
            m1,
            1,
            "Wrong max alignment. Should have been 1. Did not take stride into account correctly",
        )

        l2 = FixedLayout("cpu", torch.half, size=(1, 2, 4), stride=(0, 4, 1), offset=6)
        m2 = get_max_alignment(l2)
        self.assertEqual(
            m2, 2, "Wrong max alignment. Should have been 2. (due to choice of offset)"
        )

        l8 = FixedLayout(
            "cpu", torch.half, size=(2, 2, 8), stride=(32, 8, 1), offset=24
        )
        m8 = get_max_alignment(l8)
        self.assertEqual(m8, 8, "Wrong max alignment. Should have been 8.")

        l4 = FixedLayout(
            "cpu", torch.float32, size=(2, 2, 8), stride=(32, 8, 1), offset=24
        )
        m4 = get_max_alignment(l4)
        self.assertEqual(
            m4, 4, "Wrong max alignment. Should have been 4 (due to float32 dtype )."
        )


if __name__ == "__main__":
    from torch._inductor.utils import is_big_gpu

    # Set env to make it work in CI.
<<<<<<< HEAD
    if HAS_TRITON_CUDA and HAS_CPU and is_big_gpu(0):
=======
    if HAS_CUDA and HAS_CPU and is_big_gpu():
>>>>>>> 5d6acd5a
        run_tests()<|MERGE_RESOLUTION|>--- conflicted
+++ resolved
@@ -937,9 +937,5 @@
     from torch._inductor.utils import is_big_gpu
 
     # Set env to make it work in CI.
-<<<<<<< HEAD
-    if HAS_TRITON_CUDA and HAS_CPU and is_big_gpu(0):
-=======
-    if HAS_CUDA and HAS_CPU and is_big_gpu():
->>>>>>> 5d6acd5a
+    if HAS_TRITON_CUDA and HAS_CPU and is_big_gpu():
         run_tests()