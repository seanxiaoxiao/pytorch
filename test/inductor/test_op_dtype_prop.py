# Owner(s): ["module: inductor"]
import importlib
import os
import re
import sys

import torch
from torch._dynamo.utils import disable_cache_limit
from torch._inductor import config
from torch._inductor.codegen.triton import OpDtypeSupport
from torch._inductor.test_case import TestCase as InductorTestCase
<<<<<<< HEAD
from torch._inductor.utils import run_and_get_triton_code
from torch.fx.operator_schemas import get_signature_for_torch_op
=======
from torch._inductor.utils import run_and_get_code
from torch.testing import FileCheck
>>>>>>> 50f7b12d
from torch.testing._internal.common_device_type import instantiate_device_type_tests
from torch.testing._internal.common_methods_invocations import op_db
from torch.testing._internal.common_utils import parametrize
from torch.testing._internal.inductor_utils import GPU_TYPE, requires_gpu


# Make the helper files in test/ importable
pytorch_test_dir = os.path.dirname(os.path.dirname(os.path.realpath(__file__)))
sys.path.append(pytorch_test_dir)


importlib.import_module("functorch")
importlib.import_module("filelock")


from torch._inductor.lowering import lowerings
from torch.testing._internal.common_device_type import ops
from torch.testing._internal.inductor_utils import HAS_GPU


# Collect pointwise ops
unique_pointwise_op_names = set()

for op in lowerings:
    if not isinstance(op, torch._ops.OpOverload):
        continue

    if torch.Tag.pointwise not in op.tags:
        continue

    if op._schema.is_mutable:
        continue

    op_name = (op.name().split("::")[-1]).split(".")[0]
    unique_pointwise_op_names.add(op_name)

pointwise_ops = [
    op
    for op in op_db
    if op.name in unique_pointwise_op_names and "reduction" not in op.variant_test_name
]


class TestCase(InductorTestCase):
    @ops(
        pointwise_ops,
        allowed_dtypes=(
            torch.float32,
            torch.float64,
            torch.int32,
            torch.int64,
            torch.bool,
        ),
    )
    # @config.patch("triton.codegen_upcast_to_fp32", False) # TODO enable
    @config.patch("test_configs.runtime_triton_dtype_assert", True)
    @disable_cache_limit()
    def test_op_dtype_propagation(self, op, dtype):
        def run(op, args, kwargs):
            return op(*args, **kwargs)

        sample_inputs_itr = op.sample_inputs("cuda", dtype, requires_grad=False)
        for sample_input in sample_inputs_itr:
            args = (sample_input.input,) + sample_input.args
            kwargs = sample_input.kwargs
            out = run(op.get_op(), args, kwargs)
            out_c = torch.compile(run)(op.get_op(), args, kwargs)
            self.assertEqual(out, out_c)

<<<<<<< HEAD
    @requires_gpu()
    @parametrize("upcast_to_fp32", [False, True])
    @config.patch("triton.use_block_ptr", True)
    def test_codegen_upcast_to_fp32(self, upcast_to_fp32):
        @torch.compile
        def func(a, b, c, d):
            return a * b * c * d

        inps = (torch.rand((32, 32), device=GPU_TYPE, dtype=torch.float16),) * 4
        with config.patch("triton.codegen_upcast_to_fp32", upcast_to_fp32):
            func_opt = torch._dynamo.optimize("inductor")(func)
            code = run_and_get_triton_code(func_opt, *inps)
            fp32_cast_in_code = "to(tl.float32)" in code
            self.assertEqual(fp32_cast_in_code, upcast_to_fp32)

    def test_op_dtype_support(self):
        """
        Triton codegen upcasts values to float32 for certain ops.
        Check that those ops have accurate dtype information.
        """

        for op_name in [
            "rsqrt",
            "sqrt",
            "isnan",
            "floor",
            "ceil",
            "tan",
            "atan",
            "atanh",
            "sigmoid",
            "log2",
            "log10",
            "cosh",
            "sinh",
            "acosh",
            "asinh",
            "asin",
            "acos",
            "asinh",
            "erf",
            "lgamma",
            "sin",
            "cos",
            "exp",
            "expm1",
            "exp2",
            "abs",
        ]:
            # These ops do not support float16 and bfloat16.
            supported_dtypes = OpDtypeSupport.supported_dtypes[op_name]
            self.assertNotIn(torch.float16, supported_dtypes)
            self.assertNotIn(torch.bfloat16, supported_dtypes)

            # These ops should support float32 and float64.
            self.assertIn(torch.float32, supported_dtypes)
            self.assertIn(torch.float64, supported_dtypes)

    @requires_gpu()
    @parametrize("op_name", OpDtypeSupport.supported_dtypes)
    @parametrize("load_upcast_to_fp32", [False, True])
    @parametrize("input_dtype", [torch.float16, torch.bfloat16])
    @config.patch("triton.use_block_ptr", True)
    def test_dtype_aware_codegen(self, op_name: str, load_upcast_to_fp32, input_dtype):
        """
        Test dtype aware codegen for some tl.math/libdevice calls.
        Operands should be upcast to float32, and the output should be downcast to float16.
        """

        # Check if the op's output should be upcasted/downcasted.
        supported_dtypes = OpDtypeSupport.supported_dtypes[op_name]
        convert_output = OpDtypeSupport.convert_outputs[op_name]
        self.assertNotIn(input_dtype, supported_dtypes)

        # Retrieve the corresponding torch op.
        torch_op_name = op_name.removeprefix("libdevice_")
        op = getattr(torch, torch_op_name)

        # Edge case: torch.round maps to libdevice.nearbyint.
        triton_op_name_overrides = {
            "round": "nearbyint",
        }
        override = triton_op_name_overrides.get(op_name)
        triton_op_name = override if override is not None else torch_op_name

        # Get the number of args for the op.
        signatures = get_signature_for_torch_op(op)
        num_args = len(signatures[0].parameters)

        # Test codegen and check for casts.
        inps = (torch.rand((32, 32), device=GPU_TYPE, dtype=input_dtype),) * num_args
        tl_dtype_str = str(input_dtype).replace("torch", "tl")
        with config.patch("triton.codegen_upcast_to_fp32", load_upcast_to_fp32):
            compiled = torch._dynamo.optimize("inductor")(op)
            code = run_and_get_triton_code(compiled, *inps)

            # Search the code with a regex.
            # Example code: libdevice.floor(tmp3.to(tl.float32)).to(tl.float16)
            output_cast = rf"\.to\({tl_dtype_str}\)" if convert_output else ""
            pattern = rf"{triton_op_name}\(.*\.to\(tl\.float32\)\){output_cast}"
            cast_in_code = re.search(pattern, code, re.MULTILINE) is not None
            self.assertNotEqual(cast_in_code, load_upcast_to_fp32)
=======
    @config.patch("test_configs.runtime_triton_dtype_assert", True)
    def test_constant(self):
        def fn():
            return (torch.full((2, 3), 3.1416, device="cuda", dtype=torch.float16),)

        out, code = run_and_get_code(torch.compile(fn))
        FileCheck().check("static_assert").check_same(".dtype").run(code[0])
        self.assertEqual(fn(), out)

    @config.patch("test_configs.runtime_triton_dtype_assert", True)
    @config.patch("triton.persistent_reductions", False)
    def test_any(self):
        def fn(x):
            return torch.any(x)

        x = torch.rand([40], device="cuda").to(torch.bool)
        out, code = run_and_get_code(torch.compile(fn), x)
        self.assertEqual(fn(x), out)
>>>>>>> 50f7b12d


instantiate_device_type_tests(TestCase, globals(), only_for=("cuda",))

if __name__ == "__main__":
    from torch._inductor.test_case import run_tests

    if HAS_GPU:
        run_tests(needs="filelock")<|MERGE_RESOLUTION|>--- conflicted
+++ resolved
@@ -9,13 +9,9 @@
 from torch._inductor import config
 from torch._inductor.codegen.triton import OpDtypeSupport
 from torch._inductor.test_case import TestCase as InductorTestCase
-<<<<<<< HEAD
-from torch._inductor.utils import run_and_get_triton_code
+from torch._inductor.utils import run_and_get_code, run_and_get_triton_code
 from torch.fx.operator_schemas import get_signature_for_torch_op
-=======
-from torch._inductor.utils import run_and_get_code
 from torch.testing import FileCheck
->>>>>>> 50f7b12d
 from torch.testing._internal.common_device_type import instantiate_device_type_tests
 from torch.testing._internal.common_methods_invocations import op_db
 from torch.testing._internal.common_utils import parametrize
@@ -85,7 +81,6 @@
             out_c = torch.compile(run)(op.get_op(), args, kwargs)
             self.assertEqual(out, out_c)
 
-<<<<<<< HEAD
     @requires_gpu()
     @parametrize("upcast_to_fp32", [False, True])
     @config.patch("triton.use_block_ptr", True)
@@ -188,7 +183,7 @@
             pattern = rf"{triton_op_name}\(.*\.to\(tl\.float32\)\){output_cast}"
             cast_in_code = re.search(pattern, code, re.MULTILINE) is not None
             self.assertNotEqual(cast_in_code, load_upcast_to_fp32)
-=======
+
     @config.patch("test_configs.runtime_triton_dtype_assert", True)
     def test_constant(self):
         def fn():
@@ -207,7 +202,6 @@
         x = torch.rand([40], device="cuda").to(torch.bool)
         out, code = run_and_get_code(torch.compile(fn), x)
         self.assertEqual(fn(x), out)
->>>>>>> 50f7b12d
 
 
 instantiate_device_type_tests(TestCase, globals(), only_for=("cuda",))
