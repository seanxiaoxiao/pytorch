# Owner(s): ["oncall: profiler"]

# if tqdm is not shutdown properly, it will leave the monitor thread alive.
# This causes an issue in the multithreading test because we check all events
# in that test with their tids. The events that correspond to these lingering
# threads all have TID of (uint64_t)(-1) which is invalid.
# The work around is turnning off monitoring thread when tqdm is loaded.
# Since these are unit tests, it is safe to turn off monitor thread.
try:
    import tqdm

    tqdm.tqdm.monitor_interval = 0
except ImportError:
    pass

import json
import sys
import tempfile
import unittest
from typing import Any, Dict, List

import torch
import torch.nn as nn
from torch import _dynamo as torchdynamo
from torch.autograd import (
    _record_function_with_args_enter,
    _record_function_with_args_exit,
)
from torch.profiler import (
    ExecutionTraceObserver,
    kineto_available,
    profile,
    record_function,
    supported_activities,
)
from torch.testing._internal.common_device_type import instantiate_device_type_tests
from torch.testing._internal.common_utils import (
    IS_WINDOWS,
    run_tests,
    skipIfHpu,
    skipIfTorchDynamo,
    TEST_HPU,
    TEST_XPU,
    TestCase,
)
from torch.testing._internal.inductor_utils import HAS_CUDA_TRITON


Json = Dict[str, Any]


class TestExecutionTrace(TestCase):
    def payload(self, device, use_device=False):
        u = torch.randn(3, 4, 5, requires_grad=True)
        with record_function("## TEST 1 ##", "1, 2, 3"):
            inf_val = float("inf")
            neg_inf_val = float("-inf")
            nan_val = float("nan")
            rf_handle = _record_function_with_args_enter(
                "## TEST 2 ##",
                1,
                False,
                2.5,
                [u, u],
                (u, u),
                "hello",
                u,
                inf_val,
                neg_inf_val,
                nan_val,
            )
            x = torch.randn(10, 10, requires_grad=True)
            if use_device:
                x = x.to(device)
            y = torch.randn(10, 10, requires_grad=True)
            if use_device:
                y = y.to(device)
            z = x + y + x * y + x * y
            z.backward(z)
            gelu = nn.GELU()
            m = torch.randn(2)
            _ = gelu(m)
            if use_device:
                z = z.cpu()
            _record_function_with_args_exit(rf_handle)

    def get_execution_trace_root(self, output_file_name) -> Json:
        nodes = []
        with open(output_file_name) as f:
            et_graph = json.load(f)
            assert "nodes" in et_graph
            nodes = et_graph["nodes"]
        return nodes

    def get_execution_trace_rf_ids(self, nodes: List[Json]) -> List[int]:
        """Returns a sorted list of rf_id (record function ids) in execution trace"""

        def get_rf_id(node):
            attrs = node["attrs"]
            for a in attrs:
                if a["name"] == "rf_id":
                    return a["value"]
            return None

        rf_ids_ = (
            get_rf_id(n)
            for n in nodes
            if n["name"] != "[pytorch|profiler|execution_trace|process]"
            and n["name"] != "[pytorch|profiler|execution_trace|thread]"
        )
        return sorted(rf_id for rf_id in rf_ids_ if rf_id is not None)

    def get_kineto_rf_ids(self, events: List[Json]) -> List[int]:
        """Returns a sorted list of Record function IDs for CPU operators and user annotations"""
        ops_and_annotations = (
            e for e in events if e.get("cat", "") in ["cpu_op", "user_annotation"]
        )
        return sorted(
            e.get("args", {}).get("Record function id", -1) for e in ops_and_annotations
        )

    @unittest.skipIf(not kineto_available(), "Kineto is required")
    @skipIfHpu
    @skipIfTorchDynamo("profiler gets ignored if dynamo activated")
    def test_execution_trace_with_kineto(self, device):
        trace_called_num = 0

        def trace_handler(p):
            nonlocal trace_called_num
            trace_called_num += 1

        use_device = (
            torch.profiler.ProfilerActivity.CUDA
            or torch.profiler.ProfilerActivity.XPU in supported_activities()
            or torch.profiler.ProfilerActivity.HPU in supported_activities()
        )
        # Create a temp file to save execution trace and kineto data.
        fp = tempfile.NamedTemporaryFile("w+t", suffix=".et.json", delete=False)
        fp.close()
        kt = tempfile.NamedTemporaryFile(
            mode="w+t", suffix=".kineto.json", delete=False
        )
        kt.close()

        with profile(
            activities=supported_activities(),
            schedule=torch.profiler.schedule(
                skip_first=3, wait=1, warmup=1, active=2, repeat=1
            ),
            on_trace_ready=trace_handler,
            execution_trace_observer=(
                ExecutionTraceObserver().register_callback(fp.name)
            ),
        ) as p:
            for idx in range(10):
                with record_function(f"## LOOP {idx} ##"):
                    self.payload(device, use_device=use_device)
                p.step()
            self.assertEqual(fp.name, p.execution_trace_observer.get_output_file_path())

        # Uncomment for debugging
        # print("Output kineto = ", kt.name)
        # print("Output ET = ", fp.name)

        p.export_chrome_trace(kt.name)
        self.assertEqual(trace_called_num, 1)

        nodes = self.get_execution_trace_root(fp.name)
        loop_count = 0
        found_root_node = False
        for n in nodes:
            assert "name" in n
            if "[pytorch|profiler|execution_trace|process]" in n["name"]:
                found_root_node = True
            if n["name"].startswith("## LOOP "):
                loop_count += 1
        self.assertTrue(found_root_node)
        # Since profiler trace is active for 2 iterations
        self.assertEqual(loop_count, 2)

        # Compare the collected Execution Trace and Kineto Trace
        # in terms of record func ID (rf_id) and External IDs
        # both of these should match for the same trace window.

        with open(kt.name) as f:
            kineto = json.load(f)
            events = kineto["traceEvents"]

        # Look up rf_ids in both Execution and Kineto trace as two lists.
        rf_ids_et = self.get_execution_trace_rf_ids(nodes)
        rf_ids_kineto = self.get_kineto_rf_ids(events)

        self.assertCountEqual(rf_ids_et, rf_ids_kineto)
        self.assertListEqual(
            rf_ids_et,
            rf_ids_kineto,
            msg=f"ET and kineto rf_id should exactly match\n"
            f"  rf_ids_et = {rf_ids_et}\n"
            f"  rf_ids_kineto = {rf_ids_kineto}\n",
        )

    def test_execution_trace_alone(self, device):
        use_device = (
            torch.profiler.ProfilerActivity.CUDA
            or torch.profiler.ProfilerActivity.HPU in supported_activities()
            or torch.profiler.ProfilerActivity.XPU in supported_activities()
        )
        # Create a temp file to save execution trace data.
        fp = tempfile.NamedTemporaryFile("w+t", suffix=".et.json", delete=False)
        fp.close()
        expected_loop_events = 0

        et = ExecutionTraceObserver().register_callback(fp.name)

        et.start()
        for idx in range(5):
            expected_loop_events += 1
            with record_function(f"## LOOP {idx} ##"):
                self.payload(device, use_device=use_device)
        et.stop()

        assert fp.name == et.get_output_file_path()
        et.unregister_callback()
        nodes = self.get_execution_trace_root(fp.name)
        loop_count = 0
        # Expected tensor object tuple size, in th form of:
        # [tensor_id, storage_id, offset, numel, itemsize, device_str]
        tensor_tuple_size = 6
        found_root_node = False
        for n in nodes:
            assert "name" in n
            if "[pytorch|profiler|execution_trace|process]" in n["name"]:
                found_root_node = True
            if n["name"].startswith("## LOOP "):
                loop_count += 1
            # Check if tensor tuple representation size is correct.
            if n["name"] == "## TEST 2 ##":
                assert len(n["inputs"]["values"][3][0]) == tensor_tuple_size
        assert found_root_node
        assert loop_count == expected_loop_events

    @unittest.skipIf(IS_WINDOWS, "torch.compile does not support WINDOWS")
    @unittest.skipIf(
        sys.version_info >= (3, 12), "torch.compile is not supported on python 3.12+"
    )
    @unittest.skipIf(
<<<<<<< HEAD
        not HAS_CUDA_TRITON, "Requires triton and a compatible CUDA device"
    )
    @skipIfHpu
=======
        (not has_triton()) or (not TEST_CUDA and not TEST_XPU),
        "need triton and device(CUDA or XPU) availability to run",
    )
>>>>>>> e84d1121
    def test_execution_trace_with_pt2(self, device):
        @torchdynamo.optimize("inductor")
        def fn(a, b, c):
            x = torch.nn.functional.linear(a, b)
            x = x + c
            return x.cos()

        a, b, c = (torch.randn(4, 4, requires_grad=True).to(device) for _ in range(3))

        inputs = [a, b, c]
        with torch._inductor.config.patch(compile_threads=1):
            fn(*inputs)

        # Create a temp file to save execution trace data.
        fp = tempfile.NamedTemporaryFile("w+t", suffix="_et.json", delete=False)
        fp.close()

        with profile(
            activities=torch.profiler.supported_activities(),
            record_shapes=True,
            schedule=torch.profiler.schedule(
                skip_first=3, wait=1, warmup=1, active=2, repeat=1
            ),
            execution_trace_observer=(
                ExecutionTraceObserver().register_callback(fp.name)
            ),
        ) as p:
            for idx in range(10):
                with record_function(f"## LOOP {idx} ##"):
                    fn(*inputs)
                p.step()

        nodes = self.get_execution_trace_root(fp.name)
        found_captured_triton_kernel_node = False
        for n in nodes:
            assert "name" in n
            if "triton_" in n["name"]:
                for attr in n["attrs"]:
                    if attr["name"] == "kernel_file" and attr["value"] != "":
                        found_captured_triton_kernel_node = True
                        assert len(n["inputs"]["values"]) > 0
                        assert len(n["outputs"]["values"]) == 0
        assert found_captured_triton_kernel_node

    def test_execution_trace_start_stop(self, device):
        use_device = (
            torch.profiler.ProfilerActivity.CUDA
            or torch.profiler.ProfilerActivity.XPU in supported_activities()
            or torch.profiler.ProfilerActivity.HPU in supported_activities()
        )
        # Create a temp file to save execution trace data.
        fp = tempfile.NamedTemporaryFile("w+t", suffix=".et.json", delete=False)
        fp.close()
        expected_loop_events = 0
        et = ExecutionTraceObserver().register_callback(fp.name)
        for idx in range(10):
            if idx == 3:
                et.start()
            elif idx == 5:
                et.stop()
            elif idx == 8:
                et.start()
            elif idx == 9:
                et.stop()
            if et._execution_trace_running:
                expected_loop_events += 1
            with record_function(f"## LOOP {idx} ##"):
                self.payload(device, use_device=use_device)

        assert fp.name == et.get_output_file_path()
        et.unregister_callback()
        nodes = self.get_execution_trace_root(fp.name)
        loop_count = 0
        found_root_node = False
        for n in nodes:
            assert "name" in n
            if "[pytorch|profiler|execution_trace|process]" in n["name"]:
                found_root_node = True
            if n["name"].startswith("## LOOP "):
                loop_count += 1
        assert found_root_node
        assert loop_count == expected_loop_events

    def test_execution_trace_repeat_in_loop(self, device):
        use_device = (
            torch.profiler.ProfilerActivity.CUDA
            or torch.profiler.ProfilerActivity.XPU in supported_activities()
            or torch.profiler.ProfilerActivity.HPU in supported_activities()
        )
        iter_list = {3, 4, 6, 8}
        expected_loop_events = len(iter_list)
        output_files = []
        for idx in range(10):
            if idx in iter_list:
                # Create a temp file to save execution trace data.
                fp = tempfile.NamedTemporaryFile("w+t", suffix=".et.json", delete=False)
                fp.close()
                output_files.append(fp.name)
                et = ExecutionTraceObserver().register_callback(fp.name)
                et.start()
            with record_function(f"## LOOP {idx} ##"):
                self.payload(device, use_device=use_device)
            if idx in iter_list:
                et.stop()
                et.unregister_callback()

        event_count = 0
        for et_file in output_files:
            nodes = self.get_execution_trace_root(et_file)
            found_root_node = False
            for n in nodes:
                assert "name" in n
                if "[pytorch|profiler|execution_trace|process]" in n["name"]:
                    assert n["id"] == 1
                    found_root_node = True
                if n["name"].startswith("## LOOP "):
                    event_count += 1
            assert found_root_node
        assert event_count == expected_loop_events

    def test_execution_trace_no_capture(self):
        fp = tempfile.NamedTemporaryFile("w+t", suffix=".et.json", delete=False)
        fp.close()
        et = ExecutionTraceObserver().register_callback(fp.name)

        assert fp.name == et.get_output_file_path()
        et.unregister_callback()
        nodes = self.get_execution_trace_root(fp.name)
        for n in nodes:
            assert "name" in n
            if "[pytorch|profiler|execution_trace|process]" in n["name"]:
                found_root_node = True
        assert found_root_node

    @skipIfTorchDynamo("https://github.com/pytorch/pytorch/issues/124500")
    def test_execution_trace_nested_tensor(self):
        fp = tempfile.NamedTemporaryFile("w+t", suffix=".et.json", delete=False)
        fp.close()

        observer = ExecutionTraceObserver().register_callback(fp.name)

        def fn(nt):
            return nt.sin().cos()

        with torch.profiler.profile(execution_trace_observer=observer) as prof:
            for i in range(3):
                values = torch.rand((8 + i, 4 + i))
                offsets = torch.tensor([0, 2, 4, 6, 8 + i])
                nt = torch.nested.nested_tensor_from_jagged(values, offsets)
                fn(nt)

        nodes = self.get_execution_trace_root(fp.name)
        found_cos = False
        for n in nodes:
            assert "name" in n
            if "cos" in n["name"]:
                found_cos = True
        assert found_cos


devices = ["cpu", "cuda"]
if TEST_XPU:
    devices.append("xpu")
if TEST_HPU:
    devices.append("hpu")
instantiate_device_type_tests(
    TestExecutionTrace, globals(), allow_xpu="xpu" in devices, only_for=devices
)

if __name__ == "__main__":
    run_tests()<|MERGE_RESOLUTION|>--- conflicted
+++ resolved
@@ -43,7 +43,7 @@
     TEST_XPU,
     TestCase,
 )
-from torch.testing._internal.inductor_utils import HAS_CUDA_TRITON
+from torch.testing._internal.inductor_utils import HAS_GPU_TRITON
 
 
 Json = Dict[str, Any]
@@ -243,16 +243,7 @@
     @unittest.skipIf(
         sys.version_info >= (3, 12), "torch.compile is not supported on python 3.12+"
     )
-    @unittest.skipIf(
-<<<<<<< HEAD
-        not HAS_CUDA_TRITON, "Requires triton and a compatible CUDA device"
-    )
-    @skipIfHpu
-=======
-        (not has_triton()) or (not TEST_CUDA and not TEST_XPU),
-        "need triton and device(CUDA or XPU) availability to run",
-    )
->>>>>>> e84d1121
+    @unittest.skipIf(not HAS_GPU_TRITON, "Requires triton and a compatible GPU device")
     def test_execution_trace_with_pt2(self, device):
         @torchdynamo.optimize("inductor")
         def fn(a, b, c):
