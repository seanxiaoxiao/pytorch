--- conflicted
+++ resolved
@@ -275,12 +275,8 @@
             and op.formatted_name
             in ("signal_windows_exponential", "signal_windows_bartlett")
             and dtype == torch.float64
-<<<<<<< HEAD
             and has_gpu_device(device)
-=======
-            and "cuda" in device
             or "cpu" in device
->>>>>>> c9653bf2
         ):  # noqa: E121
             raise unittest.SkipTest("XXX: raises tensor-likes are not close.")
 
