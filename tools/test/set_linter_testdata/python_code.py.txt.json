--- conflicted
+++ resolved
@@ -7,11 +7,7 @@
     "name": "Add import for OrderedSet",
     "original": null,
     "path": "tools/test/set_linter_testdata/python_code.py.txt",
-<<<<<<< HEAD
-    "replacement": "from torch.utils._ordered_set import OrderedSet\n",
-=======
-    "replacement": null,
->>>>>>> 2236f201
+    "replacement": null,
     "severity": "error"
   },
   {
@@ -22,11 +18,7 @@
     "name": "Builtin `set` is deprecated",
     "original": null,
     "path": "tools/test/set_linter_testdata/python_code.py.txt",
-<<<<<<< HEAD
-    "replacement": "OrderedSet",
-=======
-    "replacement": null,
->>>>>>> 2236f201
+    "replacement": null,
     "severity": "error"
   },
   {
@@ -37,11 +29,7 @@
     "name": "Builtin `set` is deprecated",
     "original": null,
     "path": "tools/test/set_linter_testdata/python_code.py.txt",
-<<<<<<< HEAD
-    "replacement": "OrderedSet",
-=======
-    "replacement": null,
->>>>>>> 2236f201
+    "replacement": null,
     "severity": "error"
   },
   {
@@ -52,11 +40,7 @@
     "name": "Builtin `set` is deprecated",
     "original": null,
     "path": "tools/test/set_linter_testdata/python_code.py.txt",
-<<<<<<< HEAD
-    "replacement": "OrderedSet",
-=======
-    "replacement": null,
->>>>>>> 2236f201
+    "replacement": null,
     "severity": "error"
   },
   {
@@ -67,11 +51,7 @@
     "name": "Builtin `set` is deprecated",
     "original": null,
     "path": "tools/test/set_linter_testdata/python_code.py.txt",
-<<<<<<< HEAD
-    "replacement": "OrderedSet([",
-=======
-    "replacement": null,
->>>>>>> 2236f201
+    "replacement": null,
     "severity": "error"
   },
   {
@@ -82,11 +62,7 @@
     "name": "Builtin `set` is deprecated",
     "original": null,
     "path": "tools/test/set_linter_testdata/python_code.py.txt",
-<<<<<<< HEAD
-    "replacement": "])",
-=======
-    "replacement": null,
->>>>>>> 2236f201
+    "replacement": null,
     "severity": "error"
   },
   {
@@ -97,11 +73,7 @@
     "name": "Builtin `set` is deprecated",
     "original": null,
     "path": "tools/test/set_linter_testdata/python_code.py.txt",
-<<<<<<< HEAD
-    "replacement": "OrderedSet([",
-=======
-    "replacement": null,
->>>>>>> 2236f201
+    "replacement": null,
     "severity": "error"
   },
   {
@@ -112,11 +84,7 @@
     "name": "Builtin `set` is deprecated",
     "original": null,
     "path": "tools/test/set_linter_testdata/python_code.py.txt",
-<<<<<<< HEAD
-    "replacement": "])",
-=======
-    "replacement": null,
->>>>>>> 2236f201
+    "replacement": null,
     "severity": "error"
   },
   {
@@ -127,11 +95,7 @@
     "name": "Builtin `set` is deprecated",
     "original": null,
     "path": "tools/test/set_linter_testdata/python_code.py.txt",
-<<<<<<< HEAD
-    "replacement": "OrderedSet([",
-=======
-    "replacement": null,
->>>>>>> 2236f201
+    "replacement": null,
     "severity": "error"
   },
   {
@@ -142,11 +106,7 @@
     "name": "Builtin `set` is deprecated",
     "original": null,
     "path": "tools/test/set_linter_testdata/python_code.py.txt",
-<<<<<<< HEAD
-    "replacement": "])",
-=======
-    "replacement": null,
->>>>>>> 2236f201
+    "replacement": null,
     "severity": "error"
   },
   {
@@ -157,11 +117,7 @@
     "name": "Builtin `set` is deprecated",
     "original": null,
     "path": "tools/test/set_linter_testdata/python_code.py.txt",
-<<<<<<< HEAD
-    "replacement": "OrderedSet([",
-=======
-    "replacement": null,
->>>>>>> 2236f201
+    "replacement": null,
     "severity": "error"
   },
   {
@@ -172,11 +128,7 @@
     "name": "Builtin `set` is deprecated",
     "original": null,
     "path": "tools/test/set_linter_testdata/python_code.py.txt",
-<<<<<<< HEAD
-    "replacement": "])",
-=======
-    "replacement": null,
->>>>>>> 2236f201
+    "replacement": null,
     "severity": "error"
   },
   {
@@ -187,11 +139,7 @@
     "name": "Builtin `set` is deprecated",
     "original": null,
     "path": "tools/test/set_linter_testdata/python_code.py.txt",
-<<<<<<< HEAD
-    "replacement": "OrderedSet([",
-=======
-    "replacement": null,
->>>>>>> 2236f201
+    "replacement": null,
     "severity": "error"
   },
   {
@@ -202,11 +150,7 @@
     "name": "Builtin `set` is deprecated",
     "original": null,
     "path": "tools/test/set_linter_testdata/python_code.py.txt",
-<<<<<<< HEAD
-    "replacement": "])",
-=======
-    "replacement": null,
->>>>>>> 2236f201
+    "replacement": null,
     "severity": "error"
   },
   {
@@ -217,11 +161,7 @@
     "name": "Builtin `set` is deprecated",
     "original": null,
     "path": "tools/test/set_linter_testdata/python_code.py.txt",
-<<<<<<< HEAD
-    "replacement": "OrderedSet([",
-=======
-    "replacement": null,
->>>>>>> 2236f201
+    "replacement": null,
     "severity": "error"
   },
   {
@@ -232,11 +172,7 @@
     "name": "Builtin `set` is deprecated",
     "original": null,
     "path": "tools/test/set_linter_testdata/python_code.py.txt",
-<<<<<<< HEAD
-    "replacement": "OrderedSet([",
-=======
-    "replacement": null,
->>>>>>> 2236f201
+    "replacement": null,
     "severity": "error"
   },
   {
@@ -247,11 +183,7 @@
     "name": "Builtin `set` is deprecated",
     "original": null,
     "path": "tools/test/set_linter_testdata/python_code.py.txt",
-<<<<<<< HEAD
-    "replacement": "])",
-=======
-    "replacement": null,
->>>>>>> 2236f201
+    "replacement": null,
     "severity": "error"
   },
   {
@@ -262,11 +194,7 @@
     "name": "Builtin `set` is deprecated",
     "original": null,
     "path": "tools/test/set_linter_testdata/python_code.py.txt",
-<<<<<<< HEAD
-    "replacement": "])",
-=======
-    "replacement": null,
->>>>>>> 2236f201
+    "replacement": null,
     "severity": "error"
   },
   {
@@ -277,11 +205,7 @@
     "name": "Suggested fixes for set_linter",
     "original": "# Basic tests\n\nignored = set()  # noqa: set_linter\na = set()\nb = \"set()\"\nc = set\nd = c.set\nf = (\n   set(\n   )\n)\nignored = (\n   set(  # noqa: set_linter\n   )\n)\n\n# Non-sets\n\nd = {}\nlong_string = \"\"\" set()\nset() set x.set set()\n\\\"\"\"\"\n\nclass A:\n    def set(self, x):\n        self.x = x\n\nset = A().set\n\n# Braced sets\n\nset1 = {1}\nset2 = {1, 2}\n\niterator_set = {i for i in range(10)}\n\n# A dict with two sets.\ndict_set = {\"a\": {2, 3}, \"b\": {i for i in range(3)}}\n\n# A set containing an object constructed with a dict and a set\nsos_set = {Something({i: i + 1 for i in range(3)}, {i + 1 for i in range(3)})}\n",
     "path": "tools/test/set_linter_testdata/python_code.py.txt",
-<<<<<<< HEAD
-    "replacement": "# Basic tests\n\nignored = set()  # noqa: set_linter\na = OrderedSet()\nb = \"set()\"\nc = OrderedSet\nd = c.set\nf = (\n   OrderedSet(\n   )\n)\nignored = (\n   set(  # noqa: set_linter\n   )\n)\n\n# Non-sets\n\nd = {}\nlong_string = \"\"\" set()\nset() set x.set set()\n\\\"\"\"\"\n\nclass A:\n    def set(self, x):\n        self.x = x\n\nset = A().set\n\n# Braced sets\n\nset1 = OrderedSet([1])\nset2 = OrderedSet([1, 2])\n\niterator_set = OrderedSet([i for i in range(10)])\n\n# A dict with two sets.\ndict_set = {\"a\": OrderedSet([2, 3]), \"b\": OrderedSet([i for i in range(3)])}\n\n# A set containing an object constructed with a dict and a set\nfrom torch.utils._ordered_set import OrderedSet\nsos_set = OrderedSet([Something({i: i + 1 for i in range(3)}, OrderedSet([i + 1 for i in range(3)]))])\n",
-=======
     "replacement": "# Basic tests\n\nignored = set()  # noqa: set_linter\na = OrderedSet()\nb = \"set()\"\nc = OrderedSet\nd = c.set\nf = (\n   OrderedSet(\n   )\n)\nignored = (\n   set(  # noqa: set_linter\n   )\n)\n\n# Non-sets\n\nd = {}\nlong_string = \"\"\" set()\nset() set x.set set()\n\\\"\"\"\"\n\nclass A:\n    def set(self, x):\n        self.x = x\n\nset = A().set\n\n# Braced sets\n\nset1 = OrderedSet([1])\nset2 = OrderedSet([1, 2])\n\niterator_set = OrderedSet([i for i in range(10)])\n\n# A dict with two sets.\ndict_set = {\"a\": OrderedSet([2, 3]), \"b\": OrderedSet([i for i in range(3)])}\n\n# A set containing an object constructed with a dict and a set\nfrom torchOrderedSet([utils._ordered_set import OrdOrderedSet([redSet\nsos_set = {Somet])ing({i: i + ]) for i in range(3)}, {i + 1 for i in range(3)})}\n",
->>>>>>> 2236f201
     "severity": "error"
   }
 ]