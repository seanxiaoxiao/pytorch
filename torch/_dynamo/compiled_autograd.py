# mypy: allow-untyped-defs
import contextlib
import functools
import itertools
import operator
import time
from typing import Any, Dict, List, Optional, Tuple, TYPE_CHECKING, Union

import torch
from torch._dynamo.external_utils import (
    call_backward,
    call_hook,
    FakeCompiledAutogradEngine,
)
from torch._dynamo.source import GetItemSource, LocalSource
from torch._dynamo.utils import (
    counters,
    get_chromium_event_logger,
    lazy_format_graph_code,
    set_locals_to_steal,
)
from torch._guards import compile_context, CompileContext, CompileId
from torch._logging import getArtifactLogger, trace_structured
from torch._prims_common import clone_preserve_strides
from torch._subclasses import FakeTensorMode
from torch.fx import GraphModule
from torch.fx.experimental._backward_state import BackwardState
from torch.fx.experimental.proxy_tensor import (
    decompose,
    disable_autocast_cache,
    disable_proxy_modes_tracing,
    fetch_object_proxy,
    ProxyTorchDispatchMode,
    PythonKeyTracer,
    track_tensor_tree,
)
from torch.fx.experimental.symbolic_shapes import DimDynamic, ShapeEnv
from torch.fx.traceback import preserve_node_meta, set_stack_trace
from torch.utils._ordered_set import OrderedSet
from torch.utils._traceback import CapturedTraceback


if TYPE_CHECKING:
    from torch.fx.proxy import Proxy


compiled_autograd_log = getArtifactLogger(__name__, "compiled_autograd")
verbose_log = getArtifactLogger(__name__, "compiled_autograd_verbose")


def snapshot_verbose_logging_enabled():
    return torch._logging._internal.log_state.is_artifact_enabled(
        "compiled_autograd_verbose"
    )


def snapshot_cudagraph_enabled():
    return torch._inductor.config.triton.cudagraphs


def maybe_clone(x):
    if x is not None:
        return clone_preserve_strides(x)
    return x


_graph_placeholders = ["inputs", "sizes", "scalars", "hooks"]
_impure_targets = OrderedSet(
    [
        call_hook,
        call_backward,
        FakeCompiledAutogradEngine._exec_final_callbacks_stub,
        torch.ops.inductor.accumulate_grad_.default,
    ]
)

COMPILE_COUNTER = itertools.count()


def make_compile_context(compiled_autograd_id):
    return compile_context(
        CompileContext(
            CompileId(
                compiled_autograd_id=compiled_autograd_id,
                frame_id=None,
                frame_compile_id=None,
            )
        )
    )


class AutogradCompilerInstance:
    def __init__(self, compiler_fn) -> None:
        self.compiler_fn = compiler_fn
        self.stack = contextlib.ExitStack()
        self.close = self.stack.close
        self.shape_env = ShapeEnv()
        self.fake_tensor_mode = FakeTensorMode(
            allow_fallback_kernels=True,
            allow_non_fake_inputs=True,
            shape_env=self.shape_env,
        )
        self.fx_tracer = PythonKeyTracer()
        self.proxy_mode = ProxyTorchDispatchMode(self.fx_tracer, "symbolic")
        self.hooks_proxy: Optional[Proxy] = None

    def wrap_fake(self, x, source):
        assert isinstance(x, torch.Tensor)
        return self.fake_tensor_mode.from_tensor(x, source=source)

    @staticmethod
    def source(name, idx) -> GetItemSource:
        return GetItemSource(LocalSource(name), idx)

    def begin_capture(
        self,
        inputs: List[torch.Tensor],
        sizes: List[int],
        scalars: List[Union[int, float]],
        origins: List[List[Tuple[int, str]]],
    ):
        counters["compiled_autograd"]["captures"] += 1
        self.id = next(COMPILE_COUNTER)
        self.compile_context = make_compile_context(self.id)
        self.compile_context.__enter__()
        self.start_time_ns = time.time_ns()
        get_chromium_event_logger().log_event_start(
            "compiled_autograd",
            self.start_time_ns,
            {"graph_id": self.id},
            log_pt2_compile_event=True,
        )

        self.aot_graph_cls_name: Optional[str] = None
        self.aot_graph_infos: Dict[int, Dict[str, Any]] = {}
        self.fx_tracer.root = torch.nn.Module()
        self.fx_tracer.graph = torch.fx.Graph(tracer_cls=PythonKeyTracer)
        self.fx_tracer.tensor_attrs = {}
        args_proxy, sizes_proxy, scalars_proxy, self.hooks_proxy = (
            self.fx_tracer.create_proxy("placeholder", name, (), {})
            for name in _graph_placeholders
        )

        self.stack.enter_context(preserve_node_meta())
        inputs_origins, sizes_origins, scalars_origins = origins
        # tensor inputs to fake tensors
        inputs = [
            self.wrap_fake(x, self.source("inputs", idx))
            for idx, x in enumerate(inputs)
        ]
        self.bind_tensors_to_proxies(inputs, args_proxy, inputs_origins)

        # size inputs to symints
        sizes = [
            self.shape_env.create_unspecified_symint_and_symbol(
                val,
                self.source("sizes", idx),
                DimDynamic.DYNAMIC,
            )
            for idx, val in enumerate(sizes)
        ]
        self.bind_tensors_to_proxies(sizes, sizes_proxy, sizes_origins)

        for idx, val in enumerate(scalars):
            source = self.source("scalars", idx)
            if isinstance(val, int):
                scalars[idx] = self.shape_env.create_unspecified_symint_and_symbol(
                    val,
                    source,
                    DimDynamic.DYNAMIC,
                )
            elif isinstance(val, float):
                scalars[idx] = self.shape_env.create_symfloatnode(
                    self.shape_env.create_unspecified_symbol(
                        val,
                        source=source,
                        dynamic_dim=DimDynamic.DYNAMIC,
                    ),
                    hint=val,
                    source=source,
                )
            else:
                raise AssertionError("Unexpected scalar type: ", type(val))
        self.bind_tensors_to_proxies(scalars, scalars_proxy, scalars_origins)

        # TODO(jansel): are all these modes needed?
        self.stack.enter_context(decompose({}))
        self.stack.enter_context(self.fake_tensor_mode)
        self.stack.enter_context(self.proxy_mode)
        self.stack.enter_context(disable_autocast_cache())
        # Needed to make sure we don't accidentally specialize any symbols
        assert self.fake_tensor_mode.shape_env is not None
        env = self.fake_tensor_mode.shape_env
        self.stack.enter_context(
            torch.fx.experimental.symbolic_shapes._suppress_guards(env)
        )
        return inputs, sizes, scalars

    def proxy_call_backward(
        self,
        inputs,
        output_metadatas,
        saved_tensors,
        backward_idx: int,
    ):
        assert self.hooks_proxy is not None
        backward_c_function = self.hooks_proxy[backward_idx]  # type: ignore[index]
        proxies = self.fx_tracer.create_proxy(
            kind="call_function",
            target=call_backward,
            args=(
                backward_c_function,
                self.to_proxy(saved_tensors),
                *self.to_proxy(inputs),
            ),
            kwargs={},
        )

        with disable_proxy_modes_tracing():
            # create fake Tensors
            grad_ins: List[Optional[torch.Tensor]] = []
            for output_metadata in output_metadatas:
                if output_metadata is None:
                    grad_ins.append(None)
                    continue

                layout, device, dtype, size = output_metadata
                grad_ins.append(
                    torch.empty(size=size, dtype=dtype, layout=layout, device=device)
                )
            self.bind_tensors_to_proxies(grad_ins, proxies)
        return tuple(grad_ins)

    def proxy_call_hook(self, hook, *args, **kwargs):
        return self.fx_tracer.create_proxy(
            "call_function",
            call_hook,
            (
                hook,
                *[self.to_proxy(x) for x in args],
            ),
            kwargs,
        )

    def tensor_pre_hook(self, inputs, hook_id, i: int):
        assert self.hooks_proxy is not None
        hook = self.hooks_proxy[hook_id]  # type: ignore[index]
        proxy = self.proxy_call_hook(
            hook,
            inputs[i],
            hook_type="tensor_pre_hook",
        )
        with disable_proxy_modes_tracing():
            inputs[i] = maybe_clone(inputs[i])
            self.bind_tensors_to_proxies([inputs[i]], [proxy])
        return inputs

    def pre_hook(self, inputs, hook_id):
        assert self.hooks_proxy is not None
        hook = self.hooks_proxy[hook_id]  # type: ignore[index]
        proxies = self.proxy_call_hook(
            hook,
            inputs,
            hook_type="pre_hook",
        )
        with disable_proxy_modes_tracing():
            inputs = [maybe_clone(x) for x in inputs]
            self.bind_tensors_to_proxies(inputs, proxies)
        return inputs

    def post_hook(self, outputs, inputs, hook_id):
        assert self.hooks_proxy is not None
        hook = self.hooks_proxy[hook_id]  # type: ignore[index]
        proxies = self.proxy_call_hook(
            hook,
            outputs,
            inputs,
            hook_type="post_hook",
        )
        with disable_proxy_modes_tracing():
            outputs = [maybe_clone(x) for x in outputs]
            self.bind_tensors_to_proxies(outputs, proxies)
        return outputs

    def post_acc_grad_hook(self, input, hook_id):
        assert isinstance(input, torch.Tensor)
        assert self.hooks_proxy is not None
        hook = self.hooks_proxy[hook_id]  # type: ignore[index]
        proxy = self.proxy_call_hook(
            hook,
            input,
            hook_type="post_acc_grad_hook",
        )
        with disable_proxy_modes_tracing():
            input = [maybe_clone(input)]
            self.bind_tensors_to_proxies(input, [proxy])
        return input

    # Note: [Compiled autograd and cudagraphs]
    # Eager autograd backward implements scalars as 0-dim tensors, see DivBackward0::other_.
    # When compiled autograd traces those nodes, it lifts the scalar tensors, resulting in a graph
    # with some cpu 0-dim tensor inputs. To prevent the entire graph from skipping cudagraph, we move the
    # scalars tensors to cuda. This works because ATen/prims ops will accept cuda 0-dim tensors too.
    def move_graph_nodes_to_cuda(self, graph) -> List[int]:
        to_move: Dict[int, torch.fx.Node] = {}
        has_cuda_inputs = False
        nodes = list(graph.nodes)
        assert nodes[0].target == "inputs"
        inputs = nodes[0]
        inputs_users = list(inputs.users.keys())
        # input access nodes should immediately follow placeholder nodes
        first_getitem_idx = len(_graph_placeholders)
        assert nodes[first_getitem_idx] == inputs_users[0]
        last_getitem_idx = first_getitem_idx + len(inputs_users) - 1
        assert nodes[last_getitem_idx] == inputs_users[-1]
        for i, node in enumerate(inputs_users):
            if not has_cuda_inputs and node.meta["val"].device.type == "cuda":
                has_cuda_inputs = True
                continue

            is_cpu = node.meta["val"].device.type == "cpu"
            is_scalar = len(node.meta["val"].size()) == 0
            if is_cpu and is_scalar:
                node_users = list(node.users.keys())
                if all(
                    isinstance(user.target, torch._ops.OpOverload)
                    and user.target.namespace in ("prims", "aten")
                    for user in node_users
                ):
                    # all users are prims/aten, can move safely
                    to_move[i] = node

        # only move cpu scalars to cuda if there were cuda activations in this graph,
        # this is to handle the case where cudagraphs is enabled on a cpu-only graph
        if has_cuda_inputs:
            for node in to_move.values():
                node.meta["val"] = node.meta["val"].cuda()

            # return runtime indices we need to move to cuda
            return list(to_move.keys())

        return []

    def is_sym_node(self, node):
        return (
            isinstance(node, torch.fx.Node)
            and node.op == "call_function"
            and node.target
            in [torch.ops.aten.sym_size.int, torch.ops.aten.sym_numel.default]
        )

    def dce(self):
        # Most of these removed nodes would have been removed during Dynamo and AOTDispatch
        # Remove some of these nodes earlier to improve compilation speed

        # Dynamo guards will error instead of creating aliasing guards unless we unpack them in the graph
        unpack_nodes: OrderedSet[torch.fx.Node] = OrderedSet()
        for i, node in enumerate(self.fx_tracer.graph.find_nodes(op="placeholder")):
            unpack_nodes.update(node.users.keys())
        assert i == len(_graph_placeholders) - 1

        def is_impure(node):
            return (
                node in unpack_nodes
                or node.op == "placeholder"
                or node.op == "output"
                or (node.op == "call_function" and node.target in _impure_targets)
            )

        self.fx_tracer.graph.eliminate_dead_code(is_impure)

    def end_capture(self, outputs):
        self.fx_tracer.create_proxy(
            "call_function",
            FakeCompiledAutogradEngine._exec_final_callbacks_stub,
            (),
            {},
        )
        self.stack.close()
        self.fx_tracer.create_node(
            "output",
            "output",
            (self.fx_tracer.create_arg(self.to_proxy(outputs)),),
            {},
        )
        self.rename_aot_dispatcher_nodes()
        self.reorder_tensor_pre_hook_nodes()
        self.reorder_pre_hook_nodes_to_schedule_asap()
        self.reorder_accumulate_grad_nodes()
        self.reorder_pre_hook_nodes_to_mimic_eager()
        self.reorder_post_acc_grad_hook_nodes()
        self.reorder_post_hook_nodes()
        # TODO(yf225): work around: remove dead codes like `sym_size` and `sym_numel` which are not used downstream. e.g.
        # ```
        # sym_numel_default = torch.ops.aten.sym_numel.default(sum_109);  sum_109 = None
        # eq_115 = 16 == sym_numel_default;  sym_numel_default = eq_115 = None
        # sym_size_int_39 = torch.ops.aten.sym_size.int(getitem_112, 1);  getitem_112 = None
        # eq_116 = 16 == sym_size_int_39;  eq_116 = None
        # eq_117 = 16 == sym_size_int_39;  sym_size_int_39 = eq_117 = None
        # ```
        # Proper fix is Richard's Python compiled autograd effort which will avoid calling make_fx and
        # should prevent these ops from going into the CA graph.
        self.dce()
        runtime_inputs_to_move: List[int] = []
        if snapshot_cudagraph_enabled():
            runtime_inputs_to_move = self.move_graph_nodes_to_cuda(self.fx_tracer.graph)

        graph = GraphModule(
            self.fx_tracer.root, self.fx_tracer.graph, f"CompiledAutograd{self.id}"
        )
        set_locals_to_steal(graph, ["inputs"])
        lazy_graph_code = lazy_format_graph_code(
            "Compiled autograd graph",
            graph,
            include_device=True,
            include_stride=True,
            colored=True,
        )
        compiled_autograd_log.info("%s", lazy_graph_code)
        verbose_log.debug("%s", lazy_graph_code)
        trace_structured(
            "compiled_autograd_graph",
            payload_fn=lambda: graph.print_readable(print_output=False),
        )

        def runtime_wrapper(compiled_fn, inputs, sizes, scalars, hooks):
            global in_compiled_autograd_region
            try:
                in_compiled_autograd_region = True
                for i in runtime_inputs_to_move:
                    inputs[i] = inputs[i].pin_memory().cuda(non_blocking=True)

                with _disable(), make_compile_context(self.id):
                    return compiled_fn(inputs, sizes, scalars, hooks)
            finally:
                in_compiled_autograd_region = False

<<<<<<< HEAD
        get_chromium_event_logger().log_event_end(
            "compiled_autograd",
            time.time_ns(),
            {"graph_id": self.id},
            self.start_time_ns,
            log_pt2_compile_event=True,
        )
=======
        self.compile_context.__exit__(None, None, None)
>>>>>>> 185a25ee
        return runtime_wrapper, self.compiler_fn(graph)

    def rename_aot_dispatcher_nodes(self):
        """
        Renames nodes as they appear in the AOTDispatcher backward graphs, prefixed by AOT id
        e.g. AOTDispatcher backward graph X's `sin_Y` -> `aotX_sin_Y`
        """
        if self.aot_graph_cls_name is None:
            return

        def is_similar(ca: torch.fx.node.Node, aot: torch.fx.node.Node):
            # 1. comparing using target (for aten ops)
            target_match = ca.target == aot.target
            if not target_match:
                # 2. comparing using name (for HOPs)
                target_match = (
                    hasattr(ca.target, "__name__")
                    and hasattr(aot.target, "__name__")
                    and ca.target.__name__ == aot.target.__name__
                )
            if (
                not target_match
                and hasattr(ca.target, "name")
                and hasattr(aot.target, "name")
                and aot.target.name() == "aten::reshape"
                and hasattr(aot.meta.get("original_aten"), "name")
            ):
                # 3. undo view_to_reshape post grad pass
                target_match = ca.target.name() == aot.meta["original_aten"].name()

            return (
                target_match
                and ca.op == aot.op
                and ca.type == aot.type
                and len(ca.all_input_nodes) == len(aot.all_input_nodes)
            )

        for nodecall_index, info in self.aot_graph_infos.items():
            ca_node_start_idx = info["ca_node_start_idx"]
            aot_id = info["aot_id"]
            aot_graph = info["aot_gm"].graph

            # 1. Find the first op from user code in the AOT graph
            aot_it = iter(aot_graph.nodes)
            aot_node = next(aot_it)
            assert aot_node is not None
            try:
                while aot_node.op != "call_function":
                    aot_node = next(aot_it)
            except StopIteration:
                continue

            try:
                # 2. Find the first op in the compiled autograd graph segment
                ca_it = iter(self.fx_tracer.graph.nodes)
                for _ in range(ca_node_start_idx):
                    next(ca_it)
                ca_node = next(ca_it)

                # Graphs should all end with output node
                while ca_node.op != "output" and not is_similar(ca_node, aot_node):
                    # The compiled autograd graph may contain lazily inserted ops
                    # We skip those when aligning nodes
                    ca_node = next(ca_it)

                # 3. Keep alligned and rename nodes
                while aot_node.op != "output" and ca_node.op != "output":
                    if not ca_node.users:
                        # TODO: DCE for compiled autograd graph
                        ca_node = next(ca_it)
                        continue

                    if not is_similar(ca_node, aot_node):
                        # There should be no lazily inserted ops in the middle of a match
                        # So any deviation is an error
                        raise StopIteration

                    ca_node.name = f"aot{aot_id}_{aot_node.name}"
                    for i, inp in enumerate(aot_node.all_input_nodes):
                        ca_node.all_input_nodes[i].name = f"aot{aot_id}_{inp.name}"

                    aot_node = next(aot_it)
                    ca_node = next(ca_it)
            except StopIteration:
                verbose_log.debug(
                    "Failed to match %s%s (NodeCall %s) nodes with AOT backward graph %s nodes",
                    self.aot_graph_cls_name,
                    aot_id,
                    nodecall_index,
                    aot_id,
                )

    @staticmethod
    def get_all_nodes(args):
        # filter out non-Node args, like None
        nodes = [n for n in args if type(n) is torch.fx.Node]
        return nodes

    @staticmethod
    def is_placeholder(node):
        if node.op == "placeholder" or (
            node.op == "call_function"
            and node.target == operator.getitem
            and node.args[0].op == "placeholder"
        ):
            return True
        return False

    def reorder_accumulate_grad_nodes(self):
        """
        Usage of AOTAutograd causes all the accumulate_grad_ nodes to get pushed to the end of
        the graph.  This differs from eager mode, which schedules them as soon as possible. This
        pass attempts to reorder the graph to mimic eager behavior.
        """
        for node in self.fx_tracer.graph.find_nodes(
            op="call_function", target=torch.ops.inductor.accumulate_grad_.default
        ):
            param_node, grad_node = node.args[0], node.args[1]
            getitem_node = None
            if grad_node.target == operator.getitem:
                getitem_node = grad_node
                grad_node = getitem_node.args[0]

            arg = max([param_node, grad_node])  # last arg
            if arg is not node.prev and not self.is_placeholder(arg):
                arg.append(node)
                if getitem_node is not None:
                    arg.append(getitem_node)

    def reorder_tensor_pre_hook_nodes(self):
        """
        Usage of AOTAutograd causes all the tensor_pre_hook nodes to get pushed
        to the end of the graph. This differs from eager mode, which schedules
        them as soon as possible. This pass attempts to reorder the graph to
        mimic eager behavior.
        """
        for node in self.fx_tracer.graph.find_nodes(
            op="call_function", target=call_hook
        ):
            if node.kwargs.get("hook_type", None) != "tensor_pre_hook":
                continue

            getitem_node = node.args[0]
            input_node = node.args[1]  # tensor_pre_hook handle only one grad tensor

            if input_node is not node.prev and not self.is_placeholder(input_node):
                input_node.append(getitem_node)
                getitem_node.append(node)

    def reorder_pre_hook_nodes_to_schedule_asap(self):
        """
        In this function, we schedule the pre hooks as soon as possible. This
        does not match eager behavior (schedule pre hook right before its
        registered node), but it can make acc grad be scheduled properly when
        the pre hooks are registered to them. After reordering acc grad node, we
        will reorder the pre hooks again to mimic eager behavior.
        """
        for node in self.fx_tracer.graph.find_nodes(
            op="call_function", target=call_hook
        ):
            if node.kwargs.get("hook_type", None) != "pre_hook":
                continue

            getitem_node = node.args[0]
            # pre_hook handle a tuple of grad tensors
            input_nodes = self.get_all_nodes(node.args[1])

            to_remove = []
            to_append = []
            hook_block = [node]  # contain the hook and hook args getitem
            for n in input_nodes:
                if n.op == "call_function" and n.target == operator.getitem:
                    to_append.append(n.args[0])
                    to_remove.append(n)
                    hook_block.append(n)
            for a, b in zip(to_remove, to_append):
                input_nodes.remove(a)
                input_nodes.append(b)

            arg = max(input_nodes)  # last input
            if arg is not node.prev and not self.is_placeholder(arg):
                arg.append(getitem_node)
                for n in hook_block:
                    getitem_node.append(n)

    def reorder_pre_hook_nodes_to_mimic_eager(self):
        """
        Usage of AOTAutograd causes all the pre_hook nodes to get pushed to the
        end of the graph. This differs from eager mode, which schedules them
        right before their registered node execution. This pass attempts to
        reorder the graph to mimic eager behavior.
        """
        pre_hooks = []
        for node in self.fx_tracer.graph.find_nodes(
            op="call_function", target=call_hook
        ):
            if node.kwargs.get("hook_type", None) != "pre_hook":
                continue
            pre_hooks.append(node)

        for node in reversed(pre_hooks):
            hook_getitem_node = node.args[0]

            users = list(node.users.keys())
            if len(users) == 0:
                continue

            # users are all getitem ops and they are used by same registered node
            assert all(
                user.op == "call_function" and user.target == operator.getitem
                for user in users
            )
            registered_node = next(iter(users[0].users.keys()))

            if registered_node is not node.next:
                registered_node.prepend(hook_getitem_node)
                registered_node.prepend(node)
                for getitem in users:
                    registered_node.prepend(getitem)

    def reorder_post_acc_grad_hook_nodes(self):
        """
        Usage of AOTAutograd causes all the post_acc_grad_hook nodes to get
        pushed to the end of the graph. This differs from eager mode, which
        schedules them as soon as possible. This pass attempts to reorder the
        graph to mimic eager behavior.
        """
        post_acc_grad_hooks = []
        for node in self.fx_tracer.graph.find_nodes(
            op="call_function", target=call_hook
        ):
            if node.kwargs.get("hook_type", None) != "post_acc_grad_hook":
                continue
            post_acc_grad_hooks.append(node)

        # nodes in post_acc_grad_hooks are in topo order. For hooks registered
        # to same node, we should keep their relative order
        for node in reversed(post_acc_grad_hooks):
            getitem_node = node.args[0]
            param_node = node.args[1]  # post_acc_grad_hook handle one param

            # find the corresponding acc_grad node
            acc_grad_node = None
            for n in list(param_node.users.keys()):
                if (
                    n.op == "call_function"
                    and n.target == torch.ops.inductor.accumulate_grad_.default
                ):
                    acc_grad_node = n
                    break

            assert (
                acc_grad_node is not None
            ), "post_acc_grad_hook must have corresponding acc grad node"

            # append post_acc_grad_hook after acc_grad node
            acc_grad_node.append(getitem_node)
            getitem_node.append(node)

    def reorder_post_hook_nodes(self):
        """
        Usage of AOTAutograd causes all the post_hook nodes to get pushed to the
        end of the graph. This differs from eager mode, which schedules them as
        soon as possible. This pass attempts to reorder the graph to mimic eager
        behavior.
        """
        post_hooks = []
        for node in self.fx_tracer.graph.find_nodes(
            op="call_function", target=call_hook
        ):
            if node.kwargs.get("hook_type", None) != "post_hook":
                continue
            post_hooks.append(node)

        for node in reversed(post_hooks):
            getitem_node = node.args[0]
            output_nodes = node.args[1]
            input_nodes = node.args[2]

            if len(output_nodes) > 0:
                continue

            input_nodes_and_users = []
            input_nodes_and_users.extend(list(input_nodes))
            for input_node in input_nodes:
                input_nodes_and_users.extend(
                    user
                    for user in list(input_node.users.keys())
                    if not (
                        user.op == "call_function"
                        and user.target == call_hook
                        and node.kwargs.get("hook_type", None) == "post_hook"
                    )
                )

            arg = max(input_nodes_and_users)  # last input users
            if (
                arg.op == "call_function"
                and arg.target == torch.ops.inductor.accumulate_grad_.default
            ):
                param_node = arg.args[0]
                post_acc_grad_hook_node = None
                for n in list(param_node.users.keys()):
                    if (
                        n.op == "call_function"
                        and n.target == call_hook
                        and n.kwargs.get("hook_type", None) == "post_acc_grad_hook"
                    ):
                        post_acc_grad_hook_node = n

                if post_acc_grad_hook_node is not None:
                    post_acc_grad_hook_node.append(getitem_node)
                    getitem_node.append(node)
                    continue

            if arg is not node.prev and not self.is_placeholder(arg):
                arg.append(getitem_node)
                getitem_node.append(node)

    def to_proxy(self, t):
        if t is None:
            return None
        if isinstance(t, list):
            return [self.to_proxy(x) for x in t]
        if isinstance(t, tuple):
            return tuple(self.to_proxy(x) for x in t)
        # can it be torch.SymInt as the code used to imply?
        assert isinstance(t, torch.Tensor)
        proxy_tensor = fetch_object_proxy(self.fx_tracer, t)
        assert isinstance(proxy_tensor, torch.fx.experimental.proxy_tensor._ProxyTensor)
        return proxy_tensor.proxy

    def bind_tensors_to_proxies(
        self, tensors, proxies, origins: Optional[List[Tuple[int, str]]] = None
    ):
        if isinstance(proxies, torch.fx.Proxy):
            if origins:
                assert len(origins) == len(tensors)
                bound_proxies = []
                for i in range(len(tensors)):
                    nodecall_index, node_name = origins[i]
                    self.set_node_origin(node_name, nodecall_index, None)
                    bound_proxies.append(proxies[i])  # type: ignore[index]
                proxies = bound_proxies
            else:
                proxies = [proxies[i] for i in range(len(tensors))]  # type: ignore[index]

        assert len(tensors) == len(proxies)
        track_tensor_tree(tensors, proxies, constant=None, tracer=self.fx_tracer)

    def bind_backward_state(self, index: int):
        assert self.hooks_proxy is not None
        proxy = self.hooks_proxy[index]  # type: ignore[index]
        bw_state = BackwardState()
        track_tensor_tree(bw_state, proxy, constant=None, tracer=self.fx_tracer)
        return bw_state

    def set_node_origin(
        self,
        node_name: str,
        nodecall_index: int,
        pyobj: Optional[torch.autograd.Function],
    ):
        maybe_aot_id = ""
        if pyobj is not None:
            forward_cls = pyobj._forward_cls  # type: ignore[attr-defined]
            if hasattr(forward_cls, "_aot_id"):
                # backward was created by AOT Dispatcher
                self.aot_graph_cls_name = node_name
                maybe_aot_id = forward_cls._aot_id
                self.aot_graph_infos[nodecall_index] = {
                    "ca_node_start_idx": len(self.fx_tracer.graph.nodes),
                    "aot_id": maybe_aot_id,
                    "aot_gm": forward_cls._lazy_backward_info.bw_module,
                }

        new_code = f"{node_name}{maybe_aot_id} (NodeCall {nodecall_index})"
        raw_stack_trace = CapturedTraceback.extract().format()[-1]
        new_stack_trace = raw_stack_trace.replace(
            "raw_stack_trace = CapturedTraceback.extract().format()[-1]", new_code
        )
        set_stack_trace(new_stack_trace)


# state of the autograd engine dispatch, kept in sync by enable/disable context managers
compiled_autograd_enabled = False

# global flag to check if compiled autograd is enabled but Dynamo stance is "force_eager"
compiled_autograd_enabled_force_eager = False

# global flag to check if we are processing graphs produced from a compiled autograd graph
in_compiled_autograd_region = False


@contextlib.contextmanager
def _enable(compiler_fn, dynamic=False):
    if dynamic:
        assert type(dynamic) is bool

    from torch._dynamo import eval_frame

    if eval_frame._stance.stance == "force_eager":
        # If user explicitly sets Dynamo stance to "force_eager", we want Compiled Autograd
        # to fall back to eager as well.
        global compiled_autograd_enabled_force_eager
        compiled_autograd_enabled_force_eager = True
        try:
            yield
        finally:
            compiled_autograd_enabled_force_eager = False
    else:
        # we need to import this, because user might not have imported it if they directly use this context manager
        # we need to lazily import it, because of circular dependencies
        import torch._inductor.cudagraph_trees

        (
            prior_compiler,
            prior_dynamic,
        ) = torch._C._dynamo.compiled_autograd.set_autograd_compiler(
            functools.partial(AutogradCompilerInstance, compiler_fn), dynamic
        )
        if snapshot_verbose_logging_enabled():
            torch._C._dynamo.compiled_autograd.set_verbose_logger(verbose_log)
        global compiled_autograd_enabled
        compiled_autograd_enabled = True
        try:
            with torch.autograd.set_multithreading_enabled(False):
                yield
        finally:
            if not prior_compiler:
                compiled_autograd_enabled = False
            torch._C._dynamo.compiled_autograd.set_autograd_compiler(
                prior_compiler, prior_dynamic
            )


@contextlib.contextmanager
def _disable():
    (
        prior_compiler,
        prior_dynamic,
    ) = torch._C._dynamo.compiled_autograd.set_autograd_compiler(None, False)
    global compiled_autograd_enabled
    compiled_autograd_enabled = False
    try:
        yield
    finally:
        if prior_compiler:
            compiled_autograd_enabled = True
        torch._C._dynamo.compiled_autograd.set_autograd_compiler(
            prior_compiler, prior_dynamic
        )


# return to starting state of a new process
def reset() -> None:
    global compiled_autograd_enabled
    compiled_autograd_enabled = False
    assert not in_compiled_autograd_region
    torch._C._dynamo.compiled_autograd.set_autograd_compiler(None, False)
    torch._C._dynamo.compiled_autograd.set_verbose_logger(None)
    torch._C._dynamo.compiled_autograd.clear_cache()
    global COMPILE_COUNTER
    COMPILE_COUNTER = itertools.count()<|MERGE_RESOLUTION|>--- conflicted
+++ resolved
@@ -435,7 +435,6 @@
             finally:
                 in_compiled_autograd_region = False
 
-<<<<<<< HEAD
         get_chromium_event_logger().log_event_end(
             "compiled_autograd",
             time.time_ns(),
@@ -443,9 +442,7 @@
             self.start_time_ns,
             log_pt2_compile_event=True,
         )
-=======
         self.compile_context.__exit__(None, None, None)
->>>>>>> 185a25ee
         return runtime_wrapper, self.compiler_fn(graph)
 
     def rename_aot_dispatcher_nodes(self):
