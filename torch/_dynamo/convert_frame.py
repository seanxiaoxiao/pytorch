--- conflicted
+++ resolved
@@ -1046,21 +1046,12 @@
                     "inductor_compile", None
                 )
                 code_gen_time = frame_phase_timing[frame_key].get("code_gen", None)
-<<<<<<< HEAD
-                non_compliant_ops = OrderedSet(op.__qualname__ for op in output.non_compliant_ops)
-                compliant_custom_ops = OrderedSet(op.__qualname__ for op in output.compliant_custom_ops)
-                possibly_missed_reinplacing_opportunities = (
-                    torch._dynamo.utils.counters["inductor"][
-                        "possibly_missed_reinplacing_opportunities"
-                    ]
-                    - start_possibly_missed_reinplacing_opportunities
-                )
-=======
-                non_compliant_ops = {op.__qualname__ for op in output.non_compliant_ops}
-                compliant_custom_ops = {
+                non_compliant_ops = OrderedSet(
+                    op.__qualname__ for op in output.non_compliant_ops
+                )
+                compliant_custom_ops = OrderedSet(
                     op.__qualname__ for op in output.compliant_custom_ops
-                }
->>>>>>> 4cd211b7
+                )
                 remote_cache_time_saved = frame_phase_timing[frame_key].get(
                     "remote_cache_time_saved", 0
                 )
