"""
Python polyfills for torch.utils.pytree
"""

from __future__ import annotations

<<<<<<< HEAD
from collections import deque
=======
>>>>>>> 5e3570b0
from dataclasses import dataclass, field
from typing import Any, Callable, Iterable, Literal, TYPE_CHECKING, TypeVar
from typing_extensions import TypeIs

import torch.utils._pytree as python_pytree
from torch.utils._pytree import BUILTIN_TYPES, STANDARD_DICT_TYPES

from ..decorators import substitute_in_graph


if TYPE_CHECKING:
    import builtins
    from typing_extensions import Self

    from torch.utils._cxx_pytree import PyTree


__all__: list[str] = []


if python_pytree._cxx_pytree_exists:
    import optree
    import optree._C
    import optree.registry
    import optree.utils

    import torch.utils._cxx_pytree as cxx_pytree

    _KT = TypeVar("_KT")
    _VT = TypeVar("_VT")

    @substitute_in_graph(
        optree._C.is_dict_insertion_ordered,
        can_constant_fold_through=True,
    )
    def _(*args: Any, **kwargs: Any) -> bool:
        # In namespace 'torch', the dictionary is always traversed in insertion order.
        # This function returns True.
        raise ValueError(
            "Should not be called directly "
            "because the original function will be called in the constant fold path."
        )

    @substitute_in_graph(optree.registry._dict_flatten, can_constant_fold_through=True)  # type: ignore[arg-type]
    def _dict_flatten(
        dct: dict[_KT, _VT], /
    ) -> tuple[tuple[_VT, ...], list[_KT], tuple[_KT, ...]]:
        sorted_keys = optree.utils.total_order_sorted(dct)
        values = tuple(dct[k] for k in sorted_keys)
        return values, sorted_keys, tuple(sorted_keys)

    __name = ""
    for __name in (
        "is_namedtuple",
        "is_namedtuple_class",
        "is_namedtuple_instance",
        "is_structseq",
        "is_structseq_class",
        "is_structseq_instance",
        "namedtuple_fields",
        "structseq_fields",
    ):
        __func = getattr(optree, __name)
        substitute_in_graph(__func, can_constant_fold_through=True)(
            __func.__python_implementation__
        )
        del __func
    del __name

    @substitute_in_graph(cxx_pytree.tree_iter, can_constant_fold_through=False)
    def tree_iter(
        tree: PyTree,
        is_leaf: Callable[[PyTree], bool] | None = None,
    ) -> Iterable[Any]:
        stack = [tree]
        while stack:
            node = stack.pop()
            if node is None or (is_leaf is not None and is_leaf(node)):
                yield node
                continue
            if optree.register_pytree_node.get(type(node), namespace="torch") is None:  # type: ignore[attr-defined]
                yield node
                continue

            children, *_ = optree.tree_flatten_one_level(
                node,
                is_leaf=is_leaf,
                none_is_leaf=True,
                namespace="torch",
            )
            stack.extend(reversed(children))

    __all__ += ["tree_iter"]

    @substitute_in_graph(cxx_pytree.tree_leaves, can_constant_fold_through=True)
    def tree_leaves(
        tree: PyTree,
        is_leaf: Callable[[PyTree], bool] | None = None,
    ) -> list[Any]:
        return list(tree_iter(tree, is_leaf=is_leaf))

    __all__ += ["tree_leaves"]

    class _Asterisk(str):
        def __new__(cls) -> Self:
            return super().__new__(cls, "*")

        def __repr__(self) -> str:
            return "*"  # no quotes

    _asterisk = _Asterisk()
    del _Asterisk

    @dataclass(frozen=True)
    class PyTreeSpec:
        """Analog for :class:`optree.PyTreeSpec` in Python."""

        _children: tuple[PyTreeSpec, ...]
        _type: builtins.type | None
        _metadata: Any
        _entries: tuple[Any, ...]
        _unflatten_func: Callable[[Any | None, Iterable[PyTree]], PyTree] | None

        num_nodes: int = field(init=False)
        num_leaves: int = field(init=False)
        num_children: int = field(init=False)
        none_is_leaf: Literal[True] = field(init=False)
        namespace: Literal["torch"] = field(init=False)

        def __post_init__(self) -> None:
            if self._type is None:
                assert len(self._children) == 0
                assert self._metadata is None
                assert self._entries == ()
                assert self._unflatten_func is None
                num_nodes = 1
                num_leaves = 1
                num_children = 0
            else:
                assert callable(self._unflatten_func)
                num_nodes = sum((spec.num_nodes for spec in self._children), start=1)
                num_leaves = sum(spec.num_leaves for spec in self._children)
                num_children = len(self._children)

            object.__setattr__(self, "num_nodes", num_nodes)
            object.__setattr__(self, "num_leaves", num_leaves)
            object.__setattr__(self, "num_children", num_children)
            object.__setattr__(self, "none_is_leaf", True)
            object.__setattr__(self, "namespace", "torch")

        def __repr__(self) -> str:
            def helper(treespec: PyTreeSpec) -> str:
                if treespec.is_leaf():
                    assert treespec.type is None
                    return _asterisk

                assert treespec.type is not None
                assert callable(treespec._unflatten_func)
                children_representations = [
                    helper(subspec) for subspec in treespec._children
                ]
                if (
                    treespec.type in BUILTIN_TYPES
                    or optree.is_namedtuple_class(treespec.type)
                    or optree.is_structseq_class(treespec.type)
                ):
                    return treespec._unflatten_func(
                        treespec._metadata,
                        children_representations,
                    )
                return (
                    f"CustomTreeNode({treespec.type.__name__}[{treespec._metadata!r}], "
                    f"[{', '.join(children_representations)}])"
                )

            return (
                f"PyTreeSpec({helper(self)}, NoneIsLeaf, namespace={self.namespace!r})"
            )

        def __len__(self) -> int:
            return self.num_leaves

        @property
        def type(self) -> builtins.type | None:
            return self._type

        def is_leaf(self) -> bool:
            return self.num_nodes == 1 and self.num_leaves == 1

        def children(self) -> list[PyTreeSpec]:
            return list(self._children)

        def child(self, index: int) -> PyTreeSpec:
            return self._children[index]

        def entries(self) -> list[Any]:
            return list(self._entries)

        def entry(self, index: int) -> Any:
            return self._entries[index]

        def flatten_up_to(self, tree: PyTree) -> list[PyTree]:
            def helper(
                treespec: PyTreeSpec,
                node: PyTree,
                subtrees: list[PyTree],
            ) -> None:
                if treespec.is_leaf():
                    subtrees.append(node)
                    return

                node_type = type(node)
                if treespec.type not in BUILTIN_TYPES:
                    # Always require custom node types to match exactly
                    if node_type != treespec.type:
                        raise ValueError(
                            f"Type mismatch; "
                            f"expected {treespec.type!r}, but got {node_type!r}.",
                        )

                    children, metadata, *_ = optree.tree_flatten_one_level(
                        node,
                        none_is_leaf=True,
                        namespace="torch",
                    )
                    if len(children) != treespec.num_children:
                        raise ValueError(
                            f"Node arity mismatch; "
                            f"expected {treespec.num_children}, but got {len(children)}.",
                        )
                    if metadata != treespec._metadata:
                        raise ValueError(
                            f"Node context mismatch for custom node type {treespec.type!r}.",
                        )
                else:
                    # For builtin dictionary types, we allow some flexibility
                    # Otherwise, we require exact matches
                    both_standard_dict = (
                        treespec.type in STANDARD_DICT_TYPES
                        and node_type in STANDARD_DICT_TYPES
                    )
                    if not both_standard_dict and node_type != treespec.type:
                        raise ValueError(
                            f"Node type mismatch; "
                            f"expected {treespec.type!r}, but got {node_type!r}.",
                        )
                    if len(node) != treespec.num_children:
                        raise ValueError(
                            f"Node arity mismatch; "
                            f"expected {treespec.num_children}, but got {len(node)}.",
                        )

                    if both_standard_dict:
                        # dictionary types are compatible with each other
                        expected_keys = treespec.entries()
                        got_key_set = set(node)
                        expected_key_set = set(expected_keys)
                        if got_key_set != expected_key_set:
                            missing_keys = expected_key_set.difference(got_key_set)
                            extra_keys = got_key_set.difference(expected_key_set)
                            message = ""
                            if missing_keys:
                                message += f"; missing key(s): {missing_keys}"
                            if extra_keys:
                                message += f"; extra key(s): {extra_keys}"
                            raise ValueError(f"Node keys mismatch{message}.")
                        children = [node[key] for key in expected_keys]
                    else:
                        # node_type is treespec.type
                        children, metadata, *_ = optree.tree_flatten_one_level(
                            node,
                            none_is_leaf=True,
                            namespace="torch",
                        )
                        if (
                            node_type
                            is not deque  # ignore mismatch of `maxlen` for deque
                        ) and metadata != treespec._metadata:
                            raise ValueError(
                                f"Node metadata mismatch for node type {treespec.type!r}; "
                                f"expected {treespec._metadata!r}, but got {metadata!r}.",  # namedtuple type mismatch
                            )

                for subtree, subspec in zip(children, treespec._children):
                    helper(subspec, subtree, subtrees)

            subtrees: list[PyTree] = []
            helper(self, tree, subtrees)
            return subtrees

        def unflatten(self, leaves: Iterable[Any]) -> PyTree:
            if not isinstance(leaves, (list, tuple)):
                leaves = list(leaves)
            if len(leaves) != self.num_leaves:
                raise ValueError(
                    f"treespec.unflatten(leaves): `leaves` has length {len(leaves)} "
                    f"but the spec refers to a pytree that holds {self.num_leaves} "
                    f"items ({self}).",
                )
            if self.is_leaf():
                return leaves[0]

            # Recursively unflatten the children
            start = 0
            end = 0
            subtrees = []
            for subspec in self._children:
                end += subspec.num_leaves
                subtrees.append(subspec.unflatten(leaves[start:end]))
                start = end

            assert callable(self._unflatten_func)
            return self._unflatten_func(self._metadata, subtrees)

    _LEAF_SPEC = PyTreeSpec((), None, None, (), None)

    def _is_pytreespec_instance(obj: Any, /) -> TypeIs[PyTreeSpec]:
        return isinstance(obj, PyTreeSpec)

    @substitute_in_graph(  # type: ignore[arg-type]
        cxx_pytree.tree_flatten,
        # We need to disable constant folding here because we want the function to reference the
        # PyTreeSpec class defined above, not the one in the C++ module.
        can_constant_fold_through=False,
    )
    def tree_flatten(
        tree: PyTree,
        is_leaf: Callable[[PyTree], bool] | None = None,
    ) -> tuple[list[Any], PyTreeSpec]:
        def helper(node: PyTree, leaves: list[Any]) -> PyTreeSpec:
            if node is None or (is_leaf is not None and is_leaf(node)):
                leaves.append(node)
                return _LEAF_SPEC

            node_type = type(node)
            if optree.register_pytree_node.get(node_type, namespace="torch") is None:  # type: ignore[attr-defined]
                leaves.append(node)
                return _LEAF_SPEC

            (
                children,
                metadata,
                entries,
                unflatten_func,
            ) = optree.tree_flatten_one_level(
                node,
                is_leaf=is_leaf,
                none_is_leaf=True,
                namespace="torch",
            )

            # Recursively flatten the children
            subspecs = tuple(helper(child, leaves) for child in children)
            return PyTreeSpec(subspecs, node_type, metadata, entries, unflatten_func)  # type: ignore[arg-type]

        leaves: list[Any] = []
        treespec = helper(tree, leaves)
        return leaves, treespec

    __all__ += ["tree_flatten"]

    @substitute_in_graph(  # type: ignore[arg-type]
        cxx_pytree.tree_structure,
        # We need to disable constant folding here because we want the function to reference the
        # PyTreeSpec class defined above, not the one in the C++ module.
        can_constant_fold_through=False,
    )
    def tree_structure(
        tree: PyTree,
        is_leaf: Callable[[PyTree], bool] | None = None,
    ) -> PyTreeSpec:
        return tree_flatten(tree, is_leaf=is_leaf)[1]  # type: ignore[return-value]

    __all__ += ["tree_structure"]

    @substitute_in_graph(  # type: ignore[arg-type]
        cxx_pytree.tree_unflatten,
        # We need to disable constant folding here because we want the function to reference the
        # PyTreeSpec class defined above, not the one in the C++ module.
        can_constant_fold_through=False,
    )
    def tree_unflatten(leaves: Iterable[Any], treespec: PyTreeSpec) -> PyTree:
        if not _is_pytreespec_instance(treespec):
            raise TypeError(
                f"tree_unflatten(leaves, treespec): Expected `treespec` to be instance of "
                f"PyTreeSpec but got item of type {type(treespec)}."
            )
        return treespec.unflatten(leaves)

    __all__ += ["tree_unflatten"]

    @substitute_in_graph(cxx_pytree.tree_map, can_constant_fold_through=True)
    def tree_map(
        func: Callable[..., Any],
        tree: PyTree,
        *rests: PyTree,
        is_leaf: Callable[[PyTree], bool] | None = None,
    ) -> PyTree:
        leaves, treespec = tree_flatten(tree, is_leaf=is_leaf)
        flat_args = [leaves] + [treespec.flatten_up_to(r) for r in rests]
        return treespec.unflatten(map(func, *flat_args))

    __all__ += ["tree_map"]

    @substitute_in_graph(cxx_pytree.tree_map_, can_constant_fold_through=True)
    def tree_map_(
        func: Callable[..., Any],
        tree: PyTree,
        *rests: PyTree,
        is_leaf: Callable[[PyTree], bool] | None = None,
    ) -> PyTree:
        leaves, treespec = tree_flatten(tree, is_leaf=is_leaf)
        flat_args = [leaves] + [treespec.flatten_up_to(r) for r in rests]
        deque(map(func, *flat_args), maxlen=0)  # consume and exhaust the iterable
        return tree

    __all__ += ["tree_map_"]<|MERGE_RESOLUTION|>--- conflicted
+++ resolved
@@ -4,10 +4,7 @@
 
 from __future__ import annotations
 
-<<<<<<< HEAD
 from collections import deque
-=======
->>>>>>> 5e3570b0
 from dataclasses import dataclass, field
 from typing import Any, Callable, Iterable, Literal, TYPE_CHECKING, TypeVar
 from typing_extensions import TypeIs
