# mypy: allow-untyped-defs
import argparse
import functools
import io
import logging
import os
import re
import shutil
import sys
import textwrap
from importlib import import_module
from typing import Any, Dict, Optional, Tuple, Union

import torch
from torch._dynamo.debug_utils import (
    _cuda_system_info_comment,
    BuckTargetWriter,
    extra_imports,
    generate_config_string,
    helper_for_dump_minify,
    InputReader,
    minifier_dir,
    NNModuleToString,
    NopInputReader,
)
from torch.export import ExportedProgram
from torch.hub import tqdm


log = logging.getLogger(__name__)


inductor_config = import_module("torch._inductor.config")
use_buck = inductor_config.is_fbcode()


def dump_to_minify(
    exported_program: ExportedProgram,
    compiler_name: str,
    options: Optional[Dict[str, Any]] = None,
):
    out = io.StringIO()
    subdir = os.path.join(minifier_dir(), "checkpoints")
    if not os.path.exists(subdir):
        os.makedirs(subdir, exist_ok=True)
    save_graph_repro_ep(
        out,
        compiler_name,
        exported_program=exported_program,
        save_dir=subdir,
        command="minify",
        config_patches=options,
    )
    return helper_for_dump_minify(out.getvalue())


def get_module_string(gm):
    def _convert_to_comment(s_):
        s = s_.split("\n")
        if len(s) == 1:
            return "# " + s_
        first = s.pop(0)
        for i in range(len(s)):
            line = s[i]
            if line.strip() != "":
                s[i] = "# " + line
            else:
                s[i] = ""
        s = "\n".join(s)
        s = first + "\n" + s
        return s

    module_string = NNModuleToString.convert(gm)
    return _convert_to_comment(module_string)


def save_graph_repro_ep(
    fd,
    compiler_name,
    *,
    exported_program: Optional[ExportedProgram] = None,
    gm: Optional[torch.nn.Module] = None,
    args: Optional[Tuple[Any]] = None,
    config_patches: Optional[Dict[str, str]] = None,
    stable_output=False,
    save_dir=None,
    command="run",
    accuracy=None,
    check_str=None,
    module_in_comment=False,
    strict=False,
):
    # Save graph for reproducing the error.
    # Either exported_program or gm will be saved, depending on which one is defined.
    # Only one of exported_program and gm should be defined.

    if exported_program is None and gm is None:
        raise AOTIMinifierError("One of exported_program and gm must be defined")
    if exported_program is not None and gm is not None:
        raise AOTIMinifierError("Only one of exported_program and gm can be defined")
    if gm is not None and args is None:
        raise AOTIMinifierError("If gm is defined, args should also be defined")

    if exported_program is None:
        assert gm is not None
        assert args is not None
        exported_program = torch.export.export(gm, args, strict=strict)
    elif gm is None:
        gm = exported_program.module()

    # save a graph preview using gm
    module_string = get_module_string(gm)
    fd.write(module_string)

    # save a graph repro using exported_program
    fd.write(
        generate_compiler_repro_exported_program(
            exported_program,
            options=config_patches,
            stable_output=stable_output,
            save_dir=save_dir,
        )
    )
    if accuracy is None:
        accuracy = "_accuracy" in compiler_name
    fd.write("if __name__ == '__main__':\n")
    fd.write("    from torch._dynamo.repro.aoti import run_repro\n")
    fd.write(
        f"    with torch.no_grad():\n"
        f"        run_repro(exported_program, config_patches=config_patches, accuracy={accuracy!r}, command={command!r}, "
        f"save_dir={save_dir!r}, check_str={check_str!r})\n"
    )


def dump_compiler_graph_state(
    gm,
    args,
    compiler_name,
    *,
    config_patches=None,
    accuracy=None,
    strict=False,
):
    subdir = os.path.join(minifier_dir(), "checkpoints")
    if not os.path.exists(subdir):
        os.makedirs(subdir, exist_ok=True)
    file_name = os.path.join(subdir, f"{len(gm.graph.nodes)}.py")
    log.warning(
        "Writing checkpoint with %s nodes to %s", len(gm.graph.nodes), file_name
    )
    with open(file_name, "w") as fd:
        save_graph_repro_ep(
            fd,
            compiler_name,
            gm=gm,
            args=tuple(args),
            config_patches=config_patches,
            save_dir=subdir,
            accuracy=accuracy,
            module_in_comment=True,
            strict=strict,
        )
    curdir = os.getcwd()
    repro_path = os.path.join(curdir, "repro.py")
    try:
        shutil.copyfile(file_name, repro_path)
        log.warning("Copying repro file for convenience to %s", repro_path)
        if use_buck:
            BuckTargetWriter(file_name).write()
    except OSError:
        log.warning("No write permissions for %s", repro_path)


# ~~~~~~~~~~~~~~~~~~~~~~~~~~~~~~~~~~~~~~~~~~~~~~~~~~~~~~~~~~~~~~~~~~~ #
#                           DUMP REPROS
# ~~~~~~~~~~~~~~~~~~~~~~~~~~~~~~~~~~~~~~~~~~~~~~~~~~~~~~~~~~~~~~~~~~~ #


def generate_compiler_repro_exported_program(
    exported_program,
    *,
    options: Optional[Dict[str, str]] = None,
    stable_output=False,
    save_dir=None,
):
    model_str = textwrap.dedent(
        f"""
import torch
import torch._inductor.inductor_prims

{generate_config_string(stable_output=stable_output)}

isolate_fails_code_str = None

{extra_imports}

        """
    )
    if not stable_output:
        model_str += f"# torch version: {torch.version.__version__}\n"
        if hasattr(torch.version, "cuda"):
            model_str += f"# torch cuda version: {torch.version.cuda}\n"
        if hasattr(torch.version, "git_version"):
            model_str += f"# torch git version: {torch.version.git_version}\n\n\n"
        model_str += _cuda_system_info_comment()

    ep_path = os.path.join(save_dir, "exported_program.pt2")
    torch.export.save(exported_program, ep_path)

    model_str += f"exported_program = torch.export.load('{ep_path}')\n"
    model_str += "# print(exported_program.graph)\n"
    model_str += f"config_patches={options}\n"
    return model_str


def repro_load_args(load_args, save_dir):
    if not hasattr(load_args, "_version"):
        log.warning(
            "load_args does not have a _version attribute, please file a bug to PyTorch "
            "and describe how you generate this repro script"
        )
    else:
        if load_args._version > 0:
            log.warning(
                "load_args is version %s, but this version of PyTorch only supports "
                "version 0.  We will try to run it anyway but there may be an incompatibility; "
                "if so, try upgrading your version of PyTorch.",
                load_args._version,
            )

    nop_reader = NopInputReader()
    load_args(nop_reader)

    with tqdm(desc="Loading inputs", total=nop_reader.total) as pbar:
        input_reader = InputReader(save_dir=save_dir, pbar=pbar)
        load_args(input_reader)
        args = input_reader.args

    return tuple(args)


def repro_common(options, exported_program):
    torch._inductor.config.generate_intermediate_hooks = True
    mod = exported_program.module()
    args, kwargs = exported_program.example_inputs
    return mod, args, kwargs


def repro_get_args(options, exported_program, config_patches):
    mod, args, kwargs = repro_common(options, exported_program)
    return mod, args, kwargs


def repro_run(options, exported_program, config_patches):
    from torch._inductor import _aoti_compile_and_package_inner, aoti_load_package

    mod, args, kwargs = repro_common(options, exported_program)

    from torch.cuda import synchronize

    package_path = _aoti_compile_and_package_inner(
        mod,
        args,
        kwargs,
        load_and_run=False,
        inductor_configs=config_patches,
    )
    compiled = aoti_load_package(package_path)
    assert not isinstance(compiled, str)

    need_sync = False

    for arg in args:
        if isinstance(arg, torch.Tensor) and arg.is_cuda:
            need_sync = True
            break

    compiled(*args)

    if need_sync:
        synchronize()  # ensure segfaults are surfaced


<<<<<<< HEAD
=======
def export_for_aoti_minifier(
    gm, tuple_inputs, strict=False, skip_export_error=True
) -> Optional[torch.nn.Module]:
    # Some graphs cannot be used for AOTI/export (illegal graphs), these should be
    # considered as graphs that don't fail in the minifier, so the minifier keeps searching.
    # In these case, we return None. Otherwise, we return the exported graph module.
    # This won't affect the minifier result because the minifier is only responsible for catching
    # errors in AOTI, not export.
    #
    # Please add to this list of illegal graphs if you change the implementation here.
    # - graph output is not allowed by export
    #
    # If skip_export_error=True, then the errors in export will not be raised, and the minifier
    # will keep exploring and ignore this graph.
    from torch._dynamo.exc import UserError, UserErrorType

    try:
        ep = torch.export.export(gm, tuple_inputs, strict=strict)
        gm = ep.module()
        return gm
    except Exception as e:
        if skip_export_error:
            return None
        if isinstance(e, UserError) and e.error_type == UserErrorType.INVALID_OUTPUT:
            # graph output is not allowed by export when strict=True
            return None
        if isinstance(e, RuntimeError):
            # graph output is not allowed by export when strict=False
            pattern = r"Found .* in output, which is not a known type\."
            if re.search(pattern, str(e)) is not None:
                return None
        raise AOTIMinifierError(e) from e
    # we should never reach here
    return None


>>>>>>> 6a096a0b
def repro_minify(options, exported_program, config_patches):
    from functorch.compile import minifier
    from torch._inductor import _aoti_compile_and_package_inner

    mod, args, kwargs = repro_common(options, exported_program)
    compiler_name = "aot_inductor"
    assert options.minifier_export_mode in ["dynamo", "python"]
    strict = options.minifier_export_mode == "dynamo"
    skip_export_error = options.skip_export_error

    from torch.cuda import synchronize

    need_sync = False

    for arg in args:
        if isinstance(arg, torch.Tensor) and arg.is_cuda:
            need_sync = True
            break

    def module_fails(gm, flat_example_inputs, check_str=None):
        # we have to export first so the in_spec and out_spec are populated
        tuple_inputs = tuple(flat_example_inputs)
<<<<<<< HEAD
        ep = torch.export.export(gm, tuple_inputs)
        gm = ep.module()
=======
        gm = export_for_aoti_minifier(
            gm, tuple_inputs, strict=strict, skip_export_error=skip_export_error
        )

        # Some graphs cannot be used for AOTI/export (illegal graphs), these should be
        # considered as graphs that don't fail in the minifier, so the minifier keeps searching.
        if gm is None:
            return False

>>>>>>> 6a096a0b
        try:
            _aoti_compile_and_package_inner(
                gm,
                tuple_inputs,
                kwargs,
                load_and_run=True,
                inductor_configs=config_patches,
            )
            if need_sync:
                synchronize()  # ensure segfaults are surfaced
            return False
        except Exception as e:
            if check_str is not None and check_str not in repr(e):
                return False
            return True

    minifier(
        mod,
        args,
        module_fails=functools.partial(module_fails, check_str=options.check_str),
        dump_state=functools.partial(
            dump_compiler_graph_state,
            compiler_name=compiler_name,
            config_patches=config_patches,
            strict=strict,
        ),
        save_dir=options.save_dir,
        offload_to_disk=options.offload_to_disk,
        skip_offload=options.skip_saving_eager_intermediates,
        skip_sanity=options.skip_sanity,
        max_granularity=options.max_granularity,
    )


def run_repro(
    exported_program,
    *,
    config_patches: Optional[Dict[str, str]] = None,
    command="run",
    accuracy: Union[bool, str] = "",
    save_dir=None,
    tracing_mode=None,
    check_str=None,
    minifier_export_mode="python",
    skip_export_error=True,
    **more_kwargs,
):
    for k in more_kwargs:
        log.warning(
            "Unrecognized kwarg %s; perhaps this repro was made on a newer version of PyTorch",
            k,
        )

    if accuracy is True:
        accuracy = "accuracy"
        raise NotImplementedError("check for accuracy is not supported yet")
    elif accuracy is False:
        accuracy = ""

    parser = argparse.ArgumentParser(
        description=f"""\
An AOTI repro script, typically triggering a bug in PyTorch AOTInductor.
When run with no arguments, this script defaults to running '{command}'.
Extra flags may be available; to find out more, try '{command} --help'.
There are also alternate subcommands available, see below.

default settings on this script:
  {accuracy=}
  {tracing_mode=}
  {save_dir=}
  {check_str=}
""",
        formatter_class=argparse.RawTextHelpFormatter,
    )

    def common_flags(parser):
        parser.add_argument(
            "--save-dir",
            type=str,
            default=save_dir,
            metavar="DIR",
            help="directory where saved inputs live",
        )
        parser.add_argument(
            "--no-save-dir",
            dest="save_dir",
            action="store_const",
            const=None,
            help="don't use any directory for saved inputs",
        )

    subparsers = parser.add_subparsers(
        dest="command", metavar="{run,minify,analyze}", required=True
    )

    parser_run = subparsers.add_parser(
        "run",
        help="just run the repro",
    )
    common_flags(parser_run)

    parser_minify = subparsers.add_parser(
        "minify", help="run the minifier on the repro"
    )
    common_flags(parser_minify)
    parser_get_args = subparsers.add_parser("get_args", help="get the args")
    common_flags(parser_get_args)
    parser_minify.add_argument(
        "--skip-saving-eager-intermediates",
        action="store_true",
        help="skip saving eager intermediates on --minify",
    )
    parser_minify.add_argument(
        "--offload-to-disk",
        action="store_true",
        help="during minification, offload delta debugging intermediates to disk.  Use if you're OOMing",
    )
    parser_minify.add_argument(
        "--skip-sanity",
        action="store_true",
        help="skip sanity check at beginning of minification on original graph",
    )
    parser_minify.add_argument(
        "--max-granularity",
        type=int,
        default=None,
        help="start at this granularity and work down; must be power of 2",
    )
    parser_minify.add_argument(
        "--check-str",
        type=str,
        default=check_str,
        help="require minified program to fail with error containing this string",
    )
    parser_minify.add_argument(
        "--minifier-export-mode",
        type=str,
        default=minifier_export_mode,
        help=(
            "The export mode used in minifier, either dynamo or python."
            "`dynamo` corresponds to strict=True, and `python` corresponds to strict=False."
        ),
    )
    parser_minify.add_argument(
        "--skip-export-error",
        type=bool,
        default=skip_export_error,
        help="Skip intermediate graphs that cannot be exported.",
    )

    # Run the repro in the context of minification, inverting exit code meaning
    parser_minifier_query = subparsers.add_parser(
        "minifier-query",
    )
    common_flags(parser_minifier_query)
    parser_minifier_query.add_argument(
        "--check-str",
        type=str,
        default=check_str,
        help="require minified program to fail with error containing this string",
    )

    args = None
    if len(sys.argv) <= 1:
        args = [command, *sys.argv[1:]]

    options = parser.parse_args(args)
    COMMAND_FNS = {
        "minify": repro_minify,
        "run": repro_run,
        "get_args": repro_get_args,
    }
    return COMMAND_FNS[options.command](
        options, exported_program, config_patches=config_patches
    )<|MERGE_RESOLUTION|>--- conflicted
+++ resolved
@@ -32,6 +32,14 @@
 
 inductor_config = import_module("torch._inductor.config")
 use_buck = inductor_config.is_fbcode()
+
+
+class AOTIMinifierError(Exception):
+    def __init__(self, original_exception):
+        additional_message = "This error is caused by a bug in the AOTI minifier, please report a bug to PyTorch"
+        full_message = f"{additional_message}: {str(original_exception)}"
+        super().__init__(full_message)
+        self.original_exception = original_exception
 
 
 def dump_to_minify(
@@ -281,8 +289,6 @@
         synchronize()  # ensure segfaults are surfaced
 
 
-<<<<<<< HEAD
-=======
 def export_for_aoti_minifier(
     gm, tuple_inputs, strict=False, skip_export_error=True
 ) -> Optional[torch.nn.Module]:
@@ -319,7 +325,6 @@
     return None
 
 
->>>>>>> 6a096a0b
 def repro_minify(options, exported_program, config_patches):
     from functorch.compile import minifier
     from torch._inductor import _aoti_compile_and_package_inner
@@ -342,10 +347,6 @@
     def module_fails(gm, flat_example_inputs, check_str=None):
         # we have to export first so the in_spec and out_spec are populated
         tuple_inputs = tuple(flat_example_inputs)
-<<<<<<< HEAD
-        ep = torch.export.export(gm, tuple_inputs)
-        gm = ep.module()
-=======
         gm = export_for_aoti_minifier(
             gm, tuple_inputs, strict=strict, skip_export_error=skip_export_error
         )
@@ -355,7 +356,6 @@
         if gm is None:
             return False
 
->>>>>>> 6a096a0b
         try:
             _aoti_compile_and_package_inner(
                 gm,
