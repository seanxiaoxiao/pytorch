import inspect
import warnings
from typing import Any, Dict, List, Optional, Union

import torch.nn

from . import utils, variables
from .bytecode_transformation import (
    create_call_function,
    create_call_method,
    create_instruction,
    create_load_method,
)
from .codegen import PyCodegen
from .exc import unimplemented
from .source import LocalSource, Source
from .utils import nn_module_new, object_new
from .variables.base import (
    is_side_effect_safe,
    MutableLocalBase,
    MutableLocalSource,
    VariableTracker,
)


class MutableSideEffects(MutableLocalBase):
    """
    VariableTracker.mutable_local marker to indicate a list passed as
    an input that if we mutate we need to re-apply those mutations after
    the graph runs.
    """

    def __init__(self, source: Source, is_modified: bool = False):
        super().__init__(MutableLocalSource.Existing)
        self.source = source
        self.is_modified = is_modified


class AttributeMutation(MutableLocalBase):
    """
    VariableTracker.mutable_local marker to track changes to attributes
    """

    def __init__(self, typ: MutableLocalSource, source: Optional[Source]):
        super().__init__(typ)
        self.source = source


class AttributeMutationExisting(AttributeMutation):
    def __init__(self, source: Source):
        super().__init__(MutableLocalSource.Existing, source)
        self.source = source


class AttributeMutationNew(AttributeMutation):
    def __init__(self, source: Optional[Source], cls_source: Optional[Source]):
        super().__init__(MutableLocalSource.Local, source)
        self.cls_source = cls_source


class SideEffects:
    """
    Track side effects (list mutation, setattr, etc) that need to be
    applied after an FX graph is run.
    """

    id_to_variable: Dict[int, VariableTracker]
    store_attr_mutations: Dict[MutableLocalBase, Dict[str, VariableTracker]]
    keepalive: List[Any]

    def __init__(
        self,
        id_to_variable=None,
        store_attr_mutations=None,
        keepalive=None,
        save_for_backward=None,
        tensor_hooks=None,
    ):
        super().__init__()
        self.id_to_variable = id_to_variable or {}
        self.store_attr_mutations = store_attr_mutations or {}
        self.keepalive = keepalive or []
        self.save_for_backward = save_for_backward or []
        self.tensor_hooks = tensor_hooks or {}

    def __eq__(self, other: object) -> bool:
        assert isinstance(other, SideEffects)
        # NB: do NOT test keepalive
        return (
            self.id_to_variable == other.id_to_variable
            and self.store_attr_mutations == other.store_attr_mutations
            and self.save_for_backward == other.save_for_backward
            and self.tensor_hooks == other.tensor_hooks
        )

    def diff(self, other: "SideEffects") -> Optional[str]:
        if self.id_to_variable != other.id_to_variable:
            sk_itv = self.id_to_variable.keys()
            ok_itv = other.id_to_variable.keys()
            if sk_itv != ok_itv:
                return f"id_to_variable keys: {sk_itv} != {ok_itv}"
            # Feel free to augment this with more fancy diffing logic
            # if needed for debugging
            return "id_to_variable: unknown diff"
        elif self.store_attr_mutations != other.store_attr_mutations:
            sk_sam = self.store_attr_mutations.keys()
            ok_sam = other.store_attr_mutations.keys()
            if sk_sam != ok_sam:
                return f"store_attr_mutations keys: {sk_sam} != {ok_sam}"
            return "store_attr_mutations: unknown diff"
        elif self.save_for_backward != other.save_for_backward:
            return "save_for_backward"
        elif self.tensor_hooks != other.tensor_hooks:
            return "tensor_hooks"
        else:
            return None

    def clone(self):
        """Create a shallow copy"""
        return self.__class__(
            id_to_variable=dict(self.id_to_variable),
            store_attr_mutations={
                k: dict(v) for k, v in self.store_attr_mutations.items()
            },
            keepalive=list(self.keepalive),
            save_for_backward=self.save_for_backward,
            tensor_hooks=self.tensor_hooks,
        )

    def __contains__(self, item):
        return id(item) in self.id_to_variable

    def __getitem__(self, item):
        return self.id_to_variable[id(item)]

    def check_allowed_side_effect(self, item):
        from torch._dynamo.variables.misc import AutogradFunctionContextVariable

        # People do things like self.dim = dim inside autograd.Function.
        # These are benign.
        if isinstance(item, AutogradFunctionContextVariable):
            return True
        if not is_side_effect_safe(item.mutable_local):
            unimplemented(
                "HigherOrderOperator: Mutating a variable not in the current scope (SideEffects)"
            )

    def store_attr(self, item: VariableTracker, name: str, value: VariableTracker):
        assert self.is_attribute_mutation(item)
        self.check_allowed_side_effect(item)
        if item.mutable_local not in self.store_attr_mutations:
            self.store_attr_mutations[item.mutable_local] = {}
        self.store_attr_mutations[item.mutable_local][name] = value

    def load_attr(self, item, name, deleted_ok=False):
        assert self.is_attribute_mutation(item)
        result = self.store_attr_mutations[item.mutable_local][name]
        if not deleted_ok and isinstance(result, variables.DeletedVariable):
            unimplemented("read deleted attribute")
        return result

    def store_cell(self, cellvar, value):
        assert isinstance(cellvar, variables.NewCellVariable)
        assert isinstance(value, variables.VariableTracker)
        self.store_attr(cellvar, "cell_contents", value)

    def load_cell(self, cellvar):
        assert isinstance(cellvar, variables.NewCellVariable)
        return self.load_attr(cellvar, "cell_contents")

    def load_global(self, gvar: VariableTracker, name: str):
        assert isinstance(gvar, variables.VariableTracker)
        return self.load_attr(gvar, name)

    def store_global(self, gvar: VariableTracker, name: str, value: VariableTracker):
        assert isinstance(gvar, variables.VariableTracker)
        assert isinstance(value, variables.VariableTracker)
        self.store_attr(gvar, name, value)

    @staticmethod
    def cls_supports_mutation_side_effects(cls):
        return (
            inspect.getattr_static(cls, "__getattribute__", None)
            is object.__getattribute__
        )

    def is_attribute_mutation(self, item):
        return isinstance(item.mutable_local, AttributeMutation)

    def has_pending_mutation(self, item):
        return self.is_attribute_mutation(item) and bool(
            self.store_attr_mutations.get(item.mutable_local)
        )

    def has_pending_mutation_of_attr(self, item, name):
        return self.is_attribute_mutation(
            item
        ) and name in self.store_attr_mutations.get(item.mutable_local, ())

    def is_modified(self, item):
        if isinstance(item.mutable_local, AttributeMutationNew):
            return True
        if self.is_attribute_mutation(item):
            return item.mutable_local in self.store_attr_mutations
        return item.mutable_local.is_modified

    def _track_obj(
        self,
        item: Any,
        variable: VariableTracker,
        mutable_cls=MutableSideEffects,
    ):
        """Start tracking a new variable for mutation"""
        assert variable.source is not None
        variable.mutable_local = mutable_cls(variable.source)
        self.id_to_variable[id(item)] = variable
        self.keepalive.append(item)
        return variable

    track_mutable = _track_obj

    def track_object_existing(
        self,
        item: Any,
        variable: VariableTracker,
    ):
        return self._track_obj(item, variable, mutable_cls=AttributeMutationExisting)

    def track_object_new(
        self,
        cls_source: Source,
        user_cls: Any,
        variable_cls: Any,
        options,
    ):
        if user_cls is torch.autograd.function.FunctionCtx:
            with warnings.catch_warnings(record=True):
                obj = torch.autograd.Function()
        elif issubclass(user_cls, torch.nn.Module):
            obj = nn_module_new(user_cls)
        else:
            obj = object_new(user_cls)
        variable = variable_cls(
            obj,
            mutable_local=AttributeMutationNew(None, cls_source),
            **options,
        )
        self.id_to_variable[id(obj)] = variable
        self.keepalive.append(obj)
        return variable

    def track_cell_new(
        self,
    ):
        obj = object()
        variable = variables.NewCellVariable(
            mutable_local=AttributeMutationNew(None, None),
        )
        self.id_to_variable[id(obj)] = variable
        self.keepalive.append(obj)
        return variable

    def track_cell_existing(self, source: Source, item: Any):
        variable = variables.NewCellVariable(
            mutable_local=AttributeMutationExisting(source),
        )
        self.id_to_variable[id(item)] = variable
        self.keepalive.append(item)
        return variable

    def track_global_existing(self, source: Source, item: Any):
        variable = variables.NewGlobalVariable(
            mutable_local=AttributeMutationExisting(source),
        )
        self.id_to_variable[id(item)] = variable
        self.keepalive.append(item)
        return variable

    def track_save_for_backward(self, ctx, args):
        assert isinstance(ctx, variables.AutogradFunctionContextVariable)
        self.save_for_backward.append((ctx, args))

    def track_tensor_variables_from_runahead_side_effects(self, other):
        # In higher order ops we want to keep track of tensors seen in the
        # speculate_subgraph so that we don't lift them again as a new input in
        # other speculate_subgraph or in the root tracer.
        for other_item in other.keepalive:
            other_id = id(other_item)
            other_variable = other.id_to_variable[other_id]
            if other_id not in self.id_to_variable and isinstance(
                other_variable, variables.TensorVariable
            ):
                self.track_object_existing(other_item, other_variable)

    def prune_dead_object_new(self, tx):
        live_new_objects = set()
        skip_obj = None

        def visit(var: VariableTracker):
            if (
                isinstance(var.mutable_local, AttributeMutationNew)
                and var.mutable_local is not skip_obj
            ):
                live_new_objects.add(var.mutable_local)

        def is_live(var: Union[MutableLocalBase, VariableTracker]):
            if isinstance(var, AttributeMutationNew):
                return var in live_new_objects
            if isinstance(var, VariableTracker):
                return is_live(var.mutable_local)
            return True

        VariableTracker.visit(visit, (tx.stack, tx.symbolic_locals))
        for var in self.id_to_variable.values():
            if not isinstance(var.mutable_local, AttributeMutationNew):
                VariableTracker.visit(visit, var)

        for skip_obj, setattrs in self.store_attr_mutations.items():
            VariableTracker.visit(visit, setattrs)

        self.id_to_variable = {
            k: v for k, v in self.id_to_variable.items() if is_live(v)
        }
        self.store_attr_mutations = {
            k: v for k, v in self.store_attr_mutations.items() if is_live(k)
        }

    def mutation(self, var):
        self.check_allowed_side_effect(var)
        if isinstance(var.mutable_local, MutableSideEffects):
            var.mutable_local = MutableSideEffects(var.mutable_local.source, True)

    def _get_modified_vars(self):
        return [var for var in self.id_to_variable.values() if self.is_modified(var)]

    def codegen_save_tempvars(self, cg: PyCodegen):
        for var in self._get_modified_vars():
            if isinstance(
                var.mutable_local, (AttributeMutationExisting, AttributeMutationNew)
            ) and isinstance(var, variables.NewCellVariable):
                cg.load_import_from(utils.__name__, "make_cell")
                cg.extend_output(create_call_function(0, True))
                cg.add_cache(var)
                if isinstance(var.mutable_local, AttributeMutationNew):
                    var.mutable_local.source = LocalSource(cg.tempvars[var])  # type: ignore[attr-defined]
            elif isinstance(var.mutable_local, AttributeMutationNew):
                if isinstance(var, variables.AutogradFunctionContextVariable):
                    unimplemented("AutogradFunctionContextVariable escaped")
                if "__call_nn_module_init" in self.store_attr_mutations.get(
                    var.mutable_local, {}
                ):
                    assert isinstance(var, variables.UnspecializedNNModuleVariable)
                    cg.load_import_from(utils.__name__, "nn_module_new")
                else:
                    cg.load_import_from(utils.__name__, "object_new")
                cg(var.mutable_local.cls_source)
                cg.extend_output(create_call_function(1, True))
                cg.add_cache(var)
                var.mutable_local.source = LocalSource(cg.tempvars[var])
            elif var in cg.tempvars:
                assert cg.tempvars.get(var) is None
                # subsequent usage should point to the original variable
                cg(var.mutable_local.source)
                cg.add_cache(var)

        for ctx, args in self.save_for_backward:
            cg(ctx.source)
            cg.load_method("save_for_backward")
            for arg in args:
                cg(arg)
            cg.extend_output(
                [
                    *create_call_method(len(args)),
                    create_instruction("POP_TOP"),
                ]
            )

    def register_hook(self, tensor, hook, handle, name):
        assert isinstance(tensor, variables.TensorVariable)
        assert isinstance(hook, variables.VariableTracker)
        assert (
            isinstance(handle, variables.RemovableHandleVariable)
            and handle.mutable_local
        )
        assert hasattr(torch.Tensor, name)
        idx = len(self.tensor_hooks.keys())
        # duplicate index possible because of self.remove_hook()
        while idx in self.tensor_hooks:
            idx += 1
        self.tensor_hooks[idx] = (tensor, hook, handle, name)
        assert not handle.idx
        handle.idx = idx

    def remove_hook(self, idx):
        del self.tensor_hooks[idx]

    def codegen_hooks(self, cg):
        for (
            tensor,
            hook,
            handle,
            name,
        ) in self.tensor_hooks.values():
            # Note: [On tensor.register_hook]
            #
            # register_hook on a tensor, AKA backward hooks, have slightly nuanced differences in how they are implemented
            # when it comes to hooks on objects with sources (inputs, params) vs objects without sources (intermediaries).
            #
            # For tensors with a source, we bypass direct inclusion of register_hook calls in the graph.
            # Instead, these are tracked and stashed as a global variable, enabling their association with tensors in
            # the residuals. During dynamo's frame creation, these hooks are invoked seamlessly on known reconstructible/fetch-able
            # tensors. Because a source indicates knowledge of this object outside the torch compile region, and
            # because we are running residuals firmly before .backward() can be run, it is sound to invoke
            # `register_hook` on a known tensor.
            #
            # For tensors without a source, we support a limited subset of hooks. Global functions only, and
            # compiled_autograd must be enabled or we will graph break.
            #
            # Handling the Handle: When a user retains the register_hook result in a handle, we intercept the
            # STORE_FAST operation to record the user-designated local variable name. This ensures the reconstructed
            # bytecode retains this name. If no handle is defined, we simply pop the generated value to keep the
            # stack intact.
            #
            # Dynamo Tensor Hooks Workflow:
            # - Functions passed to register_hook are lifted globally.
            # - For tensors with sources:
            #   - In the "side_effects" phase of codegen, we iterate over tensors with hooks to:
            #     - Generate the tensor.
            #     - Issue a register_hook call on the tensor, linking to the globally stored function.
            #     - Incorporate a handle if one was established in the eager phase.
            #  - For tensors without sources:
            #    - We don't generate any instructions for registering a hook.
            #    - Handles from intermediary hooks are NYI.
            #    - We produce a call function that utilizes the trace_wrapped higher order op, closing over it.
            #    - We then manually insert the call function above into the graph.
            # - The handle's exact user-specified name, "user_code_variable_name", is discerned and associated during STORE_FAST.
            assert tensor.source, "Hooks on non input tensors NYI - should not get here"
            cg(tensor)
            cg.extend_output([cg.create_load_attr(name)])
            cg(hook)
            cg.extend_output(create_call_function(1, True))

            # Adding the handle to the cache means RemovableHandleVariable().reconstruct() will
            # be associated with the return value of register_hook().  This consumes the top of stack.
            cg.add_cache(handle)

    def codegen_update_mutated(self, cg: PyCodegen):
        suffixes = []
        for var in self._get_modified_vars():
            if isinstance(var, variables.ListVariable):
                # old[:] = new
                cg(var, allow_cache=False)
                cg(var.mutable_local.source)  # type: ignore[attr-defined]
                cg.extend_output(
                    [
                        cg.create_load_const(None),
                        cg.create_load_const(None),
                        create_instruction("BUILD_SLICE", arg=2),
                    ]
                )
                suffixes.append([create_instruction("STORE_SUBSCR")])
            elif isinstance(var, variables.ConstDictVariable):
                cg.tx.output.update_co_names("clear")
                cg.tx.output.update_co_names("update")

                cg(var.mutable_local.source)  # type: ignore[attr-defined]
<<<<<<< HEAD
                cg.extend_output([create_instruction("LOAD_METHOD", argval="update")])
                cg(var, allow_cache=False)

                cg(var.mutable_local.source)  # type: ignore[attr-defined]
                cg.extend_output([create_instruction("LOAD_METHOD", argval="clear")])
=======
                cg.extend_output([create_load_method("update")])
                cg(var, allow_cache=False)

                cg(var.mutable_local.source)  # type: ignore[attr-defined]
                cg.extend_output([create_load_method("clear")])
>>>>>>> f34905f6

                suffixes.append(
                    [
                        *create_call_method(0),  # clear
                        create_instruction("POP_TOP"),
                        *create_call_method(1),  # update
                        create_instruction("POP_TOP"),
                    ]
                )
            elif self.is_attribute_mutation(var):
                for name, value in self.store_attr_mutations.get(
                    var.mutable_local, {}
                ).items():
                    if isinstance(var, variables.NewGlobalVariable):
                        cg.tx.output.update_co_names(name)
                        cg(value)
                        suffixes.append(
                            [create_instruction("STORE_GLOBAL", argval=name)]
                        )
                    elif name == "__call_nn_module_init":
                        pass  # handled in codegen_save_tempvars
                    elif isinstance(value, variables.DeletedVariable):
                        if isinstance(
                            var.mutable_local, AttributeMutationExisting
                        ) and hasattr(getattr(var, "value", None), name):
                            cg.tx.output.update_co_names(name)
                            cg(var.mutable_local.source)
                            suffixes.append(
                                [create_instruction("DELETE_ATTR", argval=name)]
                            )
                    elif (
                        isinstance(var, variables.UserDefinedObjectVariable)
                        and var.needs_slow_setattr()
                    ):
                        # __setattr__ is defined on this object, so call object.__setattr__ directly
                        cg.load_import_from("builtins", "object")
                        cg.load_method("__setattr__")
                        cg(var.mutable_local.source)  # type: ignore[attr-defined]
                        cg(variables.ConstantVariable(name))
                        cg(value)
                        suffixes.append(
                            [*create_call_method(3), create_instruction("POP_TOP")]
                        )
                    else:
                        cg.tx.output.update_co_names(name)
                        cg(value)
                        cg(var.mutable_local.source)
                        suffixes.append([create_instruction("STORE_ATTR", argval=name)])
            elif isinstance(var, variables.TupleIteratorVariable):
                for _ in range(var.index):
                    cg.load_import_from(utils.__name__, "iter_next")
                    cg(var.mutable_local.source)  # type: ignore[attr-defined]
<<<<<<< HEAD
                    cg.extend_output(create_call_function(1, True))
                    cg.append_output(create_instruction("POP_TOP"))
=======
                    cg.call_function(1, True)
                    cg.pop_top()
>>>>>>> f34905f6
            else:
                raise AssertionError(type(var))

        # do all the actual mutations at the very end to handle dependencies
        for suffix in reversed(suffixes):
            cg.extend_output(suffix)

    def is_empty(self):
        return not (
            any(map(self.is_modified, self.id_to_variable.values()))
            or self.tensor_hooks
            or self.save_for_backward
            or self.tensor_hooks
        )

    def clear(self):
        self.keepalive.clear()
        self.id_to_variable.clear()<|MERGE_RESOLUTION|>--- conflicted
+++ resolved
@@ -464,19 +464,11 @@
                 cg.tx.output.update_co_names("update")
 
                 cg(var.mutable_local.source)  # type: ignore[attr-defined]
-<<<<<<< HEAD
-                cg.extend_output([create_instruction("LOAD_METHOD", argval="update")])
-                cg(var, allow_cache=False)
-
-                cg(var.mutable_local.source)  # type: ignore[attr-defined]
-                cg.extend_output([create_instruction("LOAD_METHOD", argval="clear")])
-=======
                 cg.extend_output([create_load_method("update")])
                 cg(var, allow_cache=False)
 
                 cg(var.mutable_local.source)  # type: ignore[attr-defined]
                 cg.extend_output([create_load_method("clear")])
->>>>>>> f34905f6
 
                 suffixes.append(
                     [
@@ -529,13 +521,8 @@
                 for _ in range(var.index):
                     cg.load_import_from(utils.__name__, "iter_next")
                     cg(var.mutable_local.source)  # type: ignore[attr-defined]
-<<<<<<< HEAD
-                    cg.extend_output(create_call_function(1, True))
-                    cg.append_output(create_instruction("POP_TOP"))
-=======
                     cg.call_function(1, True)
                     cg.pop_top()
->>>>>>> f34905f6
             else:
                 raise AssertionError(type(var))
 
