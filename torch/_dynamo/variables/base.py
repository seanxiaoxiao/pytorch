# mypy: ignore-errors

import collections
from enum import Enum
from typing import Any, Callable, Dict, List, Optional, TYPE_CHECKING

from torch.utils._ordered_set import OrderedSet

from .. import variables
from ..current_scope_id import current_scope_id
from ..exc import unimplemented
from ..source import AttrSource, Source
from ..utils import istype


if TYPE_CHECKING:
    from .symbolic_convert import InstructionTranslator, InstructionTranslatorBase


class SourceType(Enum):
    """
    This Enum divides VariableTracker into 2 cases, depending on the variable
    it represents:
    - already existed that Dynamo began tracking while introspection (Existing)
    - is a new variable that is created during Dynamo introspection (New)

    In general, we have these invariants:
    1. for `VariableTracker` associated with `Existing`, its `source` field must not be None.
    2. for `VariableTracker` associated with `New`, most of the time its
       `source` field is None, except for cases like side effect codegen for
       `AttributeMutationNew`, during which we generate a
       `LocalSource('tmp...')` for such variable, to facilitate codegen.
    """

    Existing = 0
    New = 1


class MutationType:
    """
    Base class for Variable.mutation_type. It encodes information about
    1. The type of mutation Dynamo allows on the variable.
    2. Whether the value represented by this variable already existed before
    Dynamo tracing.
    """

    def __init__(self, typ: SourceType) -> None:
        # In HigherOrderOperator tracing, we need to distinguish
        # between MutationTypes inside the HigherOrderOperator and
        # ones outside it. For example, it is not safe to mutate
        # `a` in the following example because it was constructed
        # in a different scope.
        #
        # def f(x):
        #     a = 1
        #     def g(x):
        #         nonlocal a
        #         a = 2
        #         return x
        #     return wrap(g, x) + a
        #
        # We use self.scope to distinguish this.
        # scope == 0: The object was an existing variable
        # scope == 1: The object was created while Dynamo
        #             was introspecting a function
        #             (and no HigherOrderOps were involved)
        # scope >= 2: The object was created through
        #             Dynamo introspection of a HigherOrderOp.
        #             The exact number corresponds to the level
        #             of nested HigherOrderOps.
        if typ is SourceType.Existing:
            self.scope = 0
        elif typ is SourceType.New:
            self.scope = current_scope_id()
        else:
            unimplemented(f"Unsupported SourceType: {typ}")


class ValueMutationNew(MutationType):
    """
    This case of VariableTracker.mutation_type marker indicates
    1. Dynamo allows mutation on the value itself (rather than its attributes).
    2. The value is created by the bytecode Dynamo is tracing through.

    For instance, Dynamo could model a newly created list with this marker,
    indicating that while we need to model mutations to this list, we don't have
    to emit bytecode for these mutations if the list doesn't escape into the
    Python world.
    """

    def __init__(self) -> None:
        super().__init__(SourceType.New)

    def __hash__(self):
        return id(self)

    def __eq__(self, other):
        return self is other


class ValueMutationExisting(MutationType):
    """
    This case of VariableTracker.mutation_type marker indicates
    1. Dynamo allows mutation on the value itself (rather than its attributes).
    2. The value exists before Dynamo tracing started.

    For instance, Dynamo could model a pre-existing list with this marker,
    indicating that if we encounter mutations to this list, we need to buffer
    and re-apply those mutations after the graph runs, since the list might be
    used afterwards in Python.
    """

    # A flag to indicate whether mutation happened on the associated
    # `VariableTracker`. This enables SideEffects to accurately and quickly
    # filter out which pre-existing values it needs to generate mutation for.
    is_modified: bool

    def __init__(self, is_modified: bool = False):
        super().__init__(SourceType.Existing)
        self.is_modified = is_modified


class AttributeMutation(MutationType):
    """
    This case of VariableTracker.mutation_type marker indicates that Dynamo
    allows mutation on the value's attributes.
    """

    def __init__(self, typ: SourceType):
        super().__init__(typ)


class AttributeMutationExisting(AttributeMutation):
    """
    This case of VariableTracker.mutation_type marker indicates
    1. Dynamo allows mutation on the value's attributes.
    2. The value exists before Dynamo tracing started.

    For instance, Dynamo could model a pre-existing object with this marker,
    indicating that if we encounter mutations to this object, we need to buffer
    then re-apply those mutations after the graph runs, since the object might
    be used afterwards in Python.
    """

    def __init__(self):
        super().__init__(SourceType.Existing)


class AttributeMutationNew(AttributeMutation):
    """
    This case of VariableTracker.mutation_type marker indicates
    1. Dynamo allows mutation on the value's attributes.
    2. The value is created by the bytecode Dynamo is tracing through.

    For instance, Dynamo could model a newly created object with this marker,
    indicating that while we need to model mutations to this object, we don't
    have to emit bytecode for these mutations if the object doesn't escape into
    the Python world.
    """

    def __init__(self, cls_source: Optional[Source] = None):
        super().__init__(SourceType.New)
        self.cls_source = cls_source


def _is_top_level_scope(scope_id):
    return scope_id == 1


def is_side_effect_safe(m: MutationType):
    scope_id = current_scope_id()

    # In the top-level scope (if no HigherOrderOperators are involved),
    # we are allowed to modify variables created in this scope as well
    # as existing variables.
    if _is_top_level_scope(scope_id):
        return True
    # Otherwise, only allow local mutation of variables created in the current scope
    return m.scope == scope_id


class VariableTrackerMeta(type):
    all_subclasses = []

    def __instancecheck__(cls, instance) -> bool:
        """Make isinstance work with LazyVariableTracker"""
        if type.__instancecheck__(
            variables.LazyVariableTracker, instance
        ) and cls not in (
            VariableTracker,
            variables.LazyVariableTracker,
        ):
            instance = instance.realize()
        return type.__instancecheck__(cls, instance)

    def __init__(cls, name, bases, attrs) -> None:
        super().__init__(name, bases, attrs)
        VariableTrackerMeta.all_subclasses.append(cls)


class VariableTracker(metaclass=VariableTrackerMeta):
    """
    Base class for tracked locals and stack values

    VariableTracker instances are immutable and should be copied in
    order to change them.

    Prefer the factory function VariableTracker.build() over VariableTracker.__init__().
    """

    # fields to leave unmodified in apply()
<<<<<<< HEAD
    _nonvar_fields = OrderedSet(
        [
            "value",
            "guards",
            "source",
            "mutable_local",
            "parents_tracker",
            "user_code_variable_name",
        ]
    )
=======
    _nonvar_fields = {
        "value",
        "guards",
        "source",
        "mutation_type",
        "parents_tracker",
        "user_code_variable_name",
    }
>>>>>>> 0c628836

    def clone(self, **kwargs):
        """Shallow copy with some (optional) changes"""
        args = dict(self.__dict__)
        args.update(kwargs)
        return self.__class__(**args)

    @classmethod
    def visit(
        cls,
        fn: Callable[["VariableTracker"], None],
        value: Any,
        cache: Optional[Dict[int, Any]] = None,
    ) -> None:
        """
        Walk value and call fn on all the VariableTracker instances
        """
        if cache is None:
            cache = {}

        idx = id(value)
        if idx in cache:
            return
        # save `value` to keep it alive and ensure id() isn't reused
        cache[idx] = value

        if isinstance(value, VariableTracker):
            value = value.unwrap()
            fn(value)
            value = value.unwrap()  # calling fn() might have realized it
            nonvars = value._nonvar_fields
            for key, subvalue in value.__dict__.items():
                if key not in nonvars:
                    cls.visit(fn, subvalue, cache)
        elif istype(value, (list, tuple)):
            for subvalue in value:
                cls.visit(fn, subvalue, cache)
        elif istype(value, (dict, collections.OrderedDict)):
            for subvalue in value.values():
                cls.visit(fn, subvalue, cache)

    def __repr__(self) -> str:
        return f"{self.__class__.__name__}()"

    def debug_repr(self):
        # Intended to be overridden to provide more info
        try:
            return repr(self.as_python_constant())
        except NotImplementedError:
            return repr(self)

    def python_type(self):
        """
        Abstract method to be implemented by subclasses of VariableTracker.

        This method should return the type represented by the instance of the subclass.
        The purpose is to provide a standardized way to retrieve the Python type information
        of the variable being tracked.

        Returns:
            type: The Python type (such as int, str, list, etc.) of the variable tracked by
                the subclass. If the type cannot be determined or is not relevant,
                leaving it undefined or invoking super() is always sound.

        Note:
            This is an abstract method and may be overridden in subclasses.

        Example:
            class SetVariable(VariableTracker):
                def python_type(self):
                    return set

        Raises:
            NotImplementedError: If the method is not implemented in a subclass.
        """
        try:
            return type(self.as_python_constant())
        except NotImplementedError:
            raise NotImplementedError(f"{self} has no type") from None

    def as_python_constant(self):
        """For constants"""
        raise NotImplementedError(f"{self} is not a constant")

    def guard_as_python_constant(self):
        """Similar to as_python_constant(), but add ID_MATCH guards to try to force things to become constants"""
        try:
            return self.as_python_constant()
        except NotImplementedError as e:
            unimplemented(str(e))

    def is_python_constant(self):
        try:
            self.as_python_constant()
            return True
        except NotImplementedError:
            return False

    def make_guard(self, fn):
        if self.source:
            return self.source.make_guard(fn)
        raise NotImplementedError

    def const_getattr(self, tx: "InstructionTranslator", name: str) -> Any:
        """getattr(self, name) returning a python constant"""
        raise NotImplementedError

    def var_getattr(self, tx: "InstructionTranslator", name: str) -> "VariableTracker":
        """getattr(self, name) returning a new variable"""
        value = self.const_getattr(tx, name)
        if not variables.ConstantVariable.is_literal(value):
            raise NotImplementedError
        source = self.source and AttrSource(self.source, name)
        return variables.ConstantVariable.create(value, source=source)

    def is_proxy(self):
        try:
            self.as_proxy()
            return True
        except NotImplementedError:
            return False

    def as_proxy(self):
        raise NotImplementedError(str(self))

    def maybe_fx_node(self):
        try:
            proxy = self.as_proxy()
            import torch.fx

            if isinstance(proxy, torch.fx.Proxy):
                return proxy.node
            return None
        except NotImplementedError:
            return None

    def reconstruct(self, codegen):
        raise NotImplementedError

    def can_reconstruct(self, tx):
        """If it is possible to reconstruct the Python object this
        VariableTracker represents."""
        assert tx is tx.output.root_tx, "Only root tx can reconstruct"
        try:
            from ..codegen import PyCodegen

            cg = PyCodegen(tx)
            self.reconstruct(cg)
            return True
        except NotImplementedError:
            return False

    def unpack_var_sequence(self, tx) -> List["VariableTracker"]:
        raise NotImplementedError

    def force_unpack_var_sequence(self, tx) -> List["VariableTracker"]:
        # like unpack_var_sequence, but should only be used when it is
        # safe to eagerly (vs. lazily) unpack this variable.
        # e.g. map(f, x) is normally evaluated lazily but sometimes
        # we want to force eager unpacking, e.g. when converting to a list.
        # NOTE: this method is allowed to mutate the VariableTracker, so
        # it should only be called once.
        return self.unpack_var_sequence(tx)

    def has_unpack_var_sequence(self, tx) -> bool:
        try:
            self.unpack_var_sequence(tx)
            return True
        except NotImplementedError:
            return False

    # NB: don't call force_unpack_var_sequence, especially if it mutates!
    def has_force_unpack_var_sequence(self, tx) -> bool:
        return self.has_unpack_var_sequence(tx)

    def inspect_parameter_names(self) -> List[str]:
        unimplemented(f"inspect_parameter_names: {self}")

    def call_hasattr(self, tx: "InstructionTranslator", name: str) -> "VariableTracker":
        unimplemented(f"hasattr {self.__class__.__name__} {name}")

    def call_function(
        self,
        tx: "InstructionTranslator",
        args: "List[VariableTracker]",
        kwargs: "Dict[str, VariableTracker]",
    ) -> "VariableTracker":
        unimplemented(f"call_function {self} {args} {kwargs}")

    def call_method(
        self,
        tx,
        name,
        args: "List[VariableTracker]",
        kwargs: "Dict[str, VariableTracker]",
    ) -> "VariableTracker":
        if name == "__len__" and self.has_unpack_var_sequence(tx):
            assert not (args or kwargs)
            return variables.ConstantVariable.create(len(self.unpack_var_sequence(tx)))
        elif (
            name == "__getattr__"
            and len(args) == 1
            and args[0].is_python_constant()
            and not kwargs
        ):
            return self.var_getattr(tx, args[0].as_python_constant())
        unimplemented(f"call_method {self} {name} {args} {kwargs}")

    def set_name_hint(self, name):
        pass

    def realize(self) -> "VariableTracker":
        """Used by LazyVariableTracker to build the real VariableTracker"""
        return self

    def unwrap(self) -> "VariableTracker":
        """Used by LazyVariableTracker to return the real VariableTracker if it already exists"""
        return self

    def is_realized(self):
        """Used by LazyVariableTracker to indicate an unrealized node"""
        return True

    def next_variable(self, tx):
        unimplemented(f"next({self})")

    def is_strict_mode(self, tx):
        return tx.strict_checks_fn and tx.strict_checks_fn(self)

    def is_mutable(self):
        """Whether Dynamo allows mutation on this variable."""
        return not self.is_immutable()

    def is_immutable(self):
        """Whether Dynamo bans mutation on this variable."""
        return self.mutation_type is None

    @staticmethod
    def build(
        tx: "InstructionTranslatorBase",
        value: Any,
        source: Optional[Source] = None,
    ) -> Any:
        """Create a new VariableTracker from a value and optional Source"""
        from . import builder

        if source is None:
            return builder.SourcelessBuilder.create(tx, value)
        else:
            return builder.VariableBuilder(tx, source)(value)

    def __init__(
        self,
        *,
        source: Source = None,
        mutation_type: MutationType = None,
    ) -> None:
        super().__init__()
        self.source = source
        self.mutation_type = mutation_type


def typestr(*objs):
    if len(objs) == 1:
        (obj,) = objs
        if isinstance(obj, VariableTracker):
            return str(obj)
        else:
            return type(obj).__name__
    else:
        return " ".join(map(typestr, objs))<|MERGE_RESOLUTION|>--- conflicted
+++ resolved
@@ -209,27 +209,16 @@
     """
 
     # fields to leave unmodified in apply()
-<<<<<<< HEAD
     _nonvar_fields = OrderedSet(
         [
             "value",
             "guards",
             "source",
-            "mutable_local",
+            "mutation_type",
             "parents_tracker",
             "user_code_variable_name",
         ]
     )
-=======
-    _nonvar_fields = {
-        "value",
-        "guards",
-        "source",
-        "mutation_type",
-        "parents_tracker",
-        "user_code_variable_name",
-    }
->>>>>>> 0c628836
 
     def clone(self, **kwargs):
         """Shallow copy with some (optional) changes"""
