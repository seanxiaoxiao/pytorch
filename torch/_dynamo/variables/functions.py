--- conflicted
+++ resolved
@@ -261,15 +261,6 @@
         for idx, name, cell in zip(
             itertools.count(), self.fn.__code__.co_freevars, closure
         ):
-<<<<<<< HEAD
-=======
-            var = tx.match_nested_cell(name, cell)
-            if var is not None:
-                # optimization for cleaner codegen
-                result[name] = var
-                continue
-
->>>>>>> b442f2e6
             # TODO refactor these 3 branches.
             side_effects = parent.output.side_effects
             if cell in side_effects:
@@ -292,25 +283,14 @@
                 )
 
             else:
-<<<<<<< HEAD
-=======
                 # TODO figure out why source isn't available here, and whether
                 # we can fix that and remove this branch.
->>>>>>> b442f2e6
                 try:
                     contents_var = VariableTracker.build(parent, cell.cell_contents)
                 except ValueError:
                     # Cell has not yet been assigned
                     contents_var = variables.DeletedVariable()
                 cell_var = side_effects.track_cell_existing(None, cell, contents_var)
-<<<<<<< HEAD
-                # NOTE: we don't support mutation to this cell because we don't
-                # have a source to materialize the writes.
-                # TODO figure out why we have this branch, and whether we can
-                # remove it.
-                cell_var.mutation_type = None
-=======
->>>>>>> b442f2e6
 
             closure_cells[name] = cell_var
 
