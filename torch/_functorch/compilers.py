# mypy: ignore-errors

import copy
import logging
import os
import pickle
import random
from contextlib import contextmanager
from functools import partial
from typing import Callable, Union

import sympy

import torch
import torch.fx as fx
import torch.nn as nn
import torch.utils.pytree as pytree
from torch import SymInt
from torch._decomp import get_decompositions
from torch.fx.experimental.symbolic_shapes import bind_symbols

from .aot_autograd import aot_function, aot_module, make_boxed_compiler
from .compile_utils import strip_overloads
from .partitioners import (
    default_partition,
    draw_graph,
    min_cut_rematerialization_partition,
)


log = logging.getLogger(__name__)


# These canonicalizations are needed here (and not decompositions), as the ops
# we're trying to canonicalize to CompositeImplicitAutograd.
def _canonicalize(fx_g):
    for node in fx_g.graph.find_nodes(
        op="call_function", target=torch.ops.aten._to_copy
    ):
        node.target = torch.ops.aten.to
    fx_g.recompile()
    return fx_g


@contextmanager
def _disable_jit_autocast():
    old_jit_autocast_flag = torch._C._jit_set_autocast_mode(False)
    try:
        yield
    finally:
        torch._C._jit_set_autocast_mode(old_jit_autocast_flag)


@make_boxed_compiler
def ts_compile(fx_g: fx.GraphModule, inps) -> Callable:
    """
    Compiles the :attr:`fx_g` with Torchscript compiler.

    .. warning::
        This API is experimental and likely to change.

    Args:
        fx_g(fx.GraphModule): The input Fx graph module to be compiled.

    Returns:
        Torch scripted model.
    """

    with _disable_jit_autocast():
        strip_overloads(fx_g)

        for node in fx_g.graph.find_nodes(
            op="call_function", target=torch.ops.aten._to_copy
        ):
            if len(node.args) == 1 and len(node.kwargs) == 1 and "dtype" in node.kwargs:
                node.target = torch.ops.aten.to

        for node in fx_g.graph.nodes:
            new_kwargs = {}
            for k, v in node.kwargs.items():
                if isinstance(v, torch.device):
                    v = v.type
                new_kwargs[k] = v
            node.kwargs = new_kwargs

        fx_g.graph.lint()

        fx_g.recompile()

        f = torch.jit.script(fx_g)

        torch._C._jit_pass_remove_mutation(f.graph)

        f = torch.jit.freeze(f.eval())
        f = torch.jit.optimize_for_inference(f)
        if not any(isinstance(t, torch._subclasses.FakeTensor) for t in inps):
            f(*inps)
    return f


def _draw_graph_compile(fx_g, _, name, clear_meta=True):
    print(fx_g.code)
    draw_graph(fx_g, name, clear_meta=clear_meta)
    return fx_g


def draw_graph_compile(name):
    return make_boxed_compiler(partial(_draw_graph_compile, name=name))


@make_boxed_compiler
def nop(fx_g: fx.GraphModule, _) -> Callable:
    """
    Returns the :attr:`fx_g` Fx graph module as it is. This is a no-op compiler
    and can be used to check accuracy.

    .. warning::
        This API is experimental and likely to change.

    """
    return fx_g


class DebugInterpreter(fx.Interpreter):
    def run(self, *args):
        self.symbol_mapping = bind_symbols(self.module, *args)
        super().run(*args)

    def run_node(self, n):
        def subst_symint(ni):
            if not isinstance(ni, SymInt):
                return ni
            r = sympy.expand(ni.node.expr.xreplace(self.symbol_mapping))
            assert r.is_number, r
            return int(r)

        def subst_symint_tuple(nis):
            return tuple(subst_symint(ni) for ni in nis)

        def check_significant_strides(a, b):
            if subst_symint(a.numel()) > 0:
                for idx in range(a.ndim):
                    if (
                        subst_symint(a.stride(idx)) != b.stride(idx)
                        and subst_symint(a.size(idx)) > 1
                    ):
                        return False
            return True

        def check(nv, rv, desc):
            assert callable(desc)
            assert nv.dtype == rv.dtype, f"{desc()}: {nv.dtype} != {rv.dtype}"
            assert (
                subst_symint_tuple(nv.size()) == rv.size()
            ), f"{desc()}: {nv.size()} aka {subst_symint_tuple(nv.size())} != {rv.size()}"
            same_strides = check_significant_strides(nv, rv)
            assert (
                same_strides
            ), f"{desc()}: {nv.stride()} aka {subst_symint_tuple(nv.stride())} != {rv.stride()}"

        r = super().run_node(n)
        if "val" in n.meta:
<<<<<<< HEAD
            n_vals = pytree.tree_leaves(n.meta["val"])
            r_vals = pytree.tree_leaves(r)
=======
            n_vals, _n_spec = pytree.tree_flatten(n.meta["val"])
            r_vals, _r_spec = pytree.tree_flatten(r)
>>>>>>> c882ac9c
            # TODO: There is some sort of problem where we record that an
            # operator returned a tuple/list, and then later it turns out the
            # real version of the operator returned a list/tuple. Need to
            # figure out what's actually going on here, the error itself is
            # harmless enough as we only getitem out the outputs.
            # assert n_spec == r_spec, f"{n_spec} != {r_spec}"
            assert len(n_vals) == len(r_vals), f"{len(n_vals)} != {len(r_vals)}"
            for i, nv, rv in zip(range(len(n_vals)), n_vals, r_vals):
                if not isinstance(rv, torch.Tensor):
                    continue
                check(nv, rv, lambda: f"output {i} where {self.symbol_mapping}")
        return r


@make_boxed_compiler
def debug_nop(fx_g: fx.GraphModule, _) -> Callable:
    """
    Returns a (slow) interpreter over the FX graph module that also checks
    various debugging properties (e.g., that tracing strides matched real
    strides.)
    """
    return DebugInterpreter(fx_g).run


@make_boxed_compiler
def simple_ts_compile(fx_g, _):
    strip_overloads(fx_g)
    f = torch.jit.script(fx_g)
    f = torch.jit.freeze(f.eval())
    return f


def nnc_jit(f):
    return aot_function(f, simple_ts_compile)


aten = torch.ops.aten
default_decompositions = {
    aten.detach,
    aten.gelu_backward,
    aten.leaky_relu_backward,
    aten.sigmoid_backward,
    aten.threshold_backward,
    aten.hardtanh_backward,
    aten.hardsigmoid_backward,
    aten.hardswish_backward,
    aten.tanh_backward,
    aten.silu_backward,
    aten.elu_backward,
    aten.cudnn_batch_norm,
    aten.cudnn_batch_norm_backward,
    aten.masked_fill.Scalar,
    aten.masked_fill.Tensor,
    aten.elu,
    aten.leaky_relu,
    aten.hardtanh,
    aten.hardswish,
    aten.hardsigmoid,
    aten.conj_physical,
    aten.is_same_size,
}

default_decompositions = get_decompositions(default_decompositions)


@make_boxed_compiler
def print_compile(fx_g, _):
    print(fx_g.code)
    return fx_g


def memory_efficient_fusion(
    fn: Union[Callable, nn.Module],
    **kwargs,
):
    """
    Wrapper function over :func:`aot_function` and :func:`aot_module` to perform
    memory efficient fusion. It uses the
    :func:`min_cut_rematerialization_partition` partitioner to perform efficient
    recomputation. It uses NVFuser to compile the generated forward and backward
    graphs.

    .. warning::
        This API is experimental and likely to change.

    Args:
        fn (Union[Callable, nn.Module]): A Python function or a ``nn.Module``
            that takes one ore more arguments. Must return one or more Tensors.
        **kwargs: Any other overrides you want to make to the settings

    Returns:
        Returns a ``Callable``  or ``nn.Module`` that retains the eager behavior
        of the original :attr:`fn`, but whose forward and backward graphs have
        gone through recomputation optimizations, and the graphs have been
        compiled with nvfuser.

    """
    config = {
        "fw_compiler": ts_compile,
        "bw_compiler": ts_compile,
        "partition_fn": min_cut_rematerialization_partition,
        "decompositions": default_decompositions,
    }
    config.update(kwargs)
    if isinstance(fn, torch.nn.Module):
        return aot_module(fn, **config)
    else:
        return aot_function(fn, **config)


def debug_compile(fx_g, inps):
    fx_g.to_folder("foo")
    print(
        f"""
##############################################################
# To minimize FX graph, copy and paste the below and run it  #
##############################################################

import torch
import torch.fx as fx
from functorch.compile import minifier, check_nvfuser_subprocess, check_nvfuser_correctness_subprocess

inps = {[(i.shape, i.dtype) for i in inps]}
inps = [torch.ones(shape, dtype=dtype, device='cuda') for (shape, dtype) in inps]
from foo import FxModule
mod = FxModule().cuda()

with torch.jit.fuser("fuser2"):
  # check_nvfuser_subprocess can be replaced with check_nvfuser_correctness_subprocess
  minifier(fx.symbolic_trace(mod), inps, check_nvfuser_subprocess)
"""
    )
    from foo import FxModule

    FxModule().cuda()(*inps)

    return ts_compile(fx_g, inps)


graph_index = 0


def get_inputs(input_data_path):
    """
    Return a random input for the given inputs meta generated from _save_fx_default.
    """
    inputs = []
    with open(input_data_path, "rb") as f:
        inputs_meta = pickle.load(f)
        inputs = []
        for meta in inputs_meta:
            if len(meta) == 1:
                type = meta
                input = type(random.rand())
            else:
                type, shape, _stride, dtype, device = meta
                if dtype in {
                    torch.int,
                    torch.int32,
                    torch.int64,
                    torch.bool,
                    torch.int,
                    torch.uint8,
                    int,
                    float,
                }:
                    input = torch.randint(0, 1, shape, dtype=dtype, device=device)
                else:
                    input = torch.rand(shape, dtype=dtype, device=device)
            inputs.append(input)
    return inputs


def _save_fx_default(current_name, folder_name, dump_example_input, gm, example_inputs):
    """
    The forward, backward, and joint computation graph will be stored in
    {folder_name}/{current_name}/{current_name}_forward_{graph_index},
    {folder_name}/{current_name}/{current_name}_backward_{graph_index}, and
    {folder_name}/{current_name}/{current_name}_joint_{graph_index} respectively.
    The input shape of the graphs will be stored in the .input files.
    These files can be loaded with pickle,
    and is a list of format (type, shape, stride, dtype, device).
    In the case of type = int or float, it is just (type,).
    For joint graph input, it is a nested list [[],[]]
    where the two inner lists have the same format.
    If dump_example_input is True, example_inputs will be stored in .pt file.
    Since each function might produce multiple graphs,
    the graph_index is used to distinguish difference graphs
    """
    from functorch.compile import aot_module_simplified

    def get_input_meta(args):
        input_meta = []
        if len(args) > 0 and isinstance(args[0], tuple):  # joint input
            input_meta += get_input_meta(args[0])
            input_meta += get_input_meta(args[1])
            return input_meta
        for arg in args:
            if type(arg) == int or type(arg) == float:
                input_meta.append((type(arg),))
            else:
                input_meta.append(
                    (type(arg), arg.shape, arg.stride(), arg.dtype, arg.device)
                )
        return input_meta

    def graph_saver_helper(gm_to_save, args, type_name):
        global graph_index
        if len(gm_to_save.graph.nodes) == 0:
            log.log(
                logging.WARNING,
                "No nodes in graph {%s}_{%s}_{%s}.",
                current_name,
                type_name,
                graph_index,
            )
            return

        gm = copy.deepcopy(gm_to_save)
        gm.graph.set_codegen(torch.fx.graph.CodeGen())  # remove codegen
        gm.recompile()

        input_meta = get_input_meta(args)

        os.makedirs(f"{folder_name}/{current_name}", exist_ok=True)
        gm.to_folder(
            f"{folder_name}/{current_name}/{current_name}_{type_name}_{graph_index}"
        )
        pickle.dump(
            input_meta,
            open(
                f"{folder_name}/{current_name}/{current_name}_{type_name}_{graph_index}/{current_name}_{type_name}_{graph_index}.input",  # noqa: B950
                "wb",
            ),
        )  # noqa: E501
        if dump_example_input:
            torch.save(
                args,
                f"{folder_name}/{current_name}/{current_name}_{type_name}_{graph_index}/{current_name}_{type_name}_{graph_index}.pt",  # noqa: B950
            )  # noqa: E501

    def graph_saver_forward(gm, fw_args):
        graph_saver_helper(gm, fw_args, "forward")
        return gm

    def graph_saver_backward(gm, bw_args):
        graph_saver_helper(gm, bw_args, "backward")
        global graph_index
        graph_index += 1
        return gm

    def graph_saver_joint(gm, joint_args):
        graph_saver_helper(gm, joint_args, "joint")
        return default_partition(gm, joint_args)

    return aot_module_simplified(
        gm,
        example_inputs,
        fw_compiler=graph_saver_forward,
        bw_compiler=graph_saver_backward,
        partition_fn=graph_saver_joint,
        decompositions=default_decompositions,
    )


# WARNING: This isn't tested anywhere!!
def graph_dumper_aot(current_name, folder_name, dump_example_input=False):
    """
    Dump the forward, backward, and joint computation graph.
    Example Usage:
    save_fx_func = graph_dumper_aot(current_name, folder_name, dump_example_input = False)
    optimize_ctx = torchdynamo.optimize(
        save_fx_func
    )
    with torch.enable_grad():
        with optimize_ctx:
            result = forward_and_backward_pass(model, example_inputs)
    """
    global graph_index
    graph_index = 0
    return partial(_save_fx_default, current_name, folder_name, dump_example_input)<|MERGE_RESOLUTION|>--- conflicted
+++ resolved
@@ -160,13 +160,8 @@
 
         r = super().run_node(n)
         if "val" in n.meta:
-<<<<<<< HEAD
             n_vals = pytree.tree_leaves(n.meta["val"])
             r_vals = pytree.tree_leaves(r)
-=======
-            n_vals, _n_spec = pytree.tree_flatten(n.meta["val"])
-            r_vals, _r_spec = pytree.tree_flatten(r)
->>>>>>> c882ac9c
             # TODO: There is some sort of problem where we record that an
             # operator returned a tuple/list, and then later it turns out the
             # real version of the operator returned a list/tuple. Need to
