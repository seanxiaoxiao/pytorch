--- conflicted
+++ resolved
@@ -726,15 +726,6 @@
             return output_input, aux
         return output_input
 
-<<<<<<< HEAD
-    # Dynamo does not support HOP composition if their inner function is
-    # annotated with @functools.wraps(...). We circumvent this issue by applying
-    # wraps only if we're not tracing with dynamo.
-    if not torch.compiler.is_compiling():
-        wrapper_fn = wraps(func)(wrapper_fn)
-
-=======
->>>>>>> 5f638828
     return wrapper_fn
 
 
@@ -1313,15 +1304,6 @@
             return tree_unflatten(jac_outs_ins, spec), aux
         return tree_unflatten(jac_outs_ins, spec)
 
-<<<<<<< HEAD
-    # Dynamo does not support HOP composition if their inner function is
-    # annotated with @functools.wraps(...). We circumvent this issue by applying
-    # wraps only if we're not tracing with dynamo.
-    if not torch.compiler.is_compiling():
-        wrapper_fn = wraps(func)(wrapper_fn)
-
-=======
->>>>>>> 5f638828
     return wrapper_fn
 
 
