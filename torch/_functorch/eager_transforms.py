--- conflicted
+++ resolved
@@ -365,7 +365,7 @@
                 primals_out, aux = primals_out
                 aux = _undo_create_differentiable(aux, level)
 
-            flat_primals_out, _primals_out_spec = tree_flatten(primals_out)
+            flat_primals_out, primals_out_spec = tree_flatten(primals_out)
             assert_non_empty_tensor_output(flat_primals_out, "vjp(f, *primals)")
             flat_diff_primals, primals_spec = tree_flatten(diff_primals)
             results = _undo_create_differentiable(primals_out, level)
@@ -383,10 +383,6 @@
         def wrapper(cotangents, retain_graph=True, create_graph=None):
             if create_graph is None:
                 create_graph = torch.is_grad_enabled()
-<<<<<<< HEAD
-            flat_cotangents, _cotangents_spec = tree_flatten(cotangents)
-            _vjp_treespec_compare(primals_out, cotangents)
-=======
             flat_cotangents, cotangents_spec = tree_flatten(cotangents)
             if primals_out_spec != cotangents_spec:
                 raise RuntimeError(
@@ -395,7 +391,6 @@
                     f"cotangents: {treespec_pprint(cotangents_spec)}, "
                     f"primal output: {treespec_pprint(primals_out_spec)}"
                 )
->>>>>>> 5c9f5da6
             result = _autograd_grad(
                 flat_primals_out,
                 flat_diff_primals,
@@ -1079,10 +1074,6 @@
         )
     diff_args = primals if argnums is None else _slice_argnums(primals, argnums)
     flat_primals, primals_spec = tree_flatten(diff_args)
-<<<<<<< HEAD
-    flat_tangents, _tangents_spec = tree_flatten(tangents)
-    _jvp_treespec_compare(diff_args, tangents)
-=======
     flat_tangents, tangents_spec = tree_flatten(tangents)
     if primals_spec != tangents_spec:
         raise RuntimeError(
@@ -1091,7 +1082,6 @@
             f"tangents also must be. Got primals with structure {primals_spec} "
             f"and tangents with structure {tangents_spec}"
         )
->>>>>>> 5c9f5da6
     assert_non_empty_list_of_tensors(flat_primals, jvp_str, "primals")
     assert_non_empty_list_of_tensors(flat_tangents, jvp_str, "tangents")
 
@@ -1792,17 +1782,12 @@
     #   It takes care of checking the argspec of tangents,
     #   calling the folded fx graph and unflattening fx graph output
     def jvp_fn(*tangents):
-<<<<<<< HEAD
-        flat_tangents, _tangent_argspec = tree_flatten(tangents)
-        _linearize_treespec_compare(primals, tangents)
-=======
         flat_tangents, tangent_argspec = tree_flatten(tangents)
         if tangent_argspec != primals_argspec:
             raise RuntimeError(
                 f"Expected the tangents {tangent_argspec} to have "
                 f"the same argspec as the primals {primals_argspec}"
             )
->>>>>>> 5c9f5da6
 
         forward_ad_checks(flat_tangents)
 
