import math
from typing import Any, Callable, Dict, Optional, Sequence, Tuple, Union

import torch
import torch.utils._pytree as pytree
from torch import Tensor
from torch._C import DispatchKey
from torch._higher_order_ops.utils import (
    _has_potential_branch_input_mutation,
    autograd_not_implemented,
    reenter_make_fx,
    save_tensors_and_symints_for_backward,
    saved_tensors_and_symints,
    UnsupportedAliasMutationException,
    validate_subgraph_args_types,
)
from torch._ops import HigherOrderOperator
from torch._subclasses import FakeTensorMode
from torch.fx.experimental.proxy_tensor import (
    make_fx,
    ProxyTorchDispatchMode,
    track_tensor_tree,
)
from torch.fx.graph_module import GraphModule


# Duplicate of _inductor/kernel/flex_attention.py to avoid circular import
def _construct_strides(
    sizes: Sequence[int],
    fill_order: Sequence[int],
) -> Sequence[int]:
    """From a list of sizes and a fill order, construct the strides of the permuted tensor."""
    # Initialize strides
    assert len(sizes) == len(
        fill_order
    ), "Length of sizes must match the length of the fill order"
    strides = [0] * len(sizes)

    # Start with stride 1 for the innermost dimension
    current_stride = 1

    # Iterate through the fill order populating strides
    for dim in fill_order:
        strides[dim] = current_stride
        current_stride *= sizes[dim]

    return strides


def _permute_strides(out: torch.Tensor, query_strides: Tuple[int, ...]) -> torch.Tensor:
    """
    Create a new tensor with the same data and shape as the input,
    but with strides permuted based on the input tensor's stride order.

    Args:
        out (torch.Tensor): The output tensor of attention.
        query_strides (List[int]): The stride order of the input query tensor

    Returns:
        torch.Tensor: A new tensor with same shape and data as the input,
        but with strides permuted based on the query tensor's stride order.
    """
    from torch._inductor.ir import get_fill_order

    fill_order = get_fill_order(query_strides)
    assert out.storage_offset() == 0, "Only support storage_offset == 0"
    out_strides = _construct_strides(out.shape, fill_order)
    new_out = out.new_empty(out.shape).as_strided(out.shape, out_strides)
    new_out.copy_(out)
    return new_out


class FlexAttentionHOP(HigherOrderOperator):
    def __init__(self) -> None:
        super().__init__("flex_attention", cacheable=True)

    def __call__(
        self,
        query: torch.Tensor,
        key: torch.Tensor,
        value: torch.Tensor,
        score_mod: Callable,
        block_mask: Tuple,
        scale: float,
        kernel_options: Dict[str, Any],
        score_mod_other_buffers: Tuple = (),
        mask_mod_other_buffers: Tuple = (),
    ) -> Tuple[torch.Tensor, torch.Tensor]:
        validate_subgraph_args_types(score_mod_other_buffers + mask_mod_other_buffers)
        return super().__call__(
            query,
            key,
            value,
            score_mod,
            block_mask,
            scale,
            kernel_options,
            score_mod_other_buffers,
            mask_mod_other_buffers,
        )


flex_attention = FlexAttentionHOP()


class FlexAttentionBackwardHOP(HigherOrderOperator):
    def __init__(self) -> None:
        super().__init__("flex_attention_backward")

    def __call__(
        self,
        query: torch.Tensor,
        key: torch.Tensor,
        value: torch.Tensor,
        out: torch.Tensor,
        logsumexp: torch.Tensor,
        grad_out: torch.Tensor,
        grad_logsumexp: torch.Tensor,
        fw_graph: Union[Callable, GraphModule],
        joint_graph: GraphModule,
        block_mask: Tuple,
        scale: float,
        kernel_options: Dict[str, Any],
        score_mod_other_buffers: Tuple = (),
        mask_mod_other_buffers: Tuple = (),
    ) -> Tuple[
        torch.Tensor, torch.Tensor, torch.Tensor, Tuple[Optional[torch.Tensor], ...]
    ]:
        validate_subgraph_args_types(score_mod_other_buffers + mask_mod_other_buffers)
        return super().__call__(
            query,
            key,
            value,
            out,
            logsumexp,
            grad_out,
            grad_logsumexp,
            fw_graph,
            joint_graph,
            block_mask,
            scale,
            kernel_options,
            score_mod_other_buffers,
            mask_mod_other_buffers,
        )


flex_attention_backward = FlexAttentionBackwardHOP()


def _math_attention_inner(
    query: torch.Tensor,
    key: torch.Tensor,
    value: torch.Tensor,
    score_mod: Callable,
    block_mask: Tuple,
    scale: float,
    kernel_options: Dict[str, Any],
    score_mod_other_buffers: Tuple = (),
    mask_mod_other_buffers: Tuple = (),
) -> Tuple[torch.Tensor, torch.Tensor]:
    from torch._dynamo._trace_wrapped_higher_order_op import TransformGetItemToIndex

    working_precision = torch.float64 if query.dtype == torch.float64 else torch.float32

    scores = (query @ key.transpose(-2, -1)).to(dtype=working_precision)

    b = torch.arange(0, scores.size(0), device=scores.device)
    h = torch.arange(0, scores.size(1), device=scores.device)
    m = torch.arange(0, scores.size(2), device=scores.device)
    n = torch.arange(0, scores.size(3), device=scores.device)

    captured_buffers_in_dim = (None,) * len(score_mod_other_buffers)
    from torch.nn.attention.flex_attention import _vmap_for_bhqkv

    # first input is score
    score_mod = _vmap_for_bhqkv(score_mod, prefix=(0,), suffix=captured_buffers_in_dim)

    mask_mod = block_mask[-1]
    mask_mod_in_dim_buffers = (None,) * len(mask_mod_other_buffers)
    mask_mod = _vmap_for_bhqkv(mask_mod, prefix=(), suffix=mask_mod_in_dim_buffers)

    with TransformGetItemToIndex():
        scores = (scores * scale).to(working_precision)
        post_mod_scores = torch.where(
            mask_mod(b, h, m, n, *mask_mod_other_buffers),
            score_mod(scores, b, h, m, n, *score_mod_other_buffers),
            torch.tensor(-float("inf"), dtype=working_precision, device=scores.device),
        )

    return scores, post_mod_scores


def math_attention(
    query: torch.Tensor,
    key: torch.Tensor,
    value: torch.Tensor,
    score_mod: Callable,
    block_mask: Tuple,
    scale: float,
    kernel_options: Dict[str, Any],
    score_mod_other_buffers: Tuple = (),
    mask_mod_other_buffers: Tuple = (),
) -> Tuple[torch.Tensor, torch.Tensor]:
    """Eager implementation

    This implementation uses vmap to vectorize the score_mod function over the batch, head, m, and n dimensions.
    We then apply the vectorized score_mod function to the scores matrix. Each wrap of vmap applies one of the
    batch, head, m, or n dimensions. We need to apply vmap 4 times to vectorized over all 4 dimensions.

    Args:
        query: The query tensor
        key: The key tensor
        value: The value tensor
        score_mod: The score_mod function
        other_buffers: Other buffers that are passed to the score_mod function
    """
    # broadcast query & key along head dim for GQA
    G = query.size(1) // key.size(1)
    value = torch.repeat_interleave(value, G, dim=1)
    key = torch.repeat_interleave(key, G, dim=1)

    Bq, Bkv = query.size(0), key.size(0)
    if not ((Bq == Bkv) or (Bq > 1 and Bkv == 1)):
        raise RuntimeError(f"Bq and Bkv must broadcast. Got Bq={Bq} and Bkv={Bkv}")

    key = key.expand((Bq, *key.size()[1:]))
    value = value.expand((Bq, *value.size()[1:]))

    _, post_mod_scores = _math_attention_inner(
        query,
        key,
        value,
        score_mod,
        block_mask,
        scale,
        kernel_options,
        score_mod_other_buffers,
        mask_mod_other_buffers,
    )

    # Set fully masked rows' sumexp to 0.0
    logsumexp = post_mod_scores.logsumexp(dim=-1)
    masked_rows = torch.all(post_mod_scores == -float("inf"), dim=-1)
    logsumexp = torch.where(masked_rows, -float("inf"), logsumexp)

    post_mod_scores = torch._safe_softmax(post_mod_scores, dim=-1)

    return post_mod_scores.to(query.dtype) @ value, logsumexp / math.log(2)


@flex_attention.py_impl(DispatchKey.CompositeExplicitAutograd)
def sdpa_dense(
    query: torch.Tensor,
    key: torch.Tensor,
    value: torch.Tensor,
    score_mod: Callable,
    block_mask: Tuple,
    scale: float,
    kernel_options: Dict[str, Any],
    score_mod_other_buffers: Tuple = (),
    mask_mod_other_buffers: Tuple = (),
) -> Tuple[torch.Tensor, torch.Tensor]:
    out, lse = math_attention(
        query,
        key,
        value,
        score_mod,
        block_mask,
        scale,
        kernel_options,
        score_mod_other_buffers,
        mask_mod_other_buffers,
    )
    out = _permute_strides(out, query.stride())
    return out, lse


def trace_flex_attention(
    proxy_mode: ProxyTorchDispatchMode,
    query: torch.Tensor,
    key: torch.Tensor,
    value: torch.Tensor,
    score_mod: Callable,
    block_mask: Tuple,
    scale: float,
    kernel_options: Dict[str, Any],
    score_mod_other_buffers: Tuple = (),
    mask_mod_other_buffers: Tuple = (),
) -> Tuple[torch.Tensor, torch.Tensor]:
    """Traces the flex_attention operator with the given score_mod function and other_buffers.

    Trace SDPA will call make_fx with "fake" example vals and then trace the score_mod function
    This will produce a GraphModule that will be stored on the root tracer as "sdpa_score". We
    access this graph module in inductor to inline the score_mod function to the triton template.
    """
    from torch._dynamo._trace_wrapped_higher_order_op import TransformGetItemToIndex

    example_out = flex_attention(
        query,
        key,
        value,
        score_mod,
        block_mask,
        scale,
        kernel_options,
        score_mod_other_buffers,
        mask_mod_other_buffers,
    )
    example_vals = [query.new_zeros((), requires_grad=query.requires_grad)] + [
        query.new_zeros((), dtype=torch.int) for _ in range(4)
    ]
    mask_example_vals = [query.new_zeros((), dtype=torch.int) for _ in range(4)]
    mask_mod = block_mask[-1]
    with TransformGetItemToIndex():
        score_graph = reenter_make_fx(score_mod)(
            *example_vals, *score_mod_other_buffers
        )
        mask_graph = reenter_make_fx(mask_mod)(
            *mask_example_vals, *mask_mod_other_buffers
        )
    assert isinstance(proxy_mode.tracer, torch.fx.Tracer)
    block_mask = block_mask[:-1] + (mask_graph,)
    qualname = proxy_mode.tracer.get_fresh_qualname("sdpa_score")
    proxy_mode.tracer.root.register_module(qualname, score_graph)
    mask_qualname = proxy_mode.tracer.get_fresh_qualname("sdpa_mask")
    proxy_mode.tracer.root.register_module(mask_qualname, mask_graph)
    node_args = (
        query,
        key,
        value,
        score_graph,
        block_mask,
        scale,
        kernel_options,
        score_mod_other_buffers,
        mask_mod_other_buffers,
    )
    proxy_args = pytree.tree_map(proxy_mode.tracer.unwrap_proxy, node_args)
    out_proxy = proxy_mode.tracer.create_proxy(
        "call_function", flex_attention, proxy_args, {}
    )
    return track_tensor_tree(
        example_out, out_proxy, constant=None, tracer=proxy_mode.tracer
    )


@flex_attention.py_impl(ProxyTorchDispatchMode)
def flex_attention_proxy_torch_dispatch_mode(
    mode: ProxyTorchDispatchMode,
    query: torch.Tensor,
    key: torch.Tensor,
    value: torch.Tensor,
    score_mod: Callable,
    block_mask: Tuple,
    scale: float,
    kernel_options: Dict[str, Any],
    score_mod_other_buffers: Tuple = (),
    mask_mod_other_buffers: Tuple = (),
) -> Tuple[torch.Tensor, torch.Tensor]:
    assert mode is not None, "Mode should always be enabled for python fallback key"
    return trace_flex_attention(
        mode,
        query,
        key,
        value,
        score_mod,
        block_mask,
        scale,
        kernel_options,
        score_mod_other_buffers,
        mask_mod_other_buffers,
    )


@flex_attention.py_functionalize_impl
def flex_attention_functionalize(
    ctx: torch._subclasses.functional_tensor.BaseFunctionalizeAPI,
    query: torch.Tensor,
    key: torch.Tensor,
    value: torch.Tensor,
    score_mod: Callable,
    block_mask: Tuple,
    scale: float,
    kernel_options: Dict[str, Any],
    score_mod_other_buffers: Tuple = (),
    mask_mod_other_buffers: Tuple = (),
) -> Tuple[torch.Tensor, torch.Tensor]:
    """Defines the functionalization rules for the flex_attention operator.

    Write now we are unwrapping each tensor and then redispatching to the next, however we want to
    guard against any mutations in the score_mod function, to the other_buffers since those
    are free variables.
    """
    from torch._dynamo._trace_wrapped_higher_order_op import TransformGetItemToIndex

    query_unwrapped = ctx.unwrap_tensors(query)
    key_unwrapped = ctx.unwrap_tensors(key)
    value_unwrapped = ctx.unwrap_tensors(value)
    block_mask_unwrapped = ctx.unwrap_tensors(block_mask)
    score_mod_other_buffers_unwrapped = ctx.unwrap_tensors(score_mod_other_buffers)
    mask_mod_other_buffers_unwrapped = ctx.unwrap_tensors(mask_mod_other_buffers)

    # Appease the mypy overlords
    assert isinstance(query_unwrapped, torch.Tensor)
    assert isinstance(key_unwrapped, torch.Tensor)
    assert isinstance(value_unwrapped, torch.Tensor)
    assert isinstance(block_mask_unwrapped, tuple)
    assert isinstance(score_mod_other_buffers_unwrapped, tuple)
    assert isinstance(mask_mod_other_buffers_unwrapped, tuple)

    example_vals = (
        [query_unwrapped.new_zeros(())]
        + [query_unwrapped.new_zeros((), dtype=torch.int) for _ in range(4)]
        + list(score_mod_other_buffers_unwrapped)
    )
    with ctx.redispatch_to_next() as m:
        functional_score_mod = ctx.functionalize(score_mod)
        pre_dispatch = hasattr(ctx, "mode") and ctx.mode.pre_dispatch
        with TransformGetItemToIndex():
            mutates = _has_potential_branch_input_mutation(
                functional_score_mod, example_vals, pre_dispatch
            )
        # The only care about mutations of existing buffers since we can't replay these.
        # However, we can just error if anything is detected
        if mutates:
            raise UnsupportedAliasMutationException("Mutations detected in score_mod")

        out = flex_attention(
            query_unwrapped,
            key_unwrapped,
            value_unwrapped,
            functional_score_mod,
            block_mask_unwrapped,
            scale,
            kernel_options,
            score_mod_other_buffers_unwrapped,
            mask_mod_other_buffers_unwrapped,
        )
    return ctx.wrap_tensors(out)  # type: ignore[return-value, arg-type]


@flex_attention.py_impl(FakeTensorMode)
def flex_attention_fake_tensor_mode(
    mode: FakeTensorMode,
    query: torch.Tensor,
    key: torch.Tensor,
    value: torch.Tensor,
    score_mod: Callable,
    block_mask: Tuple,
    scale: float,
    kernel_options: Dict[str, Any],
    score_mod_other_buffers: Tuple = (),
    mask_mod_other_buffers: Tuple = (),
) -> Tuple[torch.Tensor, torch.Tensor]:
    with mode:
        v_head_dim = value.size(-1)
        batch_size, num_heads, seq_len_q, q_head_dim = query.shape
        logsumexp = query.new_empty(
            batch_size, num_heads, seq_len_q, dtype=torch.float32
        )
        out_shape = (batch_size, num_heads, seq_len_q, v_head_dim)
        out = query.new_empty(out_shape)
        out = _permute_strides(out, query.stride())
        return out, logsumexp


# ---------------------------- Autograd Implementation ----------------------------
def create_fw_bw_graph(
    score_mod: Callable,
    index_values: Tuple[Tensor, Tensor, Tensor, Tensor, Tensor],
    other_buffers: Tuple[Tensor, ...],
) -> Tuple[Callable, Callable]:
    # See Note:[HOP create fw_bw graph]

    # All of these imports need to be here in order to avoid circular dependencies
    from torch._dispatch.python import suspend_functionalization
    from torch._functorch.aot_autograd import AOTConfig, create_joint
    from torch._subclasses.fake_tensor import FakeTensor, FakeTensorMode
    from torch._subclasses.functional_tensor import disable_functional_mode
    from torch.fx.experimental.proxy_tensor import disable_proxy_modes_tracing

    dummy_aot_config = AOTConfig(
        fw_compiler=None,  # type: ignore[arg-type]
        bw_compiler=None,  # type: ignore[arg-type]
        partition_fn=None,  # type: ignore[arg-type]
        decompositions={},
        num_params_buffers=0,
        aot_id=0,
        keep_inference_input_mutations=False,
    )

    with suspend_functionalization(), disable_functional_mode():
        with disable_proxy_modes_tracing():

            def _from_fun(
                t: Union[Tensor, torch.SymInt, int]
            ) -> Union[Tensor, torch.SymInt, int]:
                if isinstance(t, torch.Tensor):
                    return torch.empty_strided(
                        t.size(),
                        t.stride(),
                        device=t.device,
                        dtype=t.dtype,
                        requires_grad=t.requires_grad,
                    )
                return t

            # If someone runs this hop under the default compiler backend ("eager")
            # Then this path will be run with the actual user inputs. We convert them
            # to fake tensors in order to not perform any actual compute.
            from torch._guards import detect_fake_mode

            fake_mode = detect_fake_mode(index_values)
            if fake_mode is None:
                fake_mode = FakeTensorMode(allow_non_fake_inputs=True)

            with fake_mode:
                unwrapped_score_mod_indexes = pytree.tree_map(_from_fun, index_values)
                unwrapped_other_buffers = pytree.tree_map(_from_fun, other_buffers)

            assert all(
                isinstance(t, (FakeTensor, int, torch.SymInt))
                for t in unwrapped_score_mod_indexes + unwrapped_other_buffers
            )

            example_flat_out = pytree.tree_map(
                _from_fun,
                score_mod(*unwrapped_score_mod_indexes, *unwrapped_other_buffers),
            )
            if not isinstance(example_flat_out, torch.Tensor):
                raise RuntimeError(
                    "Expected output of score_mod to be a tensor."
                    f"Got type {type(example_flat_out)}."
                )
            example_grad = _from_fun(example_flat_out)

        def joint_f(
            score: Tensor,
            b: Tensor,
            h: Tensor,
            m: Tensor,
            n: Tensor,
            example_grad: Tensor,
            *other_buffers: Tuple[Tensor, ...],
        ) -> Tuple[Tensor, ...]:
            def fw_with_masks(
                *args: Tuple[Tensor, ...]
            ) -> Tuple[Tuple[Tensor], Tuple[bool]]:
                fw_out = score_mod(*args)
                out_requires_grad = fw_out.requires_grad
                return ((fw_out,), (out_requires_grad,))

            joint = create_joint(fw_with_masks, aot_config=dummy_aot_config)
            args = [score, b, h, m, n] + list(other_buffers)
            optional_grad = [example_grad] if example_grad.requires_grad else []
            _, grads = joint(args, optional_grad)

            return grads

        joint_graph = make_fx(joint_f)(
            *unwrapped_score_mod_indexes, example_grad, *unwrapped_other_buffers
        )
        return score_mod, joint_graph


class FlexAttentionAutogradOp(torch.autograd.Function):
    @staticmethod
    def forward(
        ctx: Any,
        query: Tensor,
        key: Tensor,
        value: Tensor,
        fw_graph: Callable,
        joint_graph: Callable,
        block_mask: Tuple[Any, ...],
        scale: float,
        kernel_options: Dict[str, Any],
        mask_mod_other_buffers: Tuple[Any, ...],
        *score_mod_other_buffers: Tuple[Any, ...],
    ) -> Tuple[torch.Tensor, torch.Tensor]:
        any_buffer_requires_grad = any(
            buffer.requires_grad
            for buffer in mask_mod_other_buffers
            if isinstance(buffer, torch.Tensor)
        )
        assert (
            not any_buffer_requires_grad
        ), "Captured buffers from mask mod that require grad are not supported."
        ctx._fw_graph = fw_graph
        ctx._joint_graph = joint_graph
        ctx._mask_graph = block_mask[-1]
        ctx.scale = scale
        ctx.kernel_options = kernel_options
        ctx._score_mod_other_buffers_len = len(score_mod_other_buffers)
        with torch._C._AutoDispatchBelowAutograd():
            out, logsumexp = flex_attention(
                query,
                key,
                value,
                fw_graph,
                block_mask,
                scale,
                kernel_options,
                score_mod_other_buffers,
                mask_mod_other_buffers,
            )

        save_tensors_and_symints_for_backward(
            ctx,
            (
                query,
                key,
                value,
                out,
                logsumexp,
                *block_mask[:10],
                *score_mod_other_buffers,
                *mask_mod_other_buffers,
            ),
        )
        return out, logsumexp

    @staticmethod
    def backward(ctx: Any, grad_out: Tensor, grad_logsumexp: Tensor) -> Tuple[Optional[Tensor], ...]:  # type: ignore[override]
        fw_args = saved_tensors_and_symints(ctx)
        (
            query,
            key,
            value,
            out,
            logsumexp,
            kv_num_blocks,
            kv_indices,
            full_kv_num_blocks,
            full_kv_indices,
            q_num_blocks,
            q_indices,
            full_q_num_blocks,
            full_q_indices,
            Q_BLOCK_SIZE,
            KV_BLOCK_SIZE,
            *other_buffers,
        ) = fw_args
        fw_graph = ctx._fw_graph
        joint_graph = ctx._joint_graph
        mask_graph = ctx._mask_graph
        scale = ctx.scale
        kernel_options = ctx.kernel_options
        score_mod_other_buffers = tuple(
            other_buffers[: ctx._score_mod_other_buffers_len]
        )
        mask_mod_other_buffers = tuple(
            other_buffers[ctx._score_mod_other_buffers_len :]
        )
        # We have asserted that mask_mod_other_buffers do not require grad,
        # but score_mod_other_buffers can require grad.
        none_grads = [None] * 6
        (
            grad_query,
            grad_key,
            grad_value,
            grad_score_mod_captured,
        ) = flex_attention_backward(
            query,
            key,
            value,
            out,
            logsumexp,
            grad_out,
            grad_logsumexp,
            fw_graph,
            joint_graph,
            (
                kv_num_blocks,
                kv_indices,
                full_kv_num_blocks,
                full_kv_indices,
                q_num_blocks,
                q_indices,
                full_q_num_blocks,
                full_q_indices,
                Q_BLOCK_SIZE,
                KV_BLOCK_SIZE,
                mask_graph,
            ),
            scale,
            kernel_options,
            score_mod_other_buffers,
            mask_mod_other_buffers,
        )
        return grad_query, grad_key, grad_value, *none_grads, *grad_score_mod_captured


@flex_attention.py_impl(DispatchKey.Autograd)
def flex_attention_autograd(
    query: torch.Tensor,
    key: torch.Tensor,
    value: torch.Tensor,
    score_mod: Callable,
    block_mask: Tuple,
    scale: float,
    kernel_options: Dict[str, Any],
    score_mod_other_buffers: Tuple[Tensor, ...] = (),
    mask_mod_other_buffers: Tuple[Tensor, ...] = (),
) -> Tuple[torch.Tensor, torch.Tensor]:
    from torch._dynamo._trace_wrapped_higher_order_op import TransformGetItemToIndex

    with TransformGetItemToIndex():
        input_requires_grad = any(
            t.requires_grad for t in (query, key, value, *score_mod_other_buffers)
        )
        if torch.is_grad_enabled() and input_requires_grad:
            example_vals = (
                query.new_zeros((), requires_grad=input_requires_grad),
                query.new_zeros((), dtype=torch.int),
                query.new_zeros((), dtype=torch.int),
                query.new_zeros((), dtype=torch.int),
                query.new_zeros((), dtype=torch.int),
            )
            fw_graph, bw_graph = create_fw_bw_graph(
                score_mod, example_vals, score_mod_other_buffers
            )
        else:
            fw_graph, bw_graph = score_mod, None
        out, logsumexp = FlexAttentionAutogradOp.apply(
            query,
            key,
            value,
            fw_graph,
            bw_graph,
            block_mask,
            scale,
            kernel_options,
            mask_mod_other_buffers,
            *score_mod_other_buffers,
        )
    return out, logsumexp


# ---------------------------- Backward HOP Implementation ----------------------------


@flex_attention_backward.py_impl(DispatchKey.CompositeExplicitAutograd)
def sdpa_dense_backward(
    query: torch.Tensor,
    key: torch.Tensor,
    value: torch.Tensor,
    out: torch.Tensor,
    logsumexp: torch.Tensor,
    grad_out: torch.Tensor,
    grad_logsumexp: torch.Tensor,
    fw_graph: Callable,  # GraphModule type hint?
    joint_graph: Callable,
    block_mask: Tuple,
    scale: float,
    kernel_options: Dict[str, Any],
    score_mod_other_buffers: Tuple,
    mask_mod_other_buffers: Tuple,
) -> Tuple[
    torch.Tensor, torch.Tensor, torch.Tensor, Tuple[Optional[torch.Tensor], ...]
]:
    from torch._dynamo._trace_wrapped_higher_order_op import TransformGetItemToIndex

    # Get outputs before calling repeat interleave
    actual_grad_query = torch.empty_like(query)
    actual_grad_key = torch.empty_like(key)
    actual_grad_value = torch.empty_like(value)

    def _maybe_new_buffer(
        buffer: Union[torch.Tensor, torch.SymInt, int]
    ) -> Optional[Union[torch.Tensor, torch.SymInt, int]]:
        if isinstance(buffer, torch.Tensor):
            return torch.empty_like(buffer) if buffer.requires_grad else None
        return buffer

    actual_grad_score_mod_captured = [
        _maybe_new_buffer(buffer) for buffer in score_mod_other_buffers
    ]

    Bq, Bkv = query.size(0), key.size(0)
    if not ((Bq == Bkv) or (Bq > 1 and Bkv == 1)):
        raise RuntimeError(f"Bq and Bkv must broadcast. Got Bq={Bq} and Bkv={Bkv}")

    key = key.expand((Bq, *key.size()[1:]))
    value = value.expand((Bq, *value.size()[1:]))

    G = query.size(1) // key.size(1)
    key = torch.repeat_interleave(key, G, dim=1)
    value = torch.repeat_interleave(value, G, dim=1)

    # We're undoing the log -> log2 change of base in the forwards
    logsumexp = logsumexp * math.log(2)
    # The backwards formula for the log -> log2 change of base in the forwards
    grad_logsumexp = grad_logsumexp / math.log(2)
    scores, post_mod_scores = _math_attention_inner(
        query,
        key,
        value,
        fw_graph,
        block_mask,
        scale,
        kernel_options,
        score_mod_other_buffers,
        mask_mod_other_buffers,
    )
    masked_out_rows = logsumexp == -float("inf")
    softmax_scores = torch.exp(post_mod_scores - logsumexp.unsqueeze(-1))
    softmax_scores = torch.where(masked_out_rows.unsqueeze(-1), 0, softmax_scores)

    grad_value = softmax_scores.to(query.dtype).transpose(-2, -1) @ grad_out

    grad_softmax_scores = grad_out @ value.transpose(-2, -1)

    sum_scores = torch.sum(out * grad_out, -1, keepdim=True)
    grad_score_mod = softmax_scores * (
        grad_softmax_scores - sum_scores + grad_logsumexp.unsqueeze(-1)
    )

    b = torch.arange(0, scores.size(0), device=scores.device)
    h = torch.arange(0, scores.size(1), device=scores.device)
    m = torch.arange(0, scores.size(2), device=scores.device)
    n = torch.arange(0, scores.size(3), device=scores.device)

    mask_graph = block_mask[-1]
    # Gradient of the inline score_mod function, with respect to the scores
    captured_buffers_in_dim = (None,) * len(score_mod_other_buffers)
    out_dims = [0, None, None, None, None] + [None] * len(score_mod_other_buffers)
    from torch.nn.attention.flex_attention import _vmap_for_bhqkv

    # inputs are [score, b, h, q_idx, kv_idx, gradOut, ...]
    # score and gradOut are "fully" batched
    joint_score_mod = _vmap_for_bhqkv(
        joint_graph,
        prefix=(0,),
        suffix=(0,) + captured_buffers_in_dim,
        out_dims=out_dims,
    )
    with TransformGetItemToIndex():
        grad_scores, _, _, _, _, *grad_score_mod_captured = joint_score_mod(
            scores, b, h, m, n, grad_score_mod, *score_mod_other_buffers
        )
    grad_scores = grad_scores * scale
    grad_scores = grad_scores.to(query.dtype)

    mask_mod = _vmap_for_bhqkv(
        mask_graph, prefix=(), suffix=(None,) * len(mask_mod_other_buffers)
    )
    with TransformGetItemToIndex():
        mask_scores = mask_mod(b, h, m, n, *mask_mod_other_buffers)
        grad_scores = torch.where(
            mask_scores, grad_scores, torch.tensor(0, dtype=query.dtype)
        )

    grad_query = grad_scores @ key
    grad_key = grad_scores.transpose(-2, -1) @ query

    # Reduce DK, DV along broadcasted heads.
    grad_key = grad_key.view(
        grad_key.size(0), -1, G, grad_key.size(-2), grad_key.size(-1)
    )
    grad_value = grad_value.view(
        grad_value.size(0), -1, G, grad_value.size(-2), grad_value.size(-1)
    )

    grad_key = torch.sum(grad_key, 2, keepdim=False)
    grad_value = torch.sum(grad_value, 2, keepdim=False)

    if Bq != Bkv:
        assert (
            Bq > 1 and Bkv == 1
        ), f"Bq and Bkv must broadcast. Got Bq={Bq} and Bkv={Bkv}"

        # Reduce DK, DV along broadcasted batches.
        grad_key = torch.sum(grad_key, 0, keepdim=True)
        grad_value = torch.sum(grad_value, 0, keepdim=True)

    actual_grad_query.copy_(grad_query)
    actual_grad_key.copy_(grad_key)
    actual_grad_value.copy_(grad_value)
    score_mod_other_buffer_grads = [
        actual_grad.copy_(grad) if isinstance(actual_grad, torch.Tensor) else None
        for actual_grad, grad in zip(
            actual_grad_score_mod_captured, grad_score_mod_captured
        )
    ]

    return (
        actual_grad_query,
        actual_grad_key,
        actual_grad_value,
        tuple(score_mod_other_buffer_grads),
    )


def trace_flex_attention_backward(
    proxy_mode: ProxyTorchDispatchMode,
    query: torch.Tensor,
    key: torch.Tensor,
    value: torch.Tensor,
    out: torch.Tensor,
    logsumexp: torch.Tensor,
    grad_out: torch.Tensor,
    grad_logsumexp: torch.Tensor,
    fw_graph: Union[Callable, GraphModule],
    joint_graph: GraphModule,
    block_mask: Tuple,
    scale: float,
    kernel_options: Dict[str, Any],
    score_mod_other_buffers: Tuple = (),
    mask_mod_other_buffers: Tuple = (),
) -> Tuple[
    torch.Tensor, torch.Tensor, torch.Tensor, Tuple[Optional[torch.Tensor], ...]
]:
    """We already have the forward graph and joint graph from the forward pass, so we create a proxy attach both graphs"""
    from torch._dynamo._trace_wrapped_higher_order_op import TransformGetItemToIndex

    example_out = flex_attention_backward(
        query,
        key,
        value,
        out,
        logsumexp,
        grad_out,
        grad_logsumexp,
        fw_graph,
        joint_graph,
        block_mask,
        scale,
        kernel_options,
        score_mod_other_buffers,
        mask_mod_other_buffers,
    )

<<<<<<< HEAD
    fw_example_vals = [query.new_zeros((), requires_grad=query.requires_grad)] + [
=======
    requires_grad = any(pytree.tree_map(lambda x: x.requires_grad, (query, key)))
    fw_example_vals = [query.new_zeros((), requires_grad=requires_grad)] + [
>>>>>>> 78491d6a
        query.new_zeros((), dtype=torch.int) for _ in range(4)
    ]
    bw_example_vals = fw_example_vals + [query.new_zeros(())]
    mask_example_vals = [query.new_zeros((), dtype=torch.int) for _ in range(4)]
    mask_graph = block_mask[-1]
    with TransformGetItemToIndex():
        fw_graph = reenter_make_fx(fw_graph)(*fw_example_vals, *score_mod_other_buffers)
        joint_graph = reenter_make_fx(joint_graph)(
            *bw_example_vals, *score_mod_other_buffers
        )
        mask_graph = reenter_make_fx(mask_graph)(
            *mask_example_vals, *mask_mod_other_buffers
        )
    assert isinstance(proxy_mode.tracer, torch.fx.Tracer)
    block_mask = block_mask[:-1] + (mask_graph,)

    qualname = proxy_mode.tracer.get_fresh_qualname("fw_graph")
    proxy_mode.tracer.root.register_module(qualname, fw_graph)  # type: ignore[arg-type]
    qualname = proxy_mode.tracer.get_fresh_qualname("joint_graph")
    proxy_mode.tracer.root.register_module(qualname, joint_graph)
    qualname = proxy_mode.tracer.get_fresh_qualname("mask_graph")
    proxy_mode.tracer.root.register_module(qualname, mask_graph)

    node_args = (
        query,
        key,
        value,
        out,
        logsumexp,
        grad_out,
        grad_logsumexp,
        fw_graph,
        joint_graph,
        block_mask,
        scale,
        kernel_options,
        score_mod_other_buffers,
        mask_mod_other_buffers,
    )
    proxy_args = pytree.tree_map(proxy_mode.tracer.unwrap_proxy, node_args)
    out_proxy = proxy_mode.tracer.create_proxy(
        "call_function",
        flex_attention_backward,
        proxy_args,
        {},
        name="flex_attention_backward",
    )
    return track_tensor_tree(
        example_out, out_proxy, constant=None, tracer=proxy_mode.tracer
    )


@flex_attention_backward.py_impl(ProxyTorchDispatchMode)
def flex_attention_backward_proxy_torch_dispatch_mode(
    mode: ProxyTorchDispatchMode,
    query: torch.Tensor,
    key: torch.Tensor,
    value: torch.Tensor,
    out: torch.Tensor,
    logsumexp: torch.Tensor,
    grad_out: torch.Tensor,
    grad_logsumexp: torch.Tensor,
    fw_graph: Union[Callable, GraphModule],
    joint_graph: GraphModule,
    block_mask: Tuple,
    scale: float,
    kernel_options: Dict[str, Any],
    score_mod_other_buffers: Tuple = (),
    mask_mod_other_buffers: Tuple = (),
) -> Tuple[
    torch.Tensor, torch.Tensor, torch.Tensor, Tuple[Optional[torch.Tensor], ...]
]:
    assert mode is not None, "Mode should always be enabled for python fallback key"
    return trace_flex_attention_backward(
        mode,
        query,
        key,
        value,
        out,
        logsumexp,
        grad_out,
        grad_logsumexp,
        fw_graph,
        joint_graph,
        block_mask,
        scale,
        kernel_options,
        score_mod_other_buffers,
        mask_mod_other_buffers,
    )


@flex_attention_backward.py_functionalize_impl
def flex_attention_backward_functionalize(
    ctx: torch._subclasses.functional_tensor.BaseFunctionalizeAPI,
    query: torch.Tensor,
    key: torch.Tensor,
    value: torch.Tensor,
    out: torch.Tensor,
    logsumexp: torch.Tensor,
    grad_out: torch.Tensor,
    grad_logsumexp: torch.Tensor,
    fw_graph: Union[Callable, GraphModule],
    joint_graph: GraphModule,
    block_mask: Tuple,
    scale: float,
    kernel_options: Dict[str, Any],
    score_mod_other_buffers: Tuple = (),
    mask_mod_other_buffers: Tuple = (),
) -> Tuple[
    torch.Tensor, torch.Tensor, torch.Tensor, Tuple[Optional[torch.Tensor], ...]
]:
    """Defines the functionalization rules for the flex_attention operator.

    Write now we are unwrapping each tensor and then redispatching to the next,
    since we know that the forward score mod function is assured to be free of mutations
    to the other_buffers, we skip that mutate check and go straight to redispatching.
    """
    query_unwrapped = ctx.unwrap_tensors(query)
    key_unwrapped = ctx.unwrap_tensors(key)
    value_unwrapped = ctx.unwrap_tensors(value)
    out_unwrapped = ctx.unwrap_tensors(out)
    logsumexp_unwrapped = ctx.unwrap_tensors(logsumexp)
    grad_out_unwrapped = ctx.unwrap_tensors(grad_out)
    grad_logsumexp_unwrapped = ctx.unwrap_tensors(grad_logsumexp)
    block_mask_unwrapped = ctx.unwrap_tensors(block_mask)
    score_mod_other_buffers_unwrapped = ctx.unwrap_tensors(score_mod_other_buffers)
    mask_mod_other_buffers_unwrapped = ctx.unwrap_tensors(mask_mod_other_buffers)

    # Appease the mypy overlords
    assert isinstance(query_unwrapped, torch.Tensor)
    assert isinstance(key_unwrapped, torch.Tensor)
    assert isinstance(value_unwrapped, torch.Tensor)
    assert isinstance(out_unwrapped, torch.Tensor)
    assert isinstance(logsumexp_unwrapped, torch.Tensor)
    assert isinstance(grad_out_unwrapped, torch.Tensor)
    assert isinstance(grad_logsumexp_unwrapped, torch.Tensor)
    assert isinstance(block_mask_unwrapped, tuple)
    assert isinstance(score_mod_other_buffers_unwrapped, tuple)
    assert isinstance(mask_mod_other_buffers_unwrapped, tuple)

    with ctx.redispatch_to_next() as m:
        functional_fw_graph = ctx.functionalize(fw_graph)
        functional_joint_graph = ctx.functionalize(joint_graph)

        (
            grad_query,
            grad_key,
            grad_value,
            grad_score_mod_captured,
        ) = flex_attention_backward(
            query_unwrapped,
            key_unwrapped,
            value_unwrapped,
            out_unwrapped,
            logsumexp_unwrapped,
            grad_out_unwrapped,
            grad_logsumexp_unwrapped,
            functional_fw_graph,  # type: ignore[arg-type]
            functional_joint_graph,  # type: ignore[arg-type]
            block_mask_unwrapped,
            scale,
            kernel_options,
            score_mod_other_buffers_unwrapped,
            mask_mod_other_buffers_unwrapped,
        )

    return ctx.wrap_tensors((grad_query, grad_key, grad_value, grad_score_mod_captured))  # type: ignore[return-value,arg-type]


@flex_attention_backward.py_impl(FakeTensorMode)
def flex_attention_backward_fake_tensor_mode(
    mode: FakeTensorMode,
    query: torch.Tensor,
    key: torch.Tensor,
    value: torch.Tensor,
    out: torch.Tensor,
    logsumexp: torch.Tensor,
    grad_out: torch.Tensor,
    grad_logsumexp: torch.Tensor,
    fw_graph: Union[Callable, GraphModule],
    joint_graph: GraphModule,
    block_mask: Tuple,
    scale: float,
    kernel_options: Dict[str, Any],
    score_mod_other_buffers: Tuple = (),
    mask_mod_other_buffers: Tuple = (),
) -> Tuple[
    torch.Tensor, torch.Tensor, torch.Tensor, Tuple[Optional[torch.Tensor], ...]
]:
    with mode:
        grad_query = torch.empty_like(query)
        grad_key = torch.empty_like(key)
        grad_value = torch.empty_like(value)
        grad_score_mod_captured = tuple(
            [
                torch.empty_like(buffer) if buffer.requires_grad else None
                for buffer in score_mod_other_buffers
            ]
        )
        return grad_query, grad_key, grad_value, grad_score_mod_captured


flex_attention_backward.py_impl(DispatchKey.Autograd)(
    autograd_not_implemented(flex_attention_backward, deferred_error=True)
)<|MERGE_RESOLUTION|>--- conflicted
+++ resolved
@@ -932,12 +932,8 @@
         mask_mod_other_buffers,
     )
 
-<<<<<<< HEAD
-    fw_example_vals = [query.new_zeros((), requires_grad=query.requires_grad)] + [
-=======
     requires_grad = any(pytree.tree_map(lambda x: x.requires_grad, (query, key)))
     fw_example_vals = [query.new_zeros((), requires_grad=requires_grad)] + [
->>>>>>> 78491d6a
         query.new_zeros((), dtype=torch.int) for _ in range(4)
     ]
     bw_example_vals = fw_example_vals + [query.new_zeros(())]
