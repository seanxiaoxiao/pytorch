# mypy: allow-untyped-defs
import contextlib
import dataclasses
import functools
import itertools
import logging
import math
import re
import sys
from copy import copy, deepcopy
from enum import Enum
from typing import Any, cast, Dict, List, Optional, Sequence, Set, Tuple, Union

import sympy

import torch
import torch.fx
from torch._inductor import dependencies
from torch._prims_common import is_float_dtype
from torch.utils import _pytree as pytree
from torch.utils._sympy.functions import CeilDiv, FloorDiv, ModularIndexing
from torch.utils._sympy.symbol import free_symbol_is_type, symbol_is_type, SymT
from torch.utils._sympy.value_ranges import bound_sympy, ValueRanges
from ..._dynamo.utils import counters

from .. import codecache, config, cpp_builder, cpu_vec_isa, ir, metrics
from ..codegen.wrapper import WrapperCodeGen
from ..optimize_indexing import range_expressable_in_32_bits
from ..scheduler import (
    BaseSchedulerNode,
    BaseScheduling,
    ForeachKernelSchedulerNode,
    FusedSchedulerNode,
    Scheduler,
    SchedulerNode,
)
from ..utils import (
    cache_on_self,
    get_bounds_index_expr,
    get_fused_kernel_name,
    has_free_symbols,
    is_welford_reduction,
    parallel_num_threads,
    Placeholder,
    sympy_index_symbol,
    sympy_index_symbol_with_prefix,
    sympy_product,
    sympy_subs,
)

from ..virtualized import NullKernelHandler, ops, OpsValue, V
from .common import (
    BackendFeature,
    BracesBuffer,
    CppWrapperKernelArgs,
    CSE,
    CSEVariable,
    DataTypePropagation,
    DeferredLine,
    DTYPE_TO_COMPUTATION_DTYPE,
    IndentedBuffer,
    Kernel,
    KernelArgs,
    OpOverrides,
    OptimizationContext,
)

from .cpp_utils import (
    cexpr,
    cexpr_index,
    DTYPE_TO_CPP,
    INDEX_TYPE,
    unify_mask_base_type,
    value_to_cpp,
)

_IS_WINDOWS = sys.platform == "win32"
schedule_log = torch._logging.getArtifactLogger(__name__, "schedule")

NATIVE_OMP_RTYPES = {"+", "*", "^", "||", "min", "max"}
RTYPE_TO_CPP = {
    "sum": "+",
    "prod": "*",
    "xor_sum": "^",
    "min": "min",
    "max": "max",
    "argmin": "argmin",
    "argmax": "argmax",
    "any": "||",
    "welford_reduce": "welford",
    "welford_combine": "welford",
}
VECTORIZABLE_RTYPES = {
    "max",
    "min",
    "sum",
    "prod",
    "xor_sum",
    "welford_reduce",
    "welford_combine",
}

PYTHON_TO_CPP = {
    "Tensor": "at::Tensor",
    "int": "long",
    "float": "double",
    "bool": "bool",
    "str": "std::string",
    "ScalarType": "c10::ScalarType",
    "MemoryFormat": "at::MemoryFormat",
    "Layout": "at::Layout",
    "Device": "at::Device",
    "number": "at::Scalar",
}

CONTAINER_PYTHON_TO_CPP = {
    "List": "std::vector",
    "Optional": "c10::optional",
}

DTYPE_LOWP_FP = [
    torch.bfloat16,
    torch.float16,
]


BIN_CMP_OPS = ["eq", "ne", "le", "ge", "lt", "gt"]


def reduction_init(reduction_type, dtype):
    if dtype in DTYPE_LOWP_FP:
        # Since load promotes all half-precision inputs to float, the initial
        # constant for reduction must be promoted as well
        dtype = torch.float32
    if reduction_type in ("xor_sum", "sum", "any"):
        return 0
    if reduction_type == "prod":
        return 1
    if reduction_type in {"max", "argmax"}:
        return (
            f"-std::numeric_limits<{DTYPE_TO_CPP[dtype]}>::infinity()"
            if is_float_dtype(dtype)
            else f"std::numeric_limits<{DTYPE_TO_CPP[dtype]}>::min()"
        )
    if reduction_type in {"min", "argmin"}:
        return (
            f"std::numeric_limits<{DTYPE_TO_CPP[dtype]}>::infinity()"
            if is_float_dtype(dtype)
            else f"std::numeric_limits<{DTYPE_TO_CPP[dtype]}>::max()"
        )
    if is_welford_reduction(reduction_type):
        return f"Welford<{DTYPE_TO_CPP[dtype]}>()"
    raise AssertionError(reduction_type)


def reduction_acc_type(reduction_type, dtype):
    assert reduction_type not in {"argmin", "argmax"}
    scalar_type = DTYPE_TO_CPP[DTYPE_TO_COMPUTATION_DTYPE[dtype]]
    if is_welford_reduction(reduction_type):
        return f"Welford<{scalar_type}>"

    return scalar_type


def reduction_combine(reduction_type, var, next_value):
    if reduction_type == "sum":
        return f"{var} + {next_value}"
    if reduction_type == "prod":
        return f"{var} * {next_value}"
    if reduction_type == "xor_sum":
        return f"{var} ^ {next_value}"
    if reduction_type == "any":
        return f"{var} || {next_value}"
    if reduction_type in ("min", "max"):
        return f"{reduction_type}_propagate_nan({var}, {next_value})"
    if reduction_type == "welford_reduce":
        return f"welford_combine({var}, {next_value})"
    if reduction_type == "welford_combine":
        if isinstance(next_value, tuple):
            mean, m2, weight = next_value
        else:
            mean, m2, weight = reduction_project(reduction_type, next_value)
        return f"welford_combine({var}, {{{mean}, {m2}, {weight}}})"
    raise AssertionError(reduction_type)


def reduction_project(reduction_type, acc):
    if is_welford_reduction(reduction_type):
        return f"{acc}.mean", f"{acc}.m2", f"{acc}.weight"
    elif reduction_type in {"argmin", "argmax"}:
        return f"{acc}.index"
    return acc


def is_to_lowp_dtype(expr):
    to_exprs = ["convert<half>", "convert<bfloat16>"]
    return any(to_expr in expr for to_expr in to_exprs)


def get_lowp_to_high_prec_expr(lowp_var, dtype, kernel):
    if isinstance(kernel, CppVecKernel):
        return f"at::vec::convert<{DTYPE_TO_CPP[dtype]}>({lowp_var})"
    else:
        assert isinstance(kernel, CppKernel)
        return f"c10::convert<{DTYPE_TO_CPP[dtype]}>({lowp_var})"


index_value_name_counter = 1


def argmax_argmin_prefix(reduction_type, src_dtype, tmpvar):
    global index_value_name_counter
    num_threads = (
        "max_threads" if config.cpp.dynamic_threads else parallel_num_threads()
    )
    struct_name = f"IndexValue_{index_value_name_counter}"
    index_value_name_counter += 1

    # A small annoyance, due to it being a little cumbersome to just throw {} into strings
    prefix = [
        f"struct {struct_name} {{size_t index; {DTYPE_TO_CPP[src_dtype]} value;}};",
        f"{struct_name} {tmpvar}{{0, {reduction_init(reduction_type, src_dtype)}}};",
    ]
    local_init = [
        f"{struct_name} {tmpvar}_local{{0, {reduction_init(reduction_type, src_dtype)}}};",
    ]
    tmpvar_per_thd = f"{tmpvar}_arr[{num_threads}]"
    parallel_prefix = [
        f"{struct_name} {tmpvar_per_thd};",
    ]
    return prefix, parallel_prefix, local_init


@functools.lru_cache
def stride_at(index: sympy.Expr, var: sympy.Symbol):
    replacement = {var: var + 1}
    new_index = sympy_subs(index, replacement)  # type: ignore[arg-type]
    return sympy.simplify(new_index - index)


@functools.lru_cache
def simplify_index_in_vec_range(index: sympy.Expr, var: sympy.Expr, vec_length: int):
    """
    Simplifies the index expression within the range of a vectorized loop.
    Given a vectorized loop variable `var` in the range of a loop with `vec_length`,
    this function transforms the `index` into an equivalent form. It handles
    simplifications for cases where `var` can be expressed as `vec_length * a + b`,
    where `b` ranges from 0 to `vec_length - 1`. The function reduces occurrences
    of `FloorDiv` and `ModularIndexing` in the `index` with best-effort optimizations.

    NOTE:
    The simplified index expression is intended for analysis purposes only, not
    for code generation. It replaces `FloorDiv` and `ModularIndexing` with free variables
    which are not dependent on the loop variable `var` in the vectorized range. Check
    https://github.com/pytorch/pytorch/pull/117221#discussion_r1449746217 for more details.

    Examples:
    1. If `var` is `x3` and `vec_length` is 16, and `x3 = 16*a + b`, then
       `FloorDiv(x3, div)` or `ModularIndexing(x3, div, mod)` becomes a free variable
       when `div` is divisible by 16.
    2. `ModularIndexing(x3, 1, mod)` can be simplified to `x3 + c` where `c` is a free
       variable when `mod` is divisible by 16.
    """

    div_freevar_id = 0
    mod_freevar_id = 0

    def visit_indexing_div(divisor):
        nonlocal div_freevar_id
        result = FloorDiv(var, divisor)
        if sympy.gcd(divisor, vec_length) == vec_length:
            result = sympy.Symbol(f"{var}_div_c{div_freevar_id}")
            div_freevar_id += 1
        return result

    def visit_modular_indexing(divisor, modulus):
        nonlocal mod_freevar_id
        result = ModularIndexing(var, divisor, modulus)
        if sympy.gcd(divisor, vec_length) == vec_length:
            result = sympy.Symbol(f"{var}_mod_c{mod_freevar_id}")
            mod_freevar_id += 1
        elif divisor == 1 and sympy.gcd(modulus, vec_length) == vec_length:
            result = var + sympy.Symbol(f"{var}_mod_c{mod_freevar_id}")
            mod_freevar_id += 1
        return result

    original_index = index

    div = sympy.Wild("divisor", integer=True)
    if index.has(FloorDiv):
        index = index.replace(FloorDiv(var, div), visit_indexing_div)

    mod = sympy.Wild("modulus", integer=True)
    if index.has(ModularIndexing):
        index = index.replace(ModularIndexing(var, div, mod), visit_modular_indexing)

    index = sympy.simplify(index)
    if index != original_index:
        return simplify_index_in_vec_range(index, var, vec_length)

    return index


@functools.lru_cache
def stride_at_vec_range(index: sympy.Expr, var: sympy.Symbol, vec_length: int):
    index_vec_simplified = simplify_index_in_vec_range(index, var, vec_length)
    return stride_at(index_vec_simplified, var)


class OuterLoopFusedSchedulerNode(FusedSchedulerNode):
    @classmethod
    def fuse(  # type: ignore[override]
        cls, node1: BaseSchedulerNode, node2: BaseSchedulerNode, outer_loop_fusion_depth
    ):
        assert node1.scheduler is node2.scheduler
        assert all(
            type(node)
            in (
                OuterLoopFusedSchedulerNode,
                SchedulerNode,
                FusedSchedulerNode,
            )
            for node in (node1, node2)
        )
        if any(type(node) is OuterLoopFusedSchedulerNode for node in (node1, node2)):
            return cls(
                node1.scheduler,
                (
                    list(node1.get_outer_nodes())
                    if type(node1) is OuterLoopFusedSchedulerNode
                    else [
                        node1,
                    ]
                )
                + (
                    list(node2.get_outer_nodes())
                    if type(node2) is OuterLoopFusedSchedulerNode
                    else [
                        node2,
                    ]
                ),
                outer_loop_fusion_depth,
            )
        else:
            return cls(node1.scheduler, [node1, node2], outer_loop_fusion_depth)  # type: ignore[list-item]

    def __init__(
        self,
        scheduler: "Scheduler",
        outer_fused_nodes: List[Union[FusedSchedulerNode, SchedulerNode]],
        outer_loop_fusion_depth,
    ):
        self.outer_fused_nodes: List[
            Union[FusedSchedulerNode, SchedulerNode]
        ] = outer_fused_nodes
        self.outer_loop_fusion_depth = outer_loop_fusion_depth
        flatten_snodes = []
        for _node in self.outer_fused_nodes:
            assert isinstance(_node, (SchedulerNode, FusedSchedulerNode))
            flatten_snodes.extend(list(_node.get_nodes()))
        super().__init__(scheduler, flatten_snodes)  # type: ignore[arg-type]

    def get_outer_nodes(self):
        return self.outer_fused_nodes

    def check_outer_fusion_loop_level_attr(
        self, cpp_kernel_proxy_list, outer_loop_fusion_depth
    ):
        # This function ensures that the same tiling split is applied at each loop level within the outer loop fusion depth.
        # In the fusion stage, we only examine nodes with same vars and reduce.
        # However, for nodes with same vars and reduce, the loops may still have different tile splits.
        # For example (test_expr_vec_non_contiguous in test_cpu_repro.py):
        #   * buf0 tiling along the 2nd loop level, buf1 tiling along the 3rd loop level.
        # If the check failed, we should fall back to standard loop codegen.
        def _inner(
            left_loop_level: LoopLevel,
            right_loop_level: LoopLevel,
            loop_fusion_depth: int,
        ) -> bool:
            # Check if same loop level attr
            outer_loops_attr_compare_list = [
                "var",
                "size",
                "offset",
                "steps",
            ]
            if not (
                all(
                    getattr(left_loop_level, attr_compare)
                    == getattr(right_loop_level, attr_compare)
                    for attr_compare in outer_loops_attr_compare_list
                )
            ):
                return False

            assert loop_fusion_depth >= 1
            if (loop_fusion_depth := loop_fusion_depth - 1) > 0:
                # If the next loop level is expected to undergo outer loop fusion,
                # there should be no kernel present at the current loop level.
                assert (
                    left_loop_level.kernel is None and right_loop_level.kernel is None
                )
                # Check next loop level attr
                if any(
                    # Assume no main/tail loop split at any outer loop fusion depth
                    # Given no clear performance benefit for this complex case
                    len(loop_level.inner) != 1
                    for loop_level in [left_loop_level, right_loop_level]
                ) or not _inner(
                    left_loop_level.inner[0],
                    right_loop_level.inner[0],
                    loop_fusion_depth,
                ):
                    return False

            return True

        for idx in range(len(cpp_kernel_proxy_list) - 1):
            left_loop_nest = cpp_kernel_proxy_list[idx].loop_nest
            right_loop_nest = cpp_kernel_proxy_list[idx + 1].loop_nest
            if any(
                # Assume no main/tail loop split at any outer loop fusion depth
                len(loop_nest.root) != 1
                for loop_nest in [left_loop_nest, right_loop_nest]
            ) or not _inner(
                left_loop_nest.root[0], right_loop_nest.root[0], outer_loop_fusion_depth
            ):
                return False

        return True

    def merge_outer_fusion_kernels(
        self,
        cpp_kernel_proxy_list,
    ):
        loop_nest_list: List[LoopNestWithSplit] = [
            kernel.loop_nest for kernel in cpp_kernel_proxy_list
        ]
        metrics.cpp_outer_loop_fused_inner_counts.append(len(loop_nest_list))

        kernel_group = cpp_kernel_proxy_list[0].kernel_group

        def _merge_outer_fusion_loop_levels(
            loop_level_nested_list: List[List["LoopLevel"]],
            outer_loop_fusion_depth,
        ):
            assert outer_loop_fusion_depth >= 1
            # Assume no main/tail loop split at any outer loop fusion depth
            assert all(
                len(loop_level_list) == 1 for loop_level_list in loop_level_nested_list
            )
            if (outer_loop_fusion_depth := outer_loop_fusion_depth - 1) >= 1:
                # Further merge the next loop level
                next_loop_level_nested_list = [
                    loop_level_list[0].inner
                    for loop_level_list in loop_level_nested_list
                ]
                _merge_outer_fusion_loop_levels(
                    next_loop_level_nested_list,
                    outer_loop_fusion_depth,
                )
            else:
                outer_loop_fused_kernel = OuterLoopFusedKernel(kernel_group)
                loop_level_of_first_kernel = loop_level_nested_list[0][0]
                for kernel_idx in range(len(loop_level_nested_list)):
                    outer_loop_fused_kernel.inner.append(
                        deepcopy(loop_level_nested_list[kernel_idx][0]),
                    )
                loop_level_of_first_kernel.inner = []
                loop_level_of_first_kernel.kernel = outer_loop_fused_kernel

        # Merge the List[LoopNestWithSplit] from cpp_kernel_proxy_list
        # into cpp_kernel_proxy_list[0].loop_nest
        _merge_outer_fusion_loop_levels(
            [_loop_nest.root for _loop_nest in loop_nest_list],  # type: ignore[misc]
            self.outer_loop_fusion_depth,
        )
        return cpp_kernel_proxy_list[0]


class RecordOptimizationContext:
    def __init__(self, func_name: str = ""):
        self.func_name = func_name
        self.current_node: Optional[torch.fx.Node] = None
        self.opt_ctx: Optional[OptimizationContext] = None

    def __enter__(self):
        assert V.interpreter
        assert V.interpreter.current_node

        self.current_node = V.interpreter.current_node
        assert self.current_node is not None
        if OptimizationContext.key in self.current_node.meta:
            self.opt_ctx = self.current_node.meta[OptimizationContext.key]
        else:
            self.opt_ctx = OptimizationContext()
        assert self.opt_ctx is not None
        self.opt_ctx.ops_name = self.func_name
        return self

    def __exit__(self, exc_type, exc_val, exc_tb):
        assert self.current_node
        assert self.opt_ctx
        self.current_node.meta[OptimizationContext.key] = self.opt_ctx

    def get_opt_ctx(self):
        return self.opt_ctx

    def get_fx_node(self):
        assert self.current_node
        return self.current_node


def get_opt_ctx(node: torch.fx.Node) -> OptimizationContext:
    return node.meta.get(OptimizationContext.key, None)


def get_current_node_opt_ctx() -> OptimizationContext:
    assert V.interpreter.current_node
    return get_opt_ctx(V.interpreter.current_node)


class CppCSEVariable(CSEVariable):
    def __init__(self, name, bounds: ValueRanges[Any]):
        super().__init__(name, bounds)
        self.is_vec = False
        self.dtype: Optional[torch.dtype] = None
        self.dependent_itervars: Set[sympy.Symbol] = set()

    def __repr__(self):
        return (
            f"CppCSEVariable(name: {self.name}, bounds: {self.bounds}, is_vec: {self.is_vec}, dtype: {self.dtype}, "
            f"dependent_itervars: {self.dependent_itervars})"
        )

    def update_on_args(self, name, args, kwargs):
        if name == "load":
            # args[1] is index
            self._set_dependent_itervars(args[1])
        else:
            # propagate relevant itervars and is_vec from args
            self.dependent_itervars.update(
                *[
                    arg.dependent_itervars
                    for arg in args
                    if isinstance(arg, CppCSEVariable)
                ]
            )
            if name == "index_expr":
                self._set_dependent_itervars(args[0])
            if any(arg.is_vec for arg in args if isinstance(arg, CppCSEVariable)):
                self.is_vec = True
        # NOTE [dtype of CppCSEVariable]
        # Deciding dtype according to the current optimization context is not
        # always accurate since the dtypes are initialized during dtype propagation
        # at the beginning of the codegen. It is possible that some ops are invoked
        # during the codegen of the current op and take different dtypes from the
        # current op.
        # TODO(jgong5): A more accurate way of deciding the dtype of the variables is to
        # propagate the dtypes here inside `update_on_args`.
        if (
            hasattr(V.interpreter, "current_node")
            and get_current_node_opt_ctx() is not None
        ):
            self.dtype = get_current_node_opt_ctx().dtype

        if name in BIN_CMP_OPS:
            self.dtype = torch.bool

    def _set_dependent_itervars(self, index: sympy.Expr):
        """
        Set the relevant itervars for this variable based on the `index` expression.
        This includes the itervars directly used in the `index` as well as relevant itervars
        of other cse variables used in the `index`.
        """
        for s in index.free_symbols:
            if s in V.kernel.itervars:
                self.dependent_itervars.add(s)  # type: ignore[arg-type]
            elif s.name in V.kernel.cse.varname_map:  # type: ignore[attr-defined]
                self.dependent_itervars.update(
                    V.kernel.cse.varname_map[s.name].dependent_itervars  # type: ignore[attr-defined]
                )

    def depends_on(self, itervar: sympy.Symbol):
        return itervar in self.dependent_itervars


class CppOverrides(OpOverrides):
    """Map element-wise ops to C++"""

    @staticmethod
    def add(a, b):
        return f"decltype({a})({a} + {b})"

    @staticmethod
    def sub(a, b):
        return f"decltype({a})({a} - {b})"

    @staticmethod
    def mul(a, b):
        return f"decltype({a})({a} * {b})"

    @staticmethod
    def to_dtype(x, dtype, src_dtype=None):
        assert dtype in DTYPE_TO_CPP, f"{dtype} missing from {__name__}.DTYPE_TO_CPP"
        return f"c10::convert<{DTYPE_TO_CPP[dtype]}>({x})"

    @staticmethod
    def to_dtype_bitcast(x, dtype, src_dtype):
        assert dtype in DTYPE_TO_CPP, f"{dtype} missing from {__name__}.DTYPE_TO_CPP"
        if src_dtype in (torch.float16, torch.bfloat16):
            # c10::bit_cast requires the source and target have the bitwidth.
            # Because the input tensor's dtype could be promoted, e.g. from float16 to
            # float, we have to cast the tensor to its original source dtype before
            # invoking bit_cast. We also need to convert the bit-casted tensor
            # back to float to make sure we keep using higher precision values
            # for the rest of the computation.
            cast_x = f"c10::convert<{DTYPE_TO_CPP[src_dtype]}>({x})"
            cast_x = f"c10::bit_cast<{DTYPE_TO_CPP[dtype]}>({cast_x})"
            return f"c10::convert<{DTYPE_TO_CPP[torch.float32]}>({cast_x})"
        else:
            return f"c10::bit_cast<{DTYPE_TO_CPP[dtype]}>({x})"

    @staticmethod
    def abs(x):
        return f"std::abs({x})"

    @staticmethod
    def sin(x):
        return f"std::sin({x})"

    @staticmethod
    def cos(x):
        return f"std::cos({x})"

    @staticmethod
    def neg(x):
        return f"decltype({x})(-{x})"

    @staticmethod
    def exp(x):
        # return f"Sleef_expf_u10({x})"
        return f"std::exp({x})"

    @staticmethod
    def exp2(x):
        return f"std::exp2({x})"

    @staticmethod
    def expm1(x):
        return f"std::expm1({x})"

    @staticmethod
    def erf(x):
        return f"std::erf({x})"

    @staticmethod
    def erfc(x):
        return f"std::erfc({x})"

    @staticmethod
    def erfinv(x):
        return f"calc_erfinv({x})"

    @staticmethod
    def sqrt(x):
        return f"std::sqrt({x})"

    @staticmethod
    def rsqrt(x):
        return f"1 / std::sqrt({x})"

    @staticmethod
    def log1p(x):
        bug = config.cpp.inject_log1p_bug_TESTING_ONLY
        if bug == "accuracy":
            return f"{x} + decltype({x})(1)"
        elif bug is None:
            return f"std::log1p({x})"
        else:
            raise AssertionError(
                f"unrecognized config cpp.inject_log1p_bug_TESTING_ONLY = {bug!r}"
            )

    @staticmethod
    def tan(x):
        return f"std::tan({x})"

    @staticmethod
    def tanh(x):
        return f"std::tanh({x})"

    @staticmethod
    def signbit(x):
        return f"std::signbit({x})"

    @staticmethod
    def pow(a, b):
        return f"std::pow({a}, {b})"

    @staticmethod
    def log(x):
        return f"std::log({x})"

    @staticmethod
    def round(x):
        return f"std::nearbyint({x})"

    @staticmethod
    def floor(x):
        return f"std::floor({x})"

    @staticmethod
    def floordiv(a, b):
        # a and b are integer type
        quot = f"{a} / {b}"
        rem = f"{a} % {b}"
        return f"(({a} < 0) != ({b} < 0) ? ({rem} != 0 ? {quot} - 1 : {quot}) : {quot})"

    @staticmethod
    def ceil(x):
        return f"std::ceil({x})"

    @staticmethod
    def trunc(x):
        return f"std::trunc({x})"

    @staticmethod
    def truncdiv(a, b):
        # a and b are integer type
        return f"{a} / {b}"

    @staticmethod
    def fmod(a, b):
        return f"std::fmod({a}, {b})"

    @staticmethod
    def isinf(x):
        return f"std::isinf({x})"

    @staticmethod
    def isnan(x):
        return f"std::isnan({x})"

    @staticmethod
    def lgamma(x):
        return f"std::lgamma({x})"

    @staticmethod
    def acos(x):
        return f"std::acos({x})"

    @staticmethod
    def acosh(x):
        return f"std::acosh({x})"

    @staticmethod
    def cosh(x):
        return f"std::cosh({x})"

    @staticmethod
    def sinh(x):
        return f"std::sinh({x})"

    @staticmethod
    def asin(x):
        return f"std::asin({x})"

    @staticmethod
    def asinh(x):
        return f"std::asinh({x})"

    @staticmethod
    def atan2(x, y):
        return f"std::atan2({x}, {y})"

    @staticmethod
    def atan(x):
        return f"std::atan({x})"

    @staticmethod
    def atanh(x):
        return f"std::atanh({x})"

    @staticmethod
    def copysign(x, y):
        return f"std::copysign({x}, {y})"

    @staticmethod
    def frexp(x):
        cache_keys = f"frexp({x})[0]", f"frexp({x})[1]"
        if all(cache_key in V.kernel.cse.cache for cache_key in cache_keys):
            return tuple(V.kernel.cse.cache[cache_key] for cache_key in cache_keys)

        code = BracesBuffer()
        exponent = V.kernel.cse.newvar()
        mantissa = V.kernel.cse.newvar()
        code.writeline(f"int32_t {exponent};")
        code.writeline(f"auto {mantissa} = std::frexp({x}, &{exponent});")
        V.kernel.compute.splice(code)
        cse_vars = (mantissa, exponent)
        for cache_key, cse_var in zip(cache_keys, cse_vars):
            V.kernel.cse.cache[cache_key] = cse_var
        return mantissa, exponent

    @staticmethod
    def hypot(x, y):
        return f"std::hypot({x}, {y})"

    @staticmethod
    def log10(x):
        return f"std::log10({x})"

    @staticmethod
    def log2(x):
        return f"std::log2({x})"

    @staticmethod
    def nextafter(x, y):
        return f"std::nextafter({x}, {y})"

    @staticmethod
    def relu(x):
        bug = config.cpp.inject_relu_bug_TESTING_ONLY
        if bug == "compile_error":
            return "compile error!"
        elif bug == "runtime_error":
            return f"{x}; throw 1"
        elif bug == "accuracy":
            return f"{x} + decltype({x})(1)"
        elif bug is None:
            return f"std::max({x}, decltype({x})(0))"
        else:
            raise AssertionError(
                f"unrecognized config cpp.inject_relu_bug_TESTING_ONLY = {bug!r}"
            )

    @staticmethod
    def minimum(a, b):
        return f"min_propagate_nan({a}, {b})"

    @staticmethod
    def maximum(a, b):
        return f"max_propagate_nan({a}, {b})"

    @staticmethod
    def where(a, b, c):
        return f"{a} ? {b} : {c}"

    @staticmethod
    def mod(a, b):
        return f"mod({a}, {b})"

    @staticmethod
    def constant(val, dtype):
        opt_ctx: OptimizationContext = get_current_node_opt_ctx()
        assert opt_ctx and opt_ctx.dtype is not None, opt_ctx
        dtype = opt_ctx.dtype
        if dtype in DTYPE_LOWP_FP:
            # Since load promotes all half-precision inputs to float, constants
            # must be promoted as well
            dtype = torch.float32
        return value_to_cpp(val, DTYPE_TO_CPP[dtype])

    @staticmethod
    def index_expr(expr, dtype):
        opt_ctx: OptimizationContext = get_current_node_opt_ctx()
        assert opt_ctx and opt_ctx.dtype is not None
        dtype = opt_ctx.dtype

        idx_str = cexpr(V.kernel.rename_indexing(expr))
        var = V.kernel.cse.generate(
            V.kernel.compute, idx_str, bounds=get_bounds_index_expr(expr)
        )
        return ops.to_dtype(var, dtype)

    @staticmethod
    def masked(mask, body, other):
        code = BracesBuffer()

        # Write masked operation into a lambda
        body_var = V.kernel.cse.newvar()
        code.writeline(f"auto {body_var} = [&]")
        with V.kernel.swap_buffers(code), code.indent():
            result = body()
            code.writeline(f"return {result};")
        code.writeline(";")
        V.kernel.compute.splice(code)

        # Use the lambda's return type as the type of other
        other_code = value_to_cpp(other, f"decltype({body_var}())")
        return f"{mask} ? {body_var}() : {other_code}"

    @staticmethod
    def logical_and(a, b):
        return f"{a} && {b}"

    @staticmethod
    def logical_not(a):
        return f"!{a}"

    @staticmethod
    def logical_or(a, b):
        return f"{a} || {b}"

    @staticmethod
    def logical_xor(a, b):
        return f"{a} != {b}"

    @staticmethod
    def bitwise_and(a, b):
        return f"decltype({a})({a} & {b})"

    @staticmethod
    def bitwise_not(a):
        return f"decltype({a})(~{a})"

    @staticmethod
    def bitwise_or(a, b):
        return f"decltype({a})({a} | {b})"

    @staticmethod
    def bitwise_xor(a, b):
        return f"decltype({a})({a} ^ {b})"

    @staticmethod
    def bitwise_left_shift(a, b):
        return f"decltype({a})({a} << {b})"

    @staticmethod
    def bitwise_right_shift(a, b):
        return f"decltype({a})({a} >> {b})"

    @staticmethod
    def rand(seed: sympy.Expr, offset: sympy.Expr):
        return f"normalized_rand_cpu({seed}, {offset})"

    @staticmethod
    def randn(seed: sympy.Expr, offset: sympy.Expr):
        return f"randn_cpu({seed}, {offset})"

    @staticmethod
    def randint64(seed: sympy.Expr, offset: sympy.Expr, low, high):
        return f"randint64_cpu({seed}, {offset}, {low}, {high})"

    @staticmethod
    def sigmoid(x):
        return f"decltype({x})(1) / (decltype({x})(1) + std::exp(-{x}))"

    @staticmethod
    def sign(x):
        code = BracesBuffer()
        scalar_zero = f"decltype({x})(0)"
        scalar_one = f"decltype({x})(1)"
        code.writeline("[&]()")
        with code.indent():
            code.writeline(f"auto left = {x} > 0 ? {scalar_one} : {scalar_zero};")
            code.writeline(f"auto right = {x} < 0 ? {scalar_one} : {scalar_zero};")
            code.writeline("return left - right;")
        code.writeline("()")
        return code


CppOverrides._initialize_pointwise_overrides("cpp")


class CppVecOverrides(CppOverrides):
    """Map element-wise ops to aten vectorization C++"""

    def __new__(cls, *args, **kargs):
        self = super().__new__(cls)

        def wrap(func):
            # `CppVecKernel` generates both scalar ops and vector ops according to
            # whether the inputs are scalars or vectors while all ops in `CppVecOverrides`
            # (except for some ops explained below) assume the inputs are vectors. We wrap the ops in
            # `CppVecOverrides` to broadcast scalar inputs to vectors if needed or fallback to
            # `CppOverrides` when all inputs are scalars.
            #
            # Notes on ops handled separately in their own functions:
            # `ops.masked`:
            #     needs recursive handling of masked body.
            # `ops.index_expr`:
            #     needs to further analyze the dependency of the index expression on
            #     the tiling itervar.
            def wrapper(*args, **kwargs):
                scalars = [
                    arg
                    for arg in args
                    if isinstance(arg, (int, sympy.Expr))
                    or (isinstance(arg, CppCSEVariable) and not arg.is_vec)
                ]
                vectors = [
                    arg
                    for arg in args
                    if isinstance(arg, CppCSEVariable) and arg.is_vec
                ]
                new_args = list(args)
                if scalars and vectors:
                    # broadcast scalar args to vector if needed
                    new_args = []
                    vec_dtype = vectors[0].dtype
                    for arg in args:
                        if isinstance(arg, (int, sympy.Expr)):
                            arg_dtype = torch.int64
                            opt_ctx: OptimizationContext = get_current_node_opt_ctx()
                            assert opt_ctx
                            if opt_ctx.dtype is not None:
                                arg_dtype = opt_ctx.dtype
                            if isinstance(arg, sympy.Expr) and not arg.is_number:
                                arg = ops.index_expr(arg, arg_dtype)
                            else:
                                arg = ops.constant(arg, arg_dtype)
                            arg = arg.value if isinstance(arg, OpsValue) else arg
                        if isinstance(arg, CppCSEVariable) and not arg.is_vec:
                            assert isinstance(V.kernel, CppVecKernel)
                            # align scalar data type to the vector for binary ops
                            if len(args) == 2 and arg.dtype != vec_dtype:
                                arg = ops.to_dtype(arg, vec_dtype)
                                arg = arg.value if isinstance(arg, OpsValue) else arg
                                # See NOTE [dtype of CppCSEVariable]: we have to fix arg.dtype since
                                # the dtype from optimization context could be wrong.
                                assert isinstance(arg, CppCSEVariable)
                                arg.dtype = vec_dtype
                            new_arg = V.kernel.broadcast(arg)
                            new_args.append(new_arg)
                        else:
                            new_args.append(arg)
                if vectors:
                    return func(*new_args, **kwargs)
                else:
                    # fallback to scalar ops
                    scalar_ops = super(CppVecOverrides, self)
                    scalar_func = getattr(
                        scalar_ops, func.__name__, scalar_ops.__getattr__(func.__name__)  # type: ignore[attr-defined]
                    )
                    assert scalar_func is not None
                    return scalar_func(*args, **kwargs)

            return wrapper

        for name, method in vars(CppVecOverrides).items():
            if getattr(method, "__class__", None) == staticmethod and name not in [
                "masked",
                "index_expr",
            ]:
                setattr(self, name, wrap(method.__func__))
        return self

    @staticmethod
    def add(a, b):
        return f"{a} + {b}"

    @staticmethod
    def sub(a, b):
        return f"{a} - {b}"

    @staticmethod
    def mul(a, b):
        return f"{a} * {b}"

    @staticmethod
    def truediv(a, b):
        return f"{a} / {b}"

    @staticmethod
    def abs(x):
        return f"{x}.abs()"

    @staticmethod
    def sin(x):
        return f"{x}.sin()"

    @staticmethod
    def cos(x):
        return f"{x}.cos()"

    @staticmethod
    def exp(x):
        return f"{x}.exp()"

    @staticmethod
    def exp2(x):
        return f"{x}.exp2()"

    @staticmethod
    def expm1(x):
        # decompose for a better performance
        vec_one = f"decltype({x})(1)"
        return f"{x}.exp() - {vec_one}"

    @staticmethod
    def erf(x):
        return f"{x}.erf()"

    @staticmethod
    def erfc(x):
        return f"{x}.erfc()"

    @staticmethod
    def erfinv(x):
        return f"{x}.erfinv()"

    @staticmethod
    def sqrt(x):
        return f"{x}.sqrt()"

    @staticmethod
    def eq(x, y):
        assert isinstance(V.kernel, CppVecKernel)
        assert isinstance(x, CppCSEVariable)
        assert x.dtype is not None
        return f"{V.kernel._get_mask_type(x.dtype)}({x} == {y})"

    @staticmethod
    def ne(x, y):
        assert isinstance(V.kernel, CppVecKernel)
        assert isinstance(x, CppCSEVariable)
        if x.dtype == torch.bool:
            assert y.dtype == torch.bool
            x_cast, y_cast = unify_mask_base_type(V.kernel.compute, (x, y))
            return f"{x_cast} != {y_cast}"
        else:
            assert x.dtype is not None
            return f"{V.kernel._get_mask_type(x.dtype)}({x} != {y})"

    @staticmethod
    def lt(x, y):
        assert isinstance(V.kernel, CppVecKernel)
        assert isinstance(x, CppCSEVariable)
        assert x.dtype is not None
        return f"{V.kernel._get_mask_type(x.dtype)}({x} < {y})"

    @staticmethod
    def gt(x, y):
        assert isinstance(V.kernel, CppVecKernel)
        assert isinstance(x, CppCSEVariable)
        assert x.dtype is not None
        return f"{V.kernel._get_mask_type(x.dtype)}({x} > {y})"

    @staticmethod
    def le(x, y):
        assert isinstance(V.kernel, CppVecKernel)
        assert isinstance(x, CppCSEVariable)
        assert x.dtype is not None
        return f"{V.kernel._get_mask_type(x.dtype)}({x} <= {y})"

    @staticmethod
    def ge(x, y):
        assert isinstance(V.kernel, CppVecKernel)
        assert isinstance(x, CppCSEVariable)
        assert x.dtype is not None
        return f"{V.kernel._get_mask_type(x.dtype)}({x} >= {y})"

    @staticmethod
    def and_(x, y):
        return f"{x} & {y}"

    @staticmethod
    def rsqrt(x):
        return f"{x}.rsqrt()"

    @staticmethod
    def pow(a, b):
        return f"{a}.pow({b})"

    @staticmethod
    def log(x):
        return f"{x}.log()"

    @staticmethod
    def round(x):
        return f"{x}.round()"

    @staticmethod
    def floor(x):
        return f"{x}.floor()"

    @staticmethod
    def ceil(x):
        return f"{x}.ceil()"

    @staticmethod
    def trunc(x):
        return f"{x}.trunc()"

    @staticmethod
    def fmod(a, b):
        return f"{a}.fmod({b})"

    @staticmethod
    def lgamma(x):
        return f"{x}.lgamma()"

    @staticmethod
    def logical_and(a, b):
        return f"{a} & {b}"

    @staticmethod
    def logical_not(a):
        return f"~{a}"

    @staticmethod
    def logical_or(a, b):
        return f"{a} | {b}"

    @staticmethod
    def logical_xor(a, b):
        return f"{a} ^ {b}"

    @staticmethod
    def bitwise_and(a, b):
        return f"{a} & {b}"

    @staticmethod
    def bitwise_not(a):
        return f"~{a}"

    @staticmethod
    def bitwise_or(a, b):
        return f"{a} | {b}"

    @staticmethod
    def bitwise_xor(a, b):
        return f"{a} ^ {b}"

    @staticmethod
    def bitwise_left_shift(a, b):
        return f"{a} << {b}"

    @staticmethod
    def bitwise_right_shift(a, b):
        return f"{a} >> {b}"

    @staticmethod
    def tan(a):
        return f"{a}.tan()"

    @staticmethod
    def tanh(a):
        vec_one = f"decltype({a})(1)"
        vec_two = f"decltype({a})(2)"
        vec_minus_two = f"decltype({a})(-2)"
        return f"{vec_two} / ({vec_one} + ({vec_minus_two} * {a}).exp()) - {vec_one}"

    @staticmethod
    def reciprocal(a):
        return f"{a}.reciprocal()"

    @staticmethod
    def atan(x):
        return f"{x}.atan()"

    @staticmethod
    def acos(x):
        return f"{x}.acos()"

    @staticmethod
    def asin(x):
        return f"{x}.asin()"

    @staticmethod
    def cosh(x):
        return f"{x}.cosh()"

    @staticmethod
    def sinh(x):
        return f"{x}.sinh()"

    @staticmethod
    def log10(x):
        return f"{x}.log10()"

    @staticmethod
    def log2(x):
        return f"{x}.log2()"

    @staticmethod
    def nextafter(x, y):
        return f"{x}.nextafter({y})"

    @staticmethod
    def copysign(a, b):
        return f"{a}.copysign({b})"

    @staticmethod
    def atan2(a, b):
        return f"{a}.atan2({b})"

    @staticmethod
    def hypot(a, b):
        return f"{a}.hypot({b})"

    @staticmethod
    def atanh(x):
        # For real x, atanh(x) = 1/2 * log((1+x)/(1-x))
        vec_one = f"decltype({x})(1)"
        vec_one_half = f"decltype({x})(0.5)"
        return f"{vec_one_half} * (({vec_one} + {x})/({vec_one} - {x})).log()"

    @staticmethod
    def asinh(x):
        # For real x, asinh(x) = log(x + sqrt(1 + x**2))
        vec_one = f"decltype({x})(1)"
        return f"({x} + ({vec_one} + {x}*{x}).sqrt()).log()"

    @staticmethod
    def acosh(x):
        return f"{x}.acosh()"

    @staticmethod
    def relu(x):
        bug = config.cpp.inject_relu_bug_TESTING_ONLY
        if bug == "compile_error":
            return "compile error!"
        elif bug == "runtime_error":
            return f"{x}; throw 1"
        elif bug == "accuracy":
            return f"{x} + decltype({x})(1)"
        elif bug is None:
            return f"at::vec::clamp_min({x}, decltype({x})(0))"
        else:
            raise AssertionError(
                f"unrecognized config cpp.inject_relu_bug_TESTING_ONLY = {bug!r}"
            )

    # TODO: this seems to be dead
    @staticmethod
    def sigmoid(x):
        return f"decltype({x})(1)/(decltype({x})(1) + {x}.neg().exp())"

    @staticmethod
    def neg(x):
        return f"{x}.neg()"

    @staticmethod
    def floordiv(a, b):
        # a and b are integer type
        _t = f"decltype({a})"
        quot = f"{a} / {b}"
        has_rem = f"({a} % {b} != {_t}(0))"
        is_neg = f"(({a} < {_t}(0)) != ({b} < {_t}(0)))"
        return f"{_t}::blendv({quot}, {quot} - {_t}(1), {has_rem} & {is_neg})"

    @staticmethod
    def truncdiv(a, b):
        # a and b are integer type
        return f"{a} / {b}"

    @staticmethod
    def minimum(a, b):
        if a.dtype == torch.bool:
            assert b.dtype == torch.bool
            a_cast, b_cast = unify_mask_base_type(V.kernel.compute, (a, b))
            return f"{a_cast} & {b_cast}"
        else:
            return f"at::vec::minimum({a}, {b})"

    @staticmethod
    def maximum(a, b):
        if a.dtype == torch.bool:
            assert b.dtype == torch.bool
            a_cast, b_cast = unify_mask_base_type(V.kernel.compute, (a, b))
            return f"{a_cast} | {b_cast}"
        else:
            return f"at::vec::maximum({a}, {b})"

    @staticmethod
    def square(a):
        return f"{a} * {a}"

    @staticmethod
    def where(a, b, c):
        assert isinstance(V.kernel, CppVecKernel)
        if b.dtype == torch.bool:
            assert c.dtype == torch.bool
            blendv_a, blendv_b, blendv_c = unify_mask_base_type(
                V.kernel.compute, (a, b, c)
            )
            return f"decltype({blendv_b})::blendv({blendv_c}, {blendv_b}, {blendv_a})"
        else:
            return f"decltype({b})::blendv({c}, {b}, {V.kernel._get_mask_cast(a, b.dtype)})"

    @staticmethod
    def sign(x):
        code = BracesBuffer()
        vec_zero = f"decltype({x})(0)"
        vec_one = f"decltype({x})(1)"
        blendv_l = f"decltype({x})::blendv({vec_zero}, {vec_one}, {vec_zero} < {x})"
        blendv_r = f"decltype({x})::blendv({vec_zero}, {vec_one}, {x} < {vec_zero})"
        code.writeline("[&]()")
        with code.indent():
            code.writeline(f"auto left = {blendv_l};")
            code.writeline(f"auto right = {blendv_r};")
            code.writeline("return left - right;")
        code.writeline("()")
        return code

    @staticmethod
    def to_dtype(x, dtype, src_dtype=None):
        assert dtype in [
            torch.bool,
            torch.float,
            torch.bfloat16,
            torch.float16,
            torch.uint8,
            torch.int8,
            torch.int32,
            torch.int64,
        ], f"{__name__} does not support {dtype}"
        node: torch.fx.Node = V.interpreter.current_node
        assert node and isinstance(node, torch.fx.Node)
        opt_ctx_x = get_opt_ctx(node.args[1])
        assert opt_ctx_x
        assert opt_ctx_x.dtype is not None
        assert isinstance(V.kernel, CppVecKernel)
        src_dtype = opt_ctx_x.dtype
        src_cpp_type = DTYPE_TO_CPP[src_dtype]
        src_num_vectors = V.kernel._get_num_vectors(src_dtype)
        dst_cpp_type = DTYPE_TO_CPP[dtype]
        dst_num_vectors = V.kernel._get_num_vectors(dtype)
        if src_dtype != torch.bool and dtype == torch.bool:
            return f"{V.kernel._get_mask_type(src_dtype)}::from<{src_cpp_type},{src_num_vectors}>({x})"
        if opt_ctx_x.dtype == torch.bool and dtype != torch.bool:
            return f"{x}.to<{dst_cpp_type},{dst_num_vectors}>()"
        if src_dtype != dtype:
            if src_num_vectors == dst_num_vectors == 1:
                return f"at::vec::convert<{dst_cpp_type}>({x})"
            else:
                return f"at::vec::convert<{dst_cpp_type},{dst_num_vectors},{src_cpp_type},{src_num_vectors}>({x})"
        return f"({x})"

    @staticmethod
    def log1p(x):
        bug = config.cpp.inject_log1p_bug_TESTING_ONLY
        if bug == "accuracy":
            return f"{x} + decltype({x})(1)"
        elif bug is None:
            return f"{x}.log1p()"
        else:
            raise AssertionError(
                f"unrecognized config cpp.inject_log1p_bug_TESTING_ONLY = {bug!r}"
            )

    @staticmethod
    def masked(mask, body, other):
        assert isinstance(V.kernel, CppVecKernel)
        code = BracesBuffer()
        var = V.kernel.cse.newvar()
        with V.kernel.masked(mask) as new_mask:
            code.writeline(f"auto {var} = [&]")
            with V.kernel.swap_buffers(code), code.indent():
                result = body()
                code.writeline(f"return {result};")
        code.writeline(";")
        V.kernel.compute.splice(code)

        dtype = result.dtype
        body_code = f"{var}()"
        body_code_vec = (
            body_code
            if result.is_vec
            else f"{V.kernel._get_vec_type(dtype)}({body_code})"
        )
        other_code = value_to_cpp(other, DTYPE_TO_CPP[dtype])
        # loading bool as VecMask<float, N>
        other_code_vec = (
            f"{V.kernel._get_mask_type()}::from({other_code})"
            if dtype == torch.bool
            else f"{V.kernel._get_vec_type(dtype)}({other_code})"
        )
        assert isinstance(new_mask, CppCSEVariable), new_mask
        if new_mask.is_vec:
            code = BracesBuffer()
            code.writeline("[&]")
            with V.kernel.swap_buffers(code), code.indent():
                code.writeline(f"if ({new_mask}.all_zero())")
                with code.indent():
                    code.writeline(f"return {other_code_vec};")
                code.writeline("else")
                with code.indent():
                    # Create cse variable to reuse kernel.overrides.where
                    body_vec_var = V.kernel.cse.generate(
                        V.kernel.compute,
                        body_code_vec,
                    )
                    other_vec_var = V.kernel.cse.generate(
                        V.kernel.compute,
                        other_code_vec,
                    )
                    assert isinstance(body_vec_var, CppCSEVariable), body_vec_var
                    assert isinstance(other_vec_var, CppCSEVariable), other_vec_var
                    body_vec_var.dtype = dtype
                    other_vec_var.dtype = dtype
                    code.writeline(
                        f"return {V.kernel.overrides.where(new_mask, body_vec_var, other_vec_var)};"
                    )
            code.writeline("()")
            csevar = V.kernel.cse.generate(
                V.kernel.compute,
                code,
            )
        elif result.is_vec:
            csevar = V.kernel.cse.generate(
                V.kernel.compute, f"{mask} ? {body_code_vec} : {other_code_vec}"
            )
        else:
            csevar = V.kernel.cse.generate(
                V.kernel.compute, f"{mask} ? {body_code} : {other_code}"
            )
        # `result` is explicitly added to the args for correct propagation
        # of relevant itervars and vectorization status.
        csevar.update_on_args("masked", (mask, body, other, result), {})
        return csevar

    @staticmethod
    def index_expr(expr, dtype):
        opt_ctx: OptimizationContext = get_current_node_opt_ctx()
        assert opt_ctx and opt_ctx.dtype is not None
        dtype = opt_ctx.dtype
        assert isinstance(V.kernel, CppVecKernel)
        index = V.kernel.rename_indexing(expr)
        tiling_var = V.kernel.itervars[V.kernel.tiling_idx]
        stride = V.kernel._try_get_const_stride(index, tiling_var)
        if stride == 0:
            return CppOverrides.index_expr(expr, dtype)
        elif stride is not None:
            idx = V.kernel.cse.generate(
                V.kernel.compute, cexpr(index), bounds=get_bounds_index_expr(expr)
            )
            value = ops.to_dtype(idx, dtype)
            if isinstance(value, OpsValue):
                value = value.value
            csevar = V.kernel.arange(value, stride)
        else:
            csevar = V.kernel._load_or_store_non_contiguous(  # type: ignore[assignment]
                None, index, dtype, V.kernel.compute
            )
        csevar.update_on_args("index_expr", (expr, dtype), {})
        return csevar


CppVecOverrides._initialize_pointwise_overrides("cppvec")


class CppTile2DOverrides(CppVecOverrides):
    @staticmethod
    def index_expr(expr, dtype):
        assert isinstance(V.kernel, CppTile2DKernel)
        expr = V.kernel.transform_indexing(expr)
        return CppVecOverrides.index_expr(expr, dtype)


class CppKernel(Kernel):
    overrides = CppOverrides  # type: ignore[assignment]
    sexpr = cexpr
    newvar_prefix = "auto "
    suffix = ";"

    def __init__(self, args, num_threads):
        super().__init__(args)
        self.call_ranges: Optional[Tuple[sympy.Expr, ...]] = None
        self.ranges: List[sympy.Expr] = []
        self.itervars: List[sympy.Symbol] = []
        self.reduction_depth = None
        self.reduction_prefix = IndentedBuffer()
        self.reduction_suffix = IndentedBuffer()
        self.parallel_reduction_prefix = IndentedBuffer()
        self.parallel_reduction_suffix = IndentedBuffer()
        self.local_reduction_init = IndentedBuffer()
        self.local_reduction_stores = IndentedBuffer()
        self.is_reduction = False
        self.non_parallel_reduction_prefix = IndentedBuffer()
        self.reduction_cse = CSE(self.newvar_prefix, self.suffix, name_prefix="tmp_acc")
        self.weight_recps_cse = CSE(self.newvar_prefix, self.suffix, name_prefix="wrecps")
        self.preloads = IndentedBuffer()
        self.poststores = IndentedBuffer()
        self.num_threads = num_threads  # num_threads the kernel specialized for
        self.reduction_omp_dec: Dict[Tuple[str, str], str] = {}

    def _gen_parallel_reduction_buffers(
        self,
        acc,
        acc_type,
        reduction_type,
        dtype,
        reduction_combine_fn=reduction_combine,
        reduction_init_fn=reduction_init,
        welford_weight_reciprocal_vec_fn=None,
    ):
        if config.cpp.dynamic_threads and not self.parallel_reduction_prefix:
            self.parallel_reduction_prefix.writeline(
                "int max_threads = omp_get_max_threads();"
            )
        acc_local = f"{acc}_local"
        num_threads = (
            "max_threads" if config.cpp.dynamic_threads else parallel_num_threads()
        )
        acc_per_thread = f"{acc}_arr[{num_threads}]"
        acc_local_in_array = acc_per_thread.replace(f"[{num_threads}]", "[tid]")
        self.local_reduction_init.writeline(
            f"{acc_type} {acc_local} = {reduction_init_fn(reduction_type, dtype)};"
        )
        self.parallel_reduction_prefix.writeline(f"{acc_type} {acc_per_thread};")
        self.parallel_reduction_prefix.writelines(
            [
                f"for (int tid = 0; tid < {num_threads}; tid++)",
                "{",
                f"    {acc_local_in_array} = {reduction_init_fn(reduction_type, dtype)};",
                "}",
            ],
        )
        self.local_reduction_stores.writelines(
            [
                f"{acc_local_in_array} = {acc_local};",
            ]
        )
        self.parallel_reduction_suffix.writelines(
            [
                f"for (int tid = 0; tid < {num_threads}; tid++)",
                "{",
                f"    {acc} = {reduction_combine_fn(reduction_type, acc, acc_local_in_array)};",
                "}",
            ],
        )
        if (
            reduction_type == "welford_reduce"
            and welford_weight_reciprocal_vec_fn
            and "vec" in f"{acc_type}"
            and self.gen_weight_recps
        ):
            self.local_reduction_init.writeline(
                welford_weight_reciprocal_vec_fn(dtype, num_threads)
            )

    def get_reduction_var_pattern(self, line: str):
        return re.search("tmp_acc[0-9]+", line)

    def update_stores_with_parallel_reduction(self):
        for i, line in enumerate(self.stores._lines):
            if isinstance(line, str):
                m = self.get_reduction_var_pattern(line)
                if m:
                    var_name = m.group(0)
                    self.stores._lines[i] = line.replace(var_name, f"{var_name}_local")

    @contextlib.contextmanager
    def masked(self, mask):
        """Context manager to add an additional mask to loads and stores."""
        prior = self._load_mask
        if prior:
            mask = ops.and_(mask, prior)
            if isinstance(mask, OpsValue):
                mask = mask.value
                assert isinstance(mask, CppCSEVariable)
                # see NOTE [dtype of CppCSEVariable]
                # mask's dtype should be bool
                mask.dtype = torch.bool

        self._load_mask = mask
        try:
            yield mask
        finally:
            self._load_mask = prior

    def cache_high_prec_cse_var_before_lowp_store(self, var_to_store):
        """
        https://github.com/pytorch/pytorch/issues/115260
        For FusedSchedulerNode[node1, node2], the node2 loads what node1 stores and the buffer is
        in low-precision floating point data type. When the output of node1 also serves as the output of the
        kernel, the result of nodes would be different from the case when output of node1 is not the output
        of the kernel (where we don't need to insert `to_dtype` for legalization). To address the problem, on
        storing the lowp node1 output, we also add the inverse dtype conversion to high precision data type
        to the cse cache.

        Example (pseudo code):
            node1_output = ...
            node1_output_lowp = to_dtype(node1_output, dtype=torch.bfloat16)
            store(buf, node1_output_lowp)
            node2_input_lowp = load(buf)
            node2_input = to_dtype(node2_input_lowp, dtype=torch.float)

        Without cse cache trick:
            node1_output = ...
            node1_output_lowp = to_dtype(node1_output, dtype=torch.bfloat16)
            store(buf, node1_output_lowp)
            node2_input_lowp = node_output_lowp # hit store cache
            node2_input = to_dtype(node2_input_lowp, dtype=torch.float)

        With cse cache trick:
            node1_output = ...
            node1_output_lowp = to_dtype(node1_output, dtype=torch.bfloat16)
            # also add `to_dtype(node1_input_lowp, dtype=torch.float)` -> `node1_output` to cse cache
            store(buf, node1_output_lowp)
            node2_input_lowp = node_output_lowp # hit store cache
            node2_input = node1_output # hit cse cache
        """

        if var_to_store.dtype not in DTYPE_LOWP_FP:
            # only need to cache fp32 cse var while var_to_store is lowp data
            return

        def find_high_prec_var(var, cache):
            high_prec_cse_var = None
            high_prec_cse_var_name = None
            for expr, cse_var in cache.items():
                if cse_var == var:
                    if is_to_lowp_dtype(expr):
                        m = re.search(r"tmp\d+", expr)
                        if m is not None:
                            high_prec_cse_var_name = m.group()
            if high_prec_cse_var_name:
                for cse_var in cache.values():
                    if cse_var.name == high_prec_cse_var_name:
                        high_prec_cse_var = cse_var
                        break
                assert high_prec_cse_var is not None
            return high_prec_cse_var

        high_prec_var = find_high_prec_var(var_to_store, self.cse.cache)
        if high_prec_var and high_prec_var.dtype in DTYPE_TO_CPP:
            cache_key = get_lowp_to_high_prec_expr(
                var_to_store, high_prec_var.dtype, self
            )
            self.cse.cache[cache_key] = high_prec_var

    def scale_index_with_offset(
        self, index: sympy.Expr, scale=1, itervar_idx=-1, offset=0
    ):
        var = self.itervars[itervar_idx]
        replacement = {var: var * scale + offset}
        new_index = sympy_subs(index, replacement)
        return new_index

    def index_to_str(self, index: sympy.Expr) -> str:
        """
        Convert an index expr to a string that can be used in cpp code.
        e.g. a sympy expression "s2" may actually appear as "ks1" in the cpp kernel.
        """
        return cexpr(self.rename_indexing(index))

    def index_indirect_depends_on(self, index: sympy.Expr, itervar: sympy.Symbol):
        """
        Check if an index has free symbol CppCSEVariable that depends on `itervar`.
        """
        return any(
            self.cse.varname_map[s.name].depends_on(itervar)  # type: ignore[attr-defined]
            for s in index.free_symbols
            if s.name in self.cse.varname_map  # type: ignore[attr-defined]
            and isinstance(self.cse.varname_map[s.name], CppCSEVariable)  # type: ignore[attr-defined]
        )

    def index_depends_on(self, index: sympy.Expr, itervar: sympy.Symbol):
        return itervar in index.free_symbols or self.index_indirect_depends_on(
            index, itervar
        )

    def var_ranges(self):
        return dict(zip(self.itervars, self.ranges))

    def check_bounds(
        self,
        expr: sympy.Expr,
        size: sympy.Expr,
        lower: bool,
        upper: bool,
    ):
        if not (lower or upper):
            return

        indirect = free_symbol_is_type(expr, SymT.TMP)
        if indirect:
            # indexing in compute
            csevar = ops.index_expr(expr, torch.int32).value
            buffer = V.kernel.compute
        else:
            # indexing in loads
            prior_compute = V.kernel.compute
            try:
                V.kernel.compute = self.loads
                csevar = ops.index_expr(expr, torch.int32).value
            finally:
                V.kernel.compute = prior_compute
            buffer = self.loads

        size_str = V.kernel.sexpr(self.rename_indexing(size)) if upper else None

        line = self.indirect_assert(csevar, "0" if lower else None, size_str)
        self.cse.generate(buffer, line, assignment=False)

    def load(self, name: str, index: sympy.Expr):
        var = self.args.input(name)
        index = self.rename_indexing(index)
        line = f"{var}[{cexpr_index(index)}]"
        if V.graph.get_dtype(name) in [torch.float16]:
            line = f"static_cast<float>({line})"
        csevar = self.cse.generate(self.loads, line)
        csevar.update_on_args("load", (name, index), {})
        return csevar

    def store(self, name, index, value, mode=None):
        assert "buf" in name
        var = self.args.output(name)
        self.cache_high_prec_cse_var_before_lowp_store(value)
        index = self.rename_indexing(index)
        if mode is None:
            line = f"{var}[{cexpr_index(index)}] = {value};"
        elif mode == "atomic_add":
            if not config.cpp.dynamic_threads and self.num_threads == 1:
                line = f"{var}[{cexpr_index(index)}] += {value};"
            else:
                dtype = V.graph.get_dtype(name)
                # mirroring static_cast<float>(...) in load:
                value = f"static_cast<{DTYPE_TO_CPP[dtype]}>({value})"
                line = f"atomic_add(&{var}[{cexpr_index(index)}], {value});"
        else:
            raise NotImplementedError(f"store mode={mode}")
        self.stores.writeline(DeferredLine(name, line))

    def reduction(self, dtype, src_dtype, reduction_type, value):
        argmax_or_argmin = reduction_type in {"argmax", "argmin"}

        reduction_key = src_dtype, reduction_type, value
        if reduction_key in self.reduction_cse.reduction_cache:
            return self.reduction_cse.reduction_cache[reduction_key]

        acc = self.reduction_cse.generate(
            self.loads, f"reduction {reduction_key}", write=False
        )
        self.is_reduction = True
        if argmax_or_argmin:
            prefix, parallel_prefix, local_init = argmax_argmin_prefix(
                reduction_type, src_dtype, acc
            )
            self.local_reduction_init.writelines(local_init)
            self.reduction_prefix.writelines(prefix)
            self.parallel_reduction_prefix.writelines(parallel_prefix)
            compare_op = (
                "greater_or_nan" if reduction_type == "argmax" else "less_or_nan"
            )
            assert self.reduction_depth is not None
            index = self.itervars[self.reduction_depth]
            for i in range(self.reduction_depth + 1, len(self.itervars)):
                index = index * self.ranges[i] + self.itervars[i]
            self.stores.writelines(
                [
                    f"if(!({compare_op}({acc}.value, {value}, {acc}.index, {cexpr_index(index)}))) {{",
                    f"    {acc}.index = {cexpr_index(index)}; {acc}.value = {value};",
                    "}",
                ]
            )
            acc_local = f"{acc}_local"
            num_threads = parallel_num_threads()
            acc_per_thread = f"{acc}_arr[{num_threads}]"
            acc_local_in_array = acc_per_thread.replace(f"[{num_threads}]", "[tid]")
            self.parallel_reduction_suffix.writelines(
                [
                    f"for (int tid = 0; tid < {num_threads}; tid++)",
                    "{",
                    f"    if(!({compare_op}({acc}.value, {acc_local_in_array}.value, {acc}.index, {acc_local_in_array}.index))) {{",
                    f"        {acc}.index = {acc_local_in_array}.index; {acc}.value = {acc_local_in_array}.value;",
                    "    }",
                    "}",
                ],
            )
            self.local_reduction_stores.writelines(
                [
                    f"{acc_local_in_array} = {acc_local};",
                ]
            )
        else:
            acc_type = reduction_acc_type(reduction_type, dtype)

            self.reduction_prefix.writeline(
                f"{acc_type} {acc} = {reduction_init(reduction_type, dtype)};"
            )
            self.stores.writeline(
                f"{acc} = {reduction_combine(reduction_type, acc, value)};"
            )
            self._gen_parallel_reduction_buffers(acc, acc_type, reduction_type, dtype)
        result = reduction_project(reduction_type, acc)
        self.reduction_cse.reduction_cache[reduction_key] = result
        return result

    def store_reduction(self, name, index, value):
        index = self.rename_indexing(index)
        var = self.args.output(name)
        self.reduction_suffix.writeline(
            DeferredLine(name, f"{var}[{cexpr_index(index)}] = {value};")
        )

    def set_ranges(self, lengths, reduction_lengths):
        if self.call_ranges:
            assert self.call_ranges == tuple(lengths) + tuple(
                reduction_lengths
            ), f"{self.call_ranges} == {tuple(lengths)} + {tuple(reduction_lengths)}"
            assert self.reduction_depth == len(lengths)
        else:
            self.call_ranges = tuple(lengths) + tuple(reduction_lengths)
            self.ranges = [self.rename_indexing(x) for x in self.call_ranges]
            self.itervars = [
                sympy_index_symbol_with_prefix(SymT.XBLOCK, n)
                for n in range(len(self.ranges))
            ]
            self.reduction_depth = len(lengths)
        return (
            self.itervars[: self.reduction_depth],
            self.itervars[self.reduction_depth :],
        )

    def size_hint(self):
        return V.graph.sizevars.size_hint(
            sympy_product(self.call_ranges), fallback=8192
        )

    def codegen_loops_impl(self, loop_nest, code, worksharing):
        threads = parallel_num_threads()
        assert self.call_ranges is not None
        kernels = loop_nest.get_kernels()
        if any(isinstance(kernel, OuterLoopFusedKernel) for kernel in kernels):
            assert len(kernels) == 1
            assert isinstance(kernels[0], OuterLoopFusedKernel)
            par_depth = kernels[0].decide_parallel_depth(
                loop_nest.max_parallel_depth(), threads
            )
        else:
            par_depth = self.decide_parallel_depth(
                loop_nest.max_parallel_depth(), threads
            )

        with contextlib.ExitStack() as stack:
            if par_depth:
                if loop_nest.is_reduction_only():
                    # need to close the worksharing scope to define reduction vars outside it
                    worksharing.close()
                else:
                    worksharing.parallel(threads)
                loop_nest.mark_parallel(par_depth)
            elif threads > 1:
                if worksharing.single():
                    stack.enter_context(code.indent())

            def gen_loop_kernel(loop: LoopLevel):
                def is_parallel_reduction(loop):
                    root = loop.get_root()
                    return root.is_reduction and root.parallel

                kernels = loop.get_kernels()
                assert len(kernels) == 1
                if not isinstance(
                    kernels[0], OuterLoopFusedKernel
                ) and is_parallel_reduction(loop):
                    kernels[0].update_stores_with_parallel_reduction()
                gen_kernel(kernels[0])

            def gen_kernel(kernel):
                if isinstance(kernel, OuterLoopFusedKernel):
                    for loop in kernel.inner:
                        if loop.inner:
                            gen_loops(loop.inner, loop.is_reduction)
                        else:
                            with contextlib.ExitStack() as stack:
                                # If there is any kernel existing at the final outer loop fusion level,
                                # the kernel code should be placed within its respective indent to prevent
                                # the duplication of variable definitions.
                                stack.enter_context(code.indent())
                                gen_loop_kernel(loop)
                else:
                    with contextlib.ExitStack() as stack:
                        assert kernel
                        if hasattr(kernel, "codegen_inner_loops"):
                            code.splice(kernel.preloads)
                            kernel.codegen_inner_loops(code)
                            stack.enter_context(code.indent())
                        code.splice(kernel.loads)
                        code.splice(kernel.compute)
                        code.splice(kernel.stores)
                    if hasattr(kernel, "codegen_inner_loops"):
                        code.splice(kernel.poststores)

            def get_reduction_code_buffer(loops, buffer="prefix"):
                assert buffer in ("prefix", "suffix", "local")
                for loop in loops:
                    for kernel in loop.get_kernels():
                        if buffer == "local":
                            return (
                                kernel.local_reduction_init,
                                kernel.local_reduction_stores,
                            )
                        elif buffer == "suffix":
                            suffix = kernel.reduction_suffix
                            if loop.parallel:
                                suffix = kernel.parallel_reduction_suffix + suffix
                            return suffix
                        else:
                            prefix = kernel.reduction_prefix
                            if loop.parallel:
                                prefix = prefix + kernel.parallel_reduction_prefix
                            else:
                                prefix = prefix + kernel.non_parallel_reduction_prefix
                            return prefix

            def gen_loops(loops: List[LoopLevel], in_reduction=False):
                with contextlib.ExitStack() as stack_outer:
                    local_reduction_init = local_reduction_stores = None
                    if loops:
                        loop = loops[0]
                        if loop.is_reduction and not in_reduction:
                            reduction_prefix = get_reduction_code_buffer(loops)
                            if reduction_prefix:
                                stack_outer.enter_context(code.indent())
                            code.splice(reduction_prefix)
                        if loop_nest.is_reduction_only() and loop.parallel:
                            (
                                local_reduction_init,
                                local_reduction_stores,
                            ) = get_reduction_code_buffer(loops, "local")
                            worksharing.parallel(threads)
                            if local_reduction_init:
                                assert local_reduction_stores
                                code.splice(local_reduction_init)

                    for loop in loops:
                        gen_loop(loop)

                    if loops:
                        loop = loops[0]
                        if loop_nest.is_reduction_only() and loop.parallel:
                            if local_reduction_stores:
                                code.splice(local_reduction_stores)
                            worksharing.close()
                        if loop.is_reduction and not in_reduction:
                            code.splice(get_reduction_code_buffer(loops, "suffix"))

            def gen_loop(loop: LoopLevel):
                with contextlib.ExitStack() as stack:
                    loop_lines = loop.lines()
                    if loop_lines is None:
                        return
                    code.writelines(loop_lines)
                    stack.enter_context(code.indent())
                    # generate inner loops or loop body
                    if loop.inner:
                        gen_loops(loop.inner, loop.is_reduction)
                    else:
                        gen_loop_kernel(loop)

            stack.enter_context(code.indent())
            if loop_nest.root:
                gen_loops(loop_nest.root)
            else:
                gen_kernel(loop_nest.kernel)

    def codegen_loops(self, code, worksharing):
        loop_nest = LoopNestWithSplit.build(self)
        self.codegen_loops_impl(loop_nest, code, worksharing)

    @property
    def assert_function(self) -> str:
        if V.graph.aot_mode:
            # TODO: Using AOTI_TORCH_CHECK is causing performance drop for some models
            # compared with JIT Inductor which uses TORCH_CHECK
            return "AOTI_TORCH_CHECK"
        else:
            return "TORCH_CHECK"

    def decide_parallel_depth(self, max_parallel_depth, threads):
        assert self.call_ranges is not None
        ranges = self.call_ranges[:max_parallel_depth]
        seq = self.size_hint()
        par = 1
        depth = 0
        for expr in ranges:
            hint = V.graph.sizevars.size_hint(expr, fallback=8192)
            if par >= 2 * threads or par == threads:
                break
            if seq // threads < config.cpp.min_chunk_size:
                # not enough work
                break
            depth += 1
            par *= hint
            seq /= hint
        # if we assume thread number is dynamic, make sure we
        # have at least one parallel scope and let OMP runtime
        # to manage the serial vs. parallel.
        if config.cpp.dynamic_threads and depth == 0 and len(ranges) > 0:
            depth = 1
        return depth

    @contextlib.contextmanager
    def write_to_suffix(self):
        prior = (self.loads, self.compute, self.stores, self.cse)
        self.loads = IndentedBuffer()
        self.compute = IndentedBuffer()
        self.stores = IndentedBuffer()
        self.cse = self.cse.clone()
        yield
        self.reduction_suffix.splice(self.loads)
        self.reduction_suffix.splice(self.compute)
        self.reduction_suffix.splice(self.stores)
        (self.loads, self.compute, self.stores, self.cse) = prior

    def create_cse_var(self, *args, **kwargs):
        return CppCSEVariable(*args, **kwargs)


class CppVecKernel(CppKernel):
    overrides = CppVecOverrides  # type: ignore[assignment]

    def __init__(
        self,
        args,
        num_threads,
        tiling_factor=0,
        tiling_idx=-1,
        tiling_dtype=torch.float,
        tail_size=None,
    ):
        super().__init__(args, num_threads)
        self.vec_isa = cpu_vec_isa.pick_vec_isa()
        assert self.vec_isa
        if tiling_factor == 0:
            tiling_factor = self.vec_isa.nelements(dtype=tiling_dtype)
        self.tiling_factor = tiling_factor
        self.tiling_idx = tiling_idx
        self.tail_size = tail_size
        self.num_elems = tail_size if tail_size else tiling_factor

    def _try_get_const_stride(self, index: sympy.Expr, itervar: sympy.Symbol):
        if self.index_indirect_depends_on(index, itervar):
            return None
        for indirect_var in (
            self.cse.varname_map[s.name]  # type: ignore[attr-defined]
            for s in index.free_symbols
            if symbol_is_type(s, SymT.TMP)
        ):
            assert isinstance(indirect_var, CppCSEVariable)
            if indirect_var.is_vec:
                return None
        stride = stride_at_vec_range(index, itervar, self.tiling_factor)
        return stride if stride.is_number else None

    def _get_num_vectors(self, dtype: torch.dtype) -> int:
        num_vectors = math.ceil(
            self.tiling_factor * dtype.itemsize * 8 / self.vec_isa.bit_width()
        )
        assert num_vectors >= 1
        return num_vectors

    def _get_vec_type(self, dtype: torch.dtype) -> str:
        num_vectors = self._get_num_vectors(dtype)
        if num_vectors == 1:
            return f"at::vec::Vectorized<{DTYPE_TO_CPP[dtype]}>"
        else:
            return f"at::vec::VectorizedN<{DTYPE_TO_CPP[dtype]},{num_vectors}>"

    def _get_mask_type(self, dtype: torch.dtype = torch.float) -> str:
        if dtype == torch.bool:
            return ""
        num_vectors = self._get_num_vectors(dtype)
        return f"at::vec::VecMask<{DTYPE_TO_CPP[dtype]},{num_vectors}>"

    def _get_mask_cast(self, mask: CppCSEVariable, dtype: torch.dtype) -> str:
        assert mask.dtype == torch.bool, repr(mask)
        num_vectors = self._get_num_vectors(dtype)
        return f"{mask}.template cast<{DTYPE_TO_CPP[dtype]},{num_vectors}>()"

    def get_reduction_var_pattern(self, line: str):
        return re.search("tmp_acc[0-9]+_vec", line)

    def _get_vec_load_line(
        self,
        var: str,
        index: sympy.Expr,
        dtype: torch.dtype,
        load_mask: Optional[CppCSEVariable] = None,
    ):
        """
        Get a load line str that loads a vector from `var` at `index` of type `dtype`.
        If `load_mask` is not None, we do a masked load accordingly.
        Notes on the `dtype`:
        1. We always load `self.tiling_factor` number of elements regardless of the `dtype`.
           It means we load half of the vector lanes for 16-bit data types and quarter of the
           vector lanes for 8-bit data types.
        2. `torch.bool` and `torch.uint8` could mean masks and we load them as float mask vectors.
        """
        opt_ctx: OptimizationContext = get_current_node_opt_ctx()
        assert opt_ctx is not None
        cpp_type = DTYPE_TO_CPP[dtype]
        num_vectors = self._get_num_vectors(dtype)
        load_mask_str = None
        if load_mask:
            if not load_mask.is_vec:
                # TODO: avoid hard-code torch.float
                load_mask_str = f"{self._get_mask_type(torch.float)}::from({load_mask})"
            else:
                load_mask_str = f"{self._get_mask_cast(load_mask, torch.float)}"
        loadbuf = f"{var} + {cexpr_index(index)}" if index != 0 else var
        if dtype == torch.bool:
            # TODO: should we consider load mask here?
            line = f"{self._get_mask_type()}::from({loadbuf})"
        else:
            line = (
                f"{load_mask_str}.template loadu<{cpp_type},{num_vectors}>({loadbuf})"
                if load_mask_str
                else f"{self._get_vec_type(dtype)}::loadu({loadbuf}, {self.num_elems})"
            )
        return line

    def _load_or_store_non_contiguous(
        self,
        var: Optional[str],
        index: sympy.Expr,
        dtype: torch.dtype,
        buffer: Optional[IndentedBuffer] = None,
        store_value: Optional[Union[str, CppCSEVariable]] = None,
    ) -> Optional[CppCSEVariable]:
        """
        Load or store a vector in a non-contiguous way. The vector is initialized from an array that is
        filled in an inner loop over the tiling factor.
        :param var: buffer to load from or store to, i.e. `var[transformed(index)]`. If None, we load the index
                    as index expression, i.e. `transformed(index)`.
        :param index: index into the `var` or the index expression by its own if `var` is None.
                      The `index` could contain indirect indexing or the tiling itervar. When used in
                      the inner loop, the index is transformed as follows:
                      1. the index is linearized along the tiling dim.
                      2. the indirect indexing vector variables are transformed into arrays over the tiling dim.
        :param dtype: data type of `var` or `index` if `var` is None.
        :param buffer: the code buffer to write the generated code to. If None, we write to `self.loads`.
        :param store_value: the value to store. If None, we load the vector.
        :return: a CppCSEVariable that represents the loaded vector or None if it is a store.
        """
        assert not store_value or var is not None, "store var must be provided"

        if buffer is None:
            buffer = self.loads

        def get_result_size(dtype: torch.dtype) -> int:
            if dtype.itemsize < 4:
                return self.num_elems * (4 // dtype.itemsize)
            else:
                return self.num_elems

        def vec_to_array(vec_var: CppCSEVariable) -> CppCSEVariable:
            assert vec_var.is_vec
            code = BracesBuffer()
            code.writeline("[&]")
            with code.indent():
                vec_dtype = vec_var.dtype
                assert vec_dtype is not None
                if vec_dtype == torch.bool:
                    vec_dtype = torch.float
                result_size = get_result_size(vec_dtype)
                code.writeline(
                    f"__at_align__ std::array<{DTYPE_TO_CPP[vec_dtype]}, {result_size}> tmpbuf;"
                )
                line = f"{vec_var}.store(tmpbuf.data(), {result_size});"
                code.writeline(line)
                code.writeline("return tmpbuf;")
            code.writeline("()")
            csevar = self.cse.generate(buffer, code)
            assert isinstance(csevar, CppCSEVariable)
            return csevar

        opt_ctx: OptimizationContext = get_current_node_opt_ctx()
        assert opt_ctx is not None
        code = BracesBuffer()
        code.writeline("[&]")
        with code.indent():
            result_size = get_result_size(dtype)
            result_declare = (
                f"__at_align__ std::array<{DTYPE_TO_CPP[dtype]}, {result_size}> tmpbuf;"
            )
            code.writeline(result_declare)
            if store_value:
                code.writeline(f"{store_value}.store(tmpbuf.data(), {result_size});")
            itervar_inner = sympy_index_symbol(
                f"{self.itervars[self.tiling_idx]}_inner"
            )
            replacements = {}
            for indirect_var in (
                self.cse.varname_map[s.name]  # type: ignore[attr-defined]
                for s in index.free_symbols
                if symbol_is_type(s, SymT.TMP)
            ):
                assert isinstance(indirect_var, CppCSEVariable)
                if indirect_var.is_vec:
                    array_var = vec_to_array(indirect_var)
                    replacements[indirect_var] = f"{array_var}[{itervar_inner}]"
            index = self.scale_index_with_offset(
                index, itervar_idx=self.tiling_idx, offset=itervar_inner
            )
            load_mask = None
            if self._load_mask is not None:
                assert not store_value, "unexpected store with load mask"
                assert isinstance(self._load_mask, CppCSEVariable), self._load_mask
                if self._load_mask.is_vec:
                    load_mask = f"{self._load_mask}.is_masked({itervar_inner})"
                else:
                    load_mask = f"{self._load_mask} != 0"
<<<<<<< HEAD
            if codecache.is_gcc():
                code.writeline(f"#pragma GCC unroll {self.num_elems}")
=======
            if cpp_builder.is_gcc():
                code.writeline(f"#pragma GCC unroll {self.tiling_factor}")
>>>>>>> 8f70bf7a
            else:
                code.writeline(f"#pragma unroll {self.num_elems}")
            code.writeline(
                f"for (long {itervar_inner} = 0; "
                + f"{itervar_inner} < {self.num_elems}; "
                + f"{itervar_inner}++)"
            )
            with code.indent(), contextlib.ExitStack() as stack:
                index_c = cexpr_index(index)
                for indirect_var in replacements:
                    index_c = re.sub(
                        r"\b" + f"{indirect_var}" + r"\b",
                        replacements[indirect_var],
                        index_c,
                    )
                rhs = f"{var}[{index_c}]" if var is not None else f"{index_c}"
                if load_mask:
                    code.writeline(f"if ({load_mask})")
                    stack.enter_context(code.indent())
                if store_value:
                    code.writeline(f"{rhs} = tmpbuf[{itervar_inner}];")
                else:
                    code.writeline(f"tmpbuf[{itervar_inner}] = {rhs};")
            if not store_value:
                load_line = self._get_vec_load_line("tmpbuf.data()", 0, dtype)  # type: ignore[arg-type]
                code.writeline(f"return {load_line};")
        code.writeline("()")
        if store_value:
            code.writeline(";")
            buffer.splice(code)
            return None
        else:
            csevar = self.cse.generate(buffer, code)
            assert isinstance(csevar, CppCSEVariable)
            csevar.is_vec = True
            return csevar

    def load(self, name: str, index: sympy.Expr):
        opt_ctx: OptimizationContext = get_current_node_opt_ctx()
        var = self.args.input(name)
        index = self.rename_indexing(index)
        dtype = V.graph.get_dtype(name)
        tiling_var = self.itervars[self.tiling_idx]
        stride = self._try_get_const_stride(index, tiling_var)
        if stride == 0:
            # load scalar and lazily broadcast it on demand
            return super().load(name, index)
        elif stride == 1:
            # load contiguously
            line = self._get_vec_load_line(var, index, dtype, self._load_mask)
            csevar = self.cse.generate(self.loads, line)  # type: ignore[assignment]
        else:
            csevar = self._load_or_store_non_contiguous(var, index, dtype)  # type: ignore[assignment]
        assert isinstance(csevar, CppCSEVariable)
        csevar.update_on_args("load", (name, index), {})
        csevar.is_vec = True
        return csevar

    def _get_store_line(
        self,
        value: Union[str, CppCSEVariable],
        var: str,
        index: sympy.Expr,
        dtype: torch.dtype,
    ):
        """
        Get a store line buffer that stores `value` into `var` at `index` of `dtype`. It handles
        both contiguous and non-contiguous store cases.
        :param value: Vectorized type templaterized on `dtype`.
        :param var: buffer to store into.
        :index: index into the `var`.
        """
        # when value's type is str (e.g., welford reduction), caller should make sure
        # it is a vector
        assert isinstance(value, str) or (
            isinstance(value, CppCSEVariable) and value.is_vec
        ), value
        tiling_var = self.itervars[self.tiling_idx]
        var_expr = f"{var} + {cexpr_index(index)}"
        stride = self._try_get_const_stride(index, tiling_var)
        code = IndentedBuffer()
        if stride == 1:
            if dtype == torch.float and self.tail_size == None:
                code.writeline(f"{value}.store({var_expr});")
            else:
                code.writeline(f"{value}.store({var_expr}, {self.num_elems});")
        else:
            self._load_or_store_non_contiguous(
                var, index, dtype, buffer=code, store_value=value
            )
        return code

    def store(self, name, index, value, mode=None):
        assert "buf" in name
        assert mode is None
        assert isinstance(value, CppCSEVariable), value
        if not value.is_vec:
            # this happens when we store a scalar into a vectorized buffer like "fill"
            value = self.broadcast(value)
        opt_ctx: OptimizationContext = get_current_node_opt_ctx()
        var = self.args.output(name)
        self.cache_high_prec_cse_var_before_lowp_store(value)
        index = self.rename_indexing(index)
        code = self._get_store_line(value, var, index, V.graph.get_dtype(name))
        self.stores.splice(code.map(lambda x: DeferredLine(name, x)))

    def reduction(self, dtype, src_dtype, reduction_type, value):
        assert reduction_type in {
            "max",
            "min",
            "sum",
            "prod",
            "xor_sum",
            "welford_reduce",
            "welford_combine",
        }
        assert dtype == src_dtype
        assert dtype in [torch.float, torch.int64]
        assert isinstance(value, CppCSEVariable), value

        if not value.is_vec:
            value = self.broadcast(value)

        reduction_key = src_dtype, reduction_type, value
        if reduction_key in self.reduction_cse.reduction_cache:
            return self.reduction_cse.reduction_cache[reduction_key]

        vec_ns = "at::vec"
        vec = f"{vec_ns}::Vectorized<{DTYPE_TO_CPP[dtype]}>"
        acc_type = reduction_acc_type(reduction_type, dtype)
        acc_type_vec = self.reduction_acc_type_vec(reduction_type, dtype)

        acc = self.reduction_cse.generate(
            self.loads, f"reduction {reduction_key}", write=False
        )
        acc_vec = f"{acc}_vec"
        self.is_reduction = True
        self.reduction_prefix.writeline(
            f"{acc_type} {acc} = {reduction_init(reduction_type, dtype)};"
        )
        self.reduction_prefix.writeline(
            f"{acc_type_vec} {acc_vec} = {self.reduction_init_vec(reduction_type, dtype)};"
        )
        if reduction_type == "welford_reduce":
            # save the reciprocal of weights for welford reduce
            assert self.reduction_depth is not None
            # use masked acc_vec for tail vec kernel
            self.reduction_prefix.writeline(
                f"{acc_type_vec} masked_{acc_vec} = {self.reduction_init_vec(reduction_type, dtype)};"
            )
            reduction_size = functools.reduce(
                lambda x, y: x * y, self.ranges[self.reduction_depth :]
            )
            reduction_factor = (
                self.tiling_factor if self.tiling_idx >= self.reduction_depth else 1
            )
            self.weight_recp_vec_range = FloorDiv(reduction_size, reduction_factor)
            if self.weight_recp_vec_range not in self.weight_recps_cse.reduction_cache:
                self.gen_weight_recps = True
                self.weight_recps_val = self.weight_recps_cse.generate(
                    self.compute, f"reduction {self.weight_recp_vec_range}", write=False
                )
                self.weight_recps_cse.reduction_cache[self.weight_recp_vec_range] = self.weight_recps_val
                self.non_parallel_reduction_prefix.writeline(
                    self.welford_weight_reciprocal_vec(dtype)
                )
            else:
                self.gen_weight_recps = False
                self.weight_recps_val = self.weight_recps_cse.reduction_cache[self.weight_recp_vec_range]
            # use masked acc_vec for tail vec kernel
            acc_vec_ = f"masked_{acc_vec}" if self.tail_size else acc_vec
            self.stores.writeline(
                f"{acc_vec_} = {self.reduction_combine_vec(reduction_type, acc_vec_, value, True)};"
            )
        else:
            self.stores.writeline(
                f"{acc_vec} = {self.reduction_combine_vec(reduction_type, acc_vec, value)};"
            )
        self._gen_parallel_reduction_buffers(
            acc,
            acc_type,
            reduction_type,
            dtype,
        )
        self._gen_parallel_reduction_buffers(
            acc_vec,
            acc_type_vec,
            reduction_type,
            dtype,
            reduction_combine_fn=self.reduction_combine_vec,
            reduction_init_fn=self.reduction_init_vec,
        )
        if reduction_type == "welford_reduce":
            # use masked acc_vec for tail vec kernel
            self._gen_parallel_reduction_buffers(
                f"masked_{acc_vec}",
                acc_type_vec,
                reduction_type,
                dtype,
                reduction_combine_fn=self.reduction_combine_vec,
                reduction_init_fn=self.reduction_init_vec,
                welford_weight_reciprocal_vec_fn=self.welford_weight_reciprocal_vec,
            )
        tmpvar: Union[str, CSEVariable]
        if self.tiling_idx >= self.reduction_depth:
            # Horizontal reduction
            if is_welford_reduction(reduction_type):
                assert (
                    self._get_num_vectors(dtype) == 1
                ), "Welford reduction does not support VectorizedN (N>1)"
                next_value = f"welford_vec_reduce_all({acc_vec})"
                masked_next_value = f"welford_vec_reduce_all(masked_{acc_vec})"
                self.reduction_suffix.writeline(
                    f"{acc} = {reduction_combine(reduction_type, acc, masked_next_value)};"
                )
            else:
                reduce_all_body = (
                    "{ return "
                    + self.reduction_combine_vec(reduction_type, "x", "y")
                    + "; }"
                )
                vec = f"at::vec::Vectorized<{DTYPE_TO_CPP[dtype]}>"
                vec_reduce_all_func = f"at::vec::vec_reduce_all<{DTYPE_TO_CPP[dtype]}>"
                next_value = f"{vec_reduce_all_func}([]({vec}& x, {vec}& y) {reduce_all_body}, {acc_vec})"

            self.reduction_suffix.writeline(
                f"{acc} = {reduction_combine(reduction_type, acc, next_value)};"
            )
            tmpvar = acc
        else:
            tmpvar = acc_vec

        result = reduction_project(reduction_type, tmpvar)
        self.reduction_cse.reduction_cache[reduction_key] = result
        return result

    def store_reduction(self, name, index, value):
        index = self.rename_indexing(index)
        var = self.args.output(name)
        out_dtype = V.graph.get_dtype(name)
        dtype = torch.float if out_dtype.is_floating_point else torch.int64
        code = IndentedBuffer()
        if self.tiling_idx >= self.reduction_depth:
            # Horizontal reduction
            code.writeline(
                f"{var}[{cexpr_index(index)}] = static_cast<{DTYPE_TO_CPP[out_dtype]}>({value});"
            )
        else:
            # Vertical reduction
            if out_dtype != dtype:
                converted_value = f"{DTYPE_TO_CPP[out_dtype]}_{value}"
                code.writeline(
                    f"auto {converted_value} = at::vec::convert<{DTYPE_TO_CPP[out_dtype]}>({value});"
                )
                value = converted_value
            code.splice(self._get_store_line(value, var, index, out_dtype))
        self.reduction_suffix.splice(code.map(lambda x: DeferredLine(name, x)))

    def broadcast(self, scalar_var: CppCSEVariable) -> CppCSEVariable:
        assert not scalar_var.is_vec
        if scalar_var.dtype == torch.bool:
            vec_var = self.cse.generate(
                self.compute, f"{self._get_mask_type()}::from({scalar_var.name})"
            )
        else:
            assert scalar_var.dtype is not None
            vec_var = self.cse.generate(
                self.compute,
                f"{self._get_vec_type(scalar_var.dtype)}({scalar_var.name})",
            )
        assert isinstance(vec_var, CppCSEVariable)
        vec_var.dtype = scalar_var.dtype
        vec_var.dependent_itervars = scalar_var.dependent_itervars
        vec_var.is_vec = True
        return vec_var

    def arange(self, index: CppCSEVariable, stride: sympy.Symbol) -> CppCSEVariable:
        assert not index.is_vec
        assert index.dtype is not None
        csevar = self.cse.generate(
            self.compute,
            f"{self._get_vec_type(index.dtype)}::arange({index}, {stride})",
        )
        assert isinstance(csevar, CppCSEVariable)
        csevar.dtype = index.dtype
        csevar.is_vec = True
        return csevar

    def reduction_init_vec(self, reduction_type, dtype):
        scalar_type = DTYPE_TO_COMPUTATION_DTYPE[dtype]
        vec_type = self._get_vec_type(scalar_type)

        if is_welford_reduction(reduction_type):
            return f"Welford<{vec_type}>()"

        scalar_init = reduction_init(reduction_type, dtype)
        return f"{vec_type}({scalar_init})"

    def reduction_acc_type_vec(self, reduction_type, dtype):
        assert reduction_type not in {"argmin", "argmax"}
        scalar_type = DTYPE_TO_COMPUTATION_DTYPE[dtype]
        vec_type = self._get_vec_type(scalar_type)
        if is_welford_reduction(reduction_type):
            return f"Welford<{vec_type}>"

        return vec_type

    def welford_weight_reciprocal_vec(self, dtype, num_threads=None):
        vec_num_range_thread = (
            CeilDiv(self.weight_recp_vec_range, num_threads)
            if num_threads
            else self.weight_recp_vec_range
        )
        vec_num_range_thread_expr = cexpr_index(vec_num_range_thread)
        return (
            f"static WeightRecp<{self._get_vec_type(dtype)}> {self.weight_recps_val}"
            f"("
            f"{vec_num_range_thread_expr}"
            f");"
        )

    def reduction_combine_vec(
        self, reduction_type, var, next_value, use_weight_recps=False
    ):
        if reduction_type == "max":
            if self.tail_size:
                return f"max_masked_reduce({var}, {next_value}, {self.tail_size})"
            else:
                return f"at::vec::maximum({var}, {next_value})"
        elif reduction_type == "min":
            if self.tail_size:
                return f"min_masked_reduce({var}, {next_value}, {self.tail_size})"
            else:
                return f"at::vec::minimum({var}, {next_value})"
        elif reduction_type == "sum":
            if self.tail_size:
                return f"sum_masked_reduce({var}, {next_value}, {self.tail_size})"
            else:
                return f"{var} + {next_value}"
        elif reduction_type == "prod":
            if self.tail_size:
                return f"prod_masked_reduce({var}, {next_value}, {self.tail_size})"
            else:
                return f"{var} * {next_value}"
        elif reduction_type == "xor_sum":
            if self.tail_size:
                return f"xor_sum_masked_reduce({var}, {next_value}, {self.tail_size})"
            else:
                return f"{var} ^ {next_value}"
        elif reduction_type == "welford_reduce":
            if use_weight_recps:
                if self.tail_size:
                    return f"welford_combine({var}, {next_value}, {self.tail_size}, &{self.weight_recps_val})"
                else:
                    return f"welford_combine({var}, {next_value}, &{self.weight_recps_val})"
            else:
                if self.tail_size:
                    return f"welford_combine({var}, {next_value}, {self.tail_size})"
                else:
                    return f"welford_combine({var}, {next_value})"
        elif reduction_type == "welford_combine":
            if isinstance(next_value, tuple):
                # When reading a value from Inductor IR we have a tuple of variable names
                mean, m2, weight = next_value
            else:
                # When combining intermediate accumulators we have a Welford<T> struct
                mean, m2, weight = reduction_project(reduction_type, next_value)
            if self.tail_size:
                return f"welford_combine({var}, {{{mean}, {m2}, {weight}}}, {self.tail_size})"
            else:
                return f"welford_combine({var}, {{{mean}, {m2}, {weight}}})"
        else:
            raise NotImplementedError

    def indirect_assert(self, var, lower, upper, mask=None):
        assert not mask, "do not support mask in indirect_indexing assertion"
        assert isinstance(var, CppCSEVariable)
        assert var.dtype is not None
        if not var.is_vec:
            return super().indirect_assert(var, lower, upper, mask)
        lower_scalar = lower
        upper_scalar = upper
        if lower:
            lower = f"{self._get_vec_type(var.dtype)}({lower})"
        if upper:
            upper = f"{self._get_vec_type(var.dtype)}({upper})"
        if lower and upper:
            cond = f"({lower} <= {var}) & ({var} < {upper})"
            cond_print = f"{lower_scalar} <= {var} < {upper_scalar}"
        elif lower:
            cond = f"{lower} <= {var}"
            cond_print = f"{lower_scalar} <= {var}"
        else:
            assert upper
            cond = f"{var} < {upper}"
            cond_print = f"{var} < {upper_scalar}"
        cond = f"({self._get_mask_type(var.dtype)}({cond})).all_masked()"
        return f'{self.assert_function}({cond}, "index out of bounds: {cond_print}")'


class CppTile2DKernel(CppVecKernel):
    """
    A vector kernel that handles the 2d tiles with the tile size defined in `tiling_factor` on
    the inner-most loop level and one of the outer loop level (`outer_tiling_idx`). When the data
    tile is accessed in a contiguous way from the outer loop axis, a transposition is applied on the
    tile to make the access contiguous from the inner-most loop axis. Then, the same vectorization
    logic from its parent `CppVecKernel` is leveraged for load/store/compute. The transposed tile load
    and store are generated into kernel.preloads and kernel.poststores buffers.

    The loop structure looks like below:
    for ...
      for i_outer ...
        for ...
          for inner_most ...
            // generated by CppTile2DKernel
            float tmp0[16*16]; at::vec::transpose_mxn<...>(tmp0, in_ptr0 + ..., ...); // into kernel.preloads
            float tmp1[16*16]; // into kernel.preloads
            for i_inner ... { // the kernel inner loop
              vectorized loads/compute/stores (e.g., load tmp0, store tmp1) // into kernel.loads/compute/stores
            }
            at::vec::transpose_mxn(out_ptr0 + ..., tmp1, ...) // into kernel.poststores
          for inner_most ... (tail)
            // generated by CppVecKernel
            ...
      for i_outer ... (tail)
        for ...
          for ...
            // generated by CppKernel
            ...
    """

    overrides = CppTile2DOverrides  # type: ignore[assignment]

    def __init__(self, args, num_threads, tiling_factor, tiling_indices, tiling_dtype):
        super().__init__(
            args, num_threads, tiling_factor, tiling_indices[1], tiling_dtype
        )
        self.tiling_indices = tiling_indices

    def inner_itervar(self):
        return sympy_index_symbol(f"{self.itervars[self.outer_idx]}_inner")

    def need_vec_transpose(self, index):
        outer_var = self.itervars[self.outer_idx]
        inner_var = self.itervars[self.tiling_idx]
        outer_stride = stride_at_vec_range(index, outer_var, self.tiling_factor)
        inner_stride = stride_at_vec_range(index, inner_var, self.tiling_factor)
        return (
            self._load_mask is None  # TODO: support transposition with mask
            and outer_stride == 1
            and index.has(inner_var)
            and not inner_stride.has(inner_var)
            and not inner_stride.has(outer_var)
        )

    def gen_transposed_tile_load_store(self, name, var, index, is_store):
        # transposed tile load/store outside the kernel inner loop
        dtype = V.graph.get_dtype(name)
        factor = self.tiling_factor
        src = f"{var} + {cexpr_index(index)}"
        dst = "__place_holder__"
        ld_src = f"{cexpr_index(stride_at_vec_range(index, self.itervars[self.tiling_idx], self.tiling_factor))}"
        ld_dst = f"{factor}"
        if is_store:
            src, dst = dst, src
            ld_src, ld_dst = ld_dst, ld_src

        need_define = True
        load_or_store = f"at::vec::transpose_mxn<{DTYPE_TO_CPP[dtype]},{factor},{factor}>({src}, {ld_src}, {dst}, {ld_dst});"
        if is_store:
            tile_var = self.cse.newvar()
        elif load_or_store not in self.cse.cache:
            tile_var = self.cse.generate(self.preloads, load_or_store, write=False)
        else:
            need_define = False
            tile_var = self.cse.cache[load_or_store]

        if need_define:
            define_line = f"{DTYPE_TO_CPP[dtype]} {tile_var}[{factor}*{factor}] __attribute__ ((aligned ({factor})));"
            self.preloads.writeline(define_line)

        load_or_store = load_or_store.replace("__place_holder__", str(tile_var))
        if is_store:
            self.poststores.writeline(DeferredLine(name, load_or_store))
        else:
            self.preloads.writeline(load_or_store)

        return tile_var

    def load(self, name: str, index: sympy.Expr):
        opt_ctx: OptimizationContext = get_current_node_opt_ctx()
        var = self.args.input(name)
        index = self.rename_indexing(index)

        inner = self.inner_itervar()
        if self.need_vec_transpose(index):
            tile_var = self.gen_transposed_tile_load_store(
                name, var, index, is_store=False
            )
            # vector load inside the kernel inner loop
            loadbuf = f"{tile_var} + {cexpr_index(inner * self.tiling_factor)}"
            dtype = V.graph.get_dtype(name)
            line = self._get_vec_load_line(loadbuf, 0, dtype)  # type: ignore[arg-type]
            csevar = self.cse.generate(self.loads, line)
            csevar.update_on_args("load", (name, index), {})
            assert isinstance(csevar, CppCSEVariable)
            csevar.is_vec = True
            return csevar
        else:
            new_index = self.transform_indexing(index)
            return super().load(name, new_index)

    def store(self, name, index, value, mode=None):
        assert "buf" in name
        opt_ctx: OptimizationContext = get_current_node_opt_ctx()
        var = self.args.output(name)

        inner = self.inner_itervar()
        index = self.rename_indexing(index)
        assert mode is None
        if self.need_vec_transpose(index):
            tile_var = self.gen_transposed_tile_load_store(
                name, var, index, is_store=True
            )
            # vector store inside the kernel inner loop
            storebuf = f"{tile_var} + {cexpr_index(inner * self.tiling_factor)}"
            if V.graph.get_dtype(name) in DTYPE_LOWP_FP:
                line = f"{value}.store({storebuf}, {self.tiling_factor});"
            elif V.graph.get_dtype(name) in (torch.uint8, torch.int8):
                line = f"{value}.store({storebuf}, {self.tiling_factor});"
            else:
                line = f"{value}.store({storebuf});"
            self.stores.writeline(DeferredLine(name, line))
        else:
            new_index = self.transform_indexing(index)
            super().store(name, new_index, value, mode)

    def codegen_inner_loops(self, code):
        inner = self.inner_itervar()
        code.writeline(
            f"for (long {inner} = 0; {inner} < {self.tiling_factor}; {inner}++)"
        )

    def set_ranges(self, group, reduction_group):
        vars = super().set_ranges(group, reduction_group)
        # do vertical reduction as the tail loop
        self.outer_idx, self.tiling_idx = (
            self.tiling_indices
            if self.tiling_indices[1] < self.reduction_depth
            else reversed(self.tiling_indices)
        )
        return vars

    def transform_indexing(self, index: sympy.Expr) -> sympy.Expr:
        return self.scale_index_with_offset(
            index,
            itervar_idx=self.outer_idx,
            offset=self.inner_itervar(),
        )


class CppVecKernelChecker(CppVecKernel):
    def __init__(self, args, num_threads, tiling_factor, tiling_idx=-1):
        super().__init__(args, num_threads, tiling_factor, tiling_idx)

        # Since this kernel is only for checker but does not generate any
        # code, so we need to decrease the kernel count.
        metrics.generated_kernel_count -= 1

        # Used to record the graph wrapper code as the wrapper_code status could be
        # changed during graph run.
        self._orig_wrapper_code = None

        self.simd_vec = True

        self.simd_masked_vec = True

        self.fast_vec_list = []
        for k, v in CppVecOverrides.__dict__.items():
            if isinstance(v, staticmethod):
                self.fast_vec_list.append(k)
        self.exit_stack = contextlib.ExitStack()

        # Cache all the load result
        self.supported_dtypes: List[torch.dtype] = [
            torch.float,
            torch.bfloat16,
            torch.float16,
            torch.bool,
            torch.uint8,
            torch.int8,
            torch.int32,
            torch.int64,
        ]

        # TODO: remove it after all data types support masked vectorization.
        self.supported_dtypes_for_masked_vec: List[torch.dtype] = [
            torch.float,
            torch.bfloat16,
            torch.float16,
        ]

    def disable_vec(self, msg=None):
        if schedule_log.isEnabledFor(logging.DEBUG):
            schedule_log.debug("Disabled vectorization: %s", msg)
        self.simd_vec = False
        self.simd_masked_vec = False

    def disable_masked_vec(self, msg=None):
        if schedule_log.isEnabledFor(logging.DEBUG):
            schedule_log.debug("Disabled masked vectorization: %s", msg)
        self.simd_masked_vec = False

    def load(self, name: str, index: sympy.Expr):
        with RecordOptimizationContext(__name__) as node_ctx:
            load_dtype = V.graph.get_dtype(name)
            opt_ctx: OptimizationContext = node_ctx.get_opt_ctx()
            assert opt_ctx

            opt_ctx.dtype = load_dtype
            var = self.cse.newvar()

            if load_dtype not in self.supported_dtypes_for_masked_vec:
                self.disable_masked_vec(
                    f"{load_dtype} not supported by masked vectorization"
                )

            if has_free_symbols(self.ranges):
                self.disable_masked_vec("Symbolic ranges not supported by masked load")

            if len(self.itervars) == 0:
                self.disable_vec("not a loop")
                return var

            if load_dtype not in self.supported_dtypes and (
                index.has(self.itervars[self.tiling_idx])
                or free_symbol_is_type(index, SymT.TMP)
            ):
                self.disable_vec(f"{load_dtype} not supported by load")
                return var

            return var

    def store(self, name, index, value, mode=None):
        with RecordOptimizationContext(__name__) as node_ctx:
            store_dtype = V.graph.get_dtype(name)

            if store_dtype not in self.supported_dtypes_for_masked_vec:
                self.disable_masked_vec(
                    f"{store_dtype} not supported by masked vectorization"
                )

            if has_free_symbols(self.ranges):
                self.disable_masked_vec("Symbolic ranges not supported by masked store")

            if len(self.itervars) == 0:
                self.disable_vec("not a loop")
                return self.simd_vec

            opt_ctx: OptimizationContext = node_ctx.get_opt_ctx()
            assert opt_ctx
            opt_ctx.dtype = store_dtype

            if store_dtype not in self.supported_dtypes:
                self.disable_vec(f"{store_dtype} not supported by store")
                return self.simd_vec

            assert "buf" in name
            index = self.rename_indexing(index)

            if mode:
                self.disable_vec(f"store mode: {mode}")
                return self.simd_vec

            return self.simd_vec

    def reduction(self, dtype, src_dtype, reduction_type, value):
        if has_free_symbols(self.ranges):
            self.disable_masked_vec("Symbolic ranges not supported by masked reduction")

        if not (
            (dtype == torch.float and src_dtype == torch.float)
            or (dtype == torch.int64 and src_dtype == torch.int64)
            and reduction_type in VECTORIZABLE_RTYPES
        ):
            self.disable_vec(
                f"reduction: dtype {dtype}, src_dtype {src_dtype}, reduction_type {reduction_type}"
            )
        if is_welford_reduction(reduction_type):
            return tuple([self.simd_vec] * 3)
        return self.simd_vec

    def check_bounds(
        self, expr: sympy.Expr, size: sympy.Expr, lower: bool, upper: bool
    ):
        return self.simd_vec

    def store_reduction(self, name, index, value):
        return self.simd_vec

    def __exit__(self, exc_type, exc_val, exc_tb):
        # Restore the wrapper_code
        V.graph.wrapper_code = self._orig_wrapper_code  # type: ignore[assignment]
        self.exit_stack.__exit__(exc_type, exc_val, exc_tb)

    def __enter__(self):
        # Record the graph wrapper code. The wrapper_code status could be
        # changed during graph run. Regarding this checker, we also need to
        # run the graph but we don't expect to change any status that would
        # impact the code generation. Hence, we record the graph wrapper code
        # and replace it with a dummy wrapper_code and then restore to the
        # original one as long as the checker is finished.
        self._orig_wrapper_code = V.graph.wrapper_code
        V.graph.wrapper_code = WrapperCodeGen()

        parent_handler = V.MockHandler()

        class VecCheckerProxy:
            @staticmethod
            def __getattr__(name):  # type: ignore[misc]
                def inner(*args, **kwargs):
                    if name not in self.fast_vec_list:
                        self.disable_vec(f"op: {name}")

                    parent_val = getattr(parent_handler, name)(*args, **kwargs)
                    return pytree.tree_map(lambda _: self.simd_vec, parent_val)

                return inner

            @staticmethod
            def load(name: str, index: sympy.Expr):
                return self.load(name, index)

            @staticmethod
            def store(name, index, value, mode=None):
                return self.store(name, index, value, mode=mode)

            @staticmethod
            def reduction(dtype, src_dtype, reduction_type, value):
                return self.reduction(dtype, src_dtype, reduction_type, value)

            @staticmethod
            def store_reduction(name, index, value):
                return self.store_reduction(name, index, value)

            @staticmethod
            def check_bounds(
                expr: sympy.Expr, size: sympy.Expr, lower: bool, upper: bool
            ):
                return self.check_bounds(expr, size, lower, upper)

            @staticmethod
            def constant(val, dtype):
                with RecordOptimizationContext(__name__) as node_ctx:
                    opt_ctx: OptimizationContext = node_ctx.get_opt_ctx()
                    assert opt_ctx
                    # VecKernel override dtype for constant
                    # Vectorization only support int32/fp32 now
                    # So if dtype = int64/fp64, we will cast it to int32/fp32 if possible
                    i32_iinfo = torch.iinfo(torch.int32)
                    if (
                        dtype == torch.int64
                        and val <= i32_iinfo.max
                        and val >= i32_iinfo.min
                        and all(
                            user.target in BIN_CMP_OPS
                            for user in node_ctx.current_node.users
                        )
                    ):
                        opt_ctx.dtype = torch.int32

                    f32_iinfo = torch.finfo(torch.float32)
                    if dtype == torch.double:
                        if (
                            (val <= f32_iinfo.max and val >= f32_iinfo.min)
                            or (val == torch.inf)
                            or (val == -torch.inf)
                        ):
                            opt_ctx.dtype = torch.float32

                    if opt_ctx.dtype not in self.supported_dtypes_for_masked_vec:
                        self.disable_masked_vec(
                            f"{opt_ctx.dtype} not supported by masked vectorization"
                        )

                    if opt_ctx.dtype not in self.supported_dtypes:
                        self.disable_vec(f"constant dtype: {opt_ctx.dtype}")
                    return val

            @staticmethod
            def index_expr(expr, dtype):
                assert len(self.ranges) == len(self.itervars)

                def can_use_int32():
                    free_symbols = list(expr.free_symbols)
                    sizes = {
                        k: v
                        for k, v in zip(self.itervars, self.ranges)
                        if k in free_symbols
                    }
                    # Trivial case: Range empty
                    if any(v == 0 for v in sizes.values()):
                        return True

                    vars_ranges = {
                        k: ValueRanges(0, v - 1)
                        for k, v in sizes.items()
                        if not isinstance(v, sympy.Expr) or v.is_number
                    }
                    if not vars_ranges or len(vars_ranges) != len(free_symbols):
                        i32_iinfo = torch.iinfo(torch.int32)
                        return (
                            expr.is_number
                            and expr <= i32_iinfo.max
                            and expr >= i32_iinfo.min
                        )
                    expr_ranges = bound_sympy(expr, vars_ranges)
                    if math.isinf(expr_ranges.lower) or math.isinf(expr_ranges.upper):  # type: ignore[arg-type]
                        return False
                    # If something takes the values 0..7, we will compare in the loop
                    # x < 8. As such, for the loop not to overflow in the last iteration, we want
                    # to check that expr_ranges.upper + 1 is representable as well
                    return range_expressable_in_32_bits(
                        ValueRanges(
                            int(expr_ranges.lower), int(expr_ranges.upper) + 1  # type: ignore[arg-type]
                        )
                    )

                with RecordOptimizationContext(__name__) as node_ctx:
                    assert len(self.ranges) == len(self.itervars)
                    opt_ctx: OptimizationContext = node_ctx.get_opt_ctx()
                    assert opt_ctx
                    if (
                        dtype == torch.int64
                        and can_use_int32()
                        and all(
                            user.target in BIN_CMP_OPS
                            for user in node_ctx.current_node.users
                        )
                    ):
                        opt_ctx.dtype = torch.int32
                    else:
                        self.disable_vec(f"index_expr: {expr}, dtype {dtype}")

                    tmp_var = self.cse.newvar()
                    return tmp_var

            @staticmethod
            def indirect_indexing(index_var, size, check=True):
                return sympy_index_symbol(str(index_var))

            @staticmethod
            def masked(mask, body, other):
                body()
                return self.cse.newvar()

            @staticmethod
            def to_dtype(x, dtype, src_dtype=None):
                if dtype not in self.supported_dtypes_for_masked_vec:
                    self.disable_masked_vec(
                        f"{dtype} not supported by masked vectorization"
                    )

                if dtype not in self.supported_dtypes:
                    self.disable_vec(f"to_dtype: {dtype}")
                return x

        self.exit_stack.enter_context(V.set_ops_handler(VecCheckerProxy()))
        self.exit_stack.enter_context(V.set_kernel_handler(self))
        return self


class CppKernelProxy(CppKernel):
    def __init__(self, kernel_group):
        super().__init__(kernel_group.args, kernel_group.ws.num_threads)
        self.kernel_group = kernel_group
        self.loop_nest = None
        self.call_ranges = None
        self.picked_vec_isa: cpu_vec_isa.VecISA = cpu_vec_isa.pick_vec_isa()

    def data_type_propagation(self, nodes):
        for _node in nodes:
            assert isinstance(_node, SchedulerNode)
            DataTypePropagation.propagate_scheduler_node(_node)

    # Check if all the nodes of a given fx graph can support BF16/FP16
    def is_lowp_fp_scheduler(self, scheduler_node: SchedulerNode):
        if not isinstance(scheduler_node._body, ir.LoopBody):
            return True

        _lowp_fp_type: Optional[torch.dtype] = None

        # Propagate the dtype to check if all the fx node is bf16/fp16
        DataTypePropagation.propagate_scheduler_node(scheduler_node)

        sub_blocks = [scheduler_node._body.root_block] + list(
            scheduler_node._body.subblocks.values()
        )
        for sub_block in sub_blocks:
            for _node in sub_block.graph.nodes:
                # TODO(Eikan): Regarding get_index and index_expr, we should conclude the
                # the data type as well.
                if _node.op == "placeholder" or _node.target in (
                    "get_index",
                    "index_expr",
                ):
                    continue

                # Fast path if all operations can support bf16/fp16 without converting to fp32
                if _node.target not in [
                    "load",
                    "store",
                    "abs",
                    "neg",
                    "output",
                ]:
                    return False

                if hasattr(_node, "meta") and _node.meta:
                    assert OptimizationContext.key in _node.meta
                    opt_ctx: OptimizationContext = _node.meta[OptimizationContext.key]
                    if not opt_ctx.dtype or opt_ctx.dtype not in DTYPE_LOWP_FP:
                        return False
                    if _lowp_fp_type:
                        assert (
                            _lowp_fp_type == opt_ctx.dtype
                        ), "scheduler node do not support bf16/fp16 mix"
                    else:
                        _lowp_fp_type = opt_ctx.dtype
                else:
                    return False

        scheduler_node._lowp_fp_type = _lowp_fp_type  # type: ignore[attr-defined]
        return True

    def legalize_lowp_fp_dtype_loopbody(self, loop_body: ir.LoopBody):
        def add_to_dtype(sub_graph: torch.fx.Graph):
            def is_lowp_fp_load(node: torch.fx.Node):
                if node.target not in ["load"]:
                    return False
                assert len(node.args) == 3
                load_dtype = V.graph.get_dtype(node.args[1])  # type: ignore[arg-type]
                return load_dtype in DTYPE_LOWP_FP

            def is_lowp_fp_store(node: torch.fx.Node):
                if node.target != "store":
                    return False
                _, store_var, _, _, _ = node.args
                store_dtype = V.graph.get_dtype(store_var)  # type: ignore[arg-type]
                return store_dtype in DTYPE_LOWP_FP

            sub_graph_nodes = list(sub_graph.nodes)
            to_lowp_fp_legalized_nodes = []
            for _node in sub_graph_nodes:
                if is_lowp_fp_load(_node):
                    # No need to promote to float if all users are direct stores
                    if all(user.target == "store" for user in _node.users):
                        continue
                    ops = _node.args[0]
                    with sub_graph.inserting_after(_node):
                        to_type_node = sub_graph.call_method(
                            "to_dtype", args=(ops, _node, torch.float)
                        )
                        to_type_node_args = to_type_node.args
                        _node.replace_all_uses_with(to_type_node)
                        to_type_node.args = to_type_node_args
                        metrics.cpp_to_dtype_count += 1
                elif is_lowp_fp_store(_node):
                    ops, name, _, value_var, _ = _node.args
                    # No need to promote to float if it is a user of a load which are all directly stored
                    if value_var.target == "load" and all(
                        user.target == "store" for user in value_var.users
                    ):
                        continue
                    dtype = V.graph.get_dtype(name)
                    with sub_graph.inserting_before(_node):
                        to_type_node = sub_graph.call_method(
                            "to_dtype", args=(ops, value_var, dtype)
                        )
                        _node.replace_input_with(value_var, to_type_node)
                        metrics.cpp_to_dtype_count += 1
                elif _node.target == "reduction":
                    (
                        ops,
                        dtype,
                        src_dtype,
                        reduction_type,
                        value,
                    ) = _node.args
                    if src_dtype in DTYPE_LOWP_FP:
                        # Since we always convert the load/store value to float if the tensor is bfloat16/float16.
                        # Therefore, the reduction should never work with bfloat16/float16 value. Hence, we update
                        # the bfloat16/float16 reduction by
                        #     1) updating the src_dtype to float
                        # and 2) updating the dtype to float if it is bfloat16/float16.
                        assert dtype in [
                            torch.float,
                            torch.bfloat16,
                            torch.float16,
                            torch.int64,
                        ]
                        _node.args = (
                            ops,
                            torch.float if dtype in DTYPE_LOWP_FP else dtype,
                            torch.float,
                            reduction_type,
                            value,
                        )
                elif _node.target == "to_dtype" and _node.args[-1] in DTYPE_LOWP_FP:
                    (ops, x, _) = _node.args
                    # The legalization always loads the BF16/FP16 tensor as FP32 for computation
                    # and converts back to BF16/FP16 after the computation.
                    # Hence, there should be no computation w/ BF16/FP16.
                    # Therefore, we update the to_dtype by replacing the bf16/fp16 dtype with fp32.
                    # Save the legalized to_dtype node for the elimination(eliminate_to_dtype step):
                    #  1) Eliminate the redundant to_dtype node if we have a pattern as follows:
                    #     graph():
                    #       %lowp_fp_legalized = call_method[target=to_dtype](args = (%ops, %input, torch.float))
                    #       %to_dtype2 = call_method[target=to_dtype](args = (%ops, %lowp_fp_legalized, torch.bfloat16/float16))
                    # Regarding the first to_dtype, it is redundant because
                    # the second to_type also converts to the torch.bfloat16/torch.float16.
                    # Hence, we remove the first to_type.
                    to_lowp_fp_legalized_nodes.append(_node)
                    _node.args = (ops, x, torch.float)
                else:
                    pass

            def eliminate_to_dtype(sub_graph: torch.fx.Graph):
                def _eliminate_duplicate_to_node(sub_graph: torch.fx.Graph):
                    # Eliminate the redundant to_dtype node. Let's consider a pattern as follows:
                    #   graph():
                    #     %to_dtype1 = call_method[target=to_dtype](args = (%ops, %input, torch.float), kwargs = {})
                    #     %to_dtype2 = call_method[target=to_dtype](args = (%ops, %to_dtype1, torch.float), kwargs = {})
                    # Regarding the first to_dtype, it is redundant because the second to_type also converts to the
                    # torch.float. Hence, we remove the first to_type
                    def _used_by_to(to_node: torch.fx.Node):
                        return all(usr.target == "to_dtype" for usr in to_node.users)

                    all_to_nodes = [
                        node for node in sub_graph.nodes if node.target == "to_dtype"
                    ]
                    all_to_nodes_and_users = [
                        {node: node.users} for node in all_to_nodes if _used_by_to(node)
                    ]
                    for node_users in all_to_nodes_and_users:
                        for node, users in node_users.items():
                            if node in sub_graph.nodes and (
                                all(usr.args[-1] == node.args[-1] for usr in users)
                                or (
                                    node in to_lowp_fp_legalized_nodes
                                    and all(
                                        usr.args[-1] in DTYPE_LOWP_FP for usr in users
                                    )
                                )
                            ):
                                val_node = node.all_input_nodes[-1]
                                node.replace_all_uses_with(val_node)
                                sub_graph.erase_node(node)

                    # For debug mode, the graph of LoopBody will attach a new GraphModule as
                    # owning_module for debugging while the release mode will not. The lint will
                    # check whether the graph has owning_module to decide if it needs to check
                    # call_module. LoopBody might contain get_index as a module call. But it
                    # is just a function. Hence, it cannot pass the lint check for debug mode.
                    # We bypass the check if the owning_module is None. Eventually, we should call
                    # get_index via call_function but not call_module.
                    if sub_graph.owning_module is None:
                        sub_graph.lint()

                _eliminate_duplicate_to_node(sub_graph)

            eliminate_to_dtype(sub_graph)

        sub_blocks = [loop_body.root_block] + list(loop_body.subblocks.values())
        for sub_block in sub_blocks:
            add_to_dtype(sub_block.graph)

    def legalize_lowp_fp_dtype(self, nodes):
        if all(
            isinstance(_node, SchedulerNode) and self.is_lowp_fp_scheduler(_node)
            for _node in nodes
        ):
            # Mark the load node to load bf16/fp16
            for _node in nodes:
                sub_blocks = [_node._body.root_block] + list(
                    _node._body.subblocks.values()
                )
                for sub_block in sub_blocks:
                    for fx_node in sub_block.graph.nodes:
                        if fx_node.target in ["load", "store"]:
                            assert fx_node.meta
                            assert OptimizationContext.key in fx_node.meta
                            opt_ctx: OptimizationContext = fx_node.meta[
                                OptimizationContext.key
                            ]
                            assert opt_ctx.dtype in DTYPE_LOWP_FP

            # Bypass the legalization as the kernel can run with bf16/fp16 directly
            return

        for _node in nodes:
            assert isinstance(_node, SchedulerNode)
            assert isinstance(_node._body, ir.LoopBody)
            node: SchedulerNode = _node

            def is_memory_copy_scheduler_node(node: SchedulerNode):
                op_counts = node.read_writes.op_counts
                return (
                    len(op_counts) == 2 and "load" in op_counts and "store" in op_counts
                )

            should_legalize = not is_memory_copy_scheduler_node(node)
            if should_legalize:
                body: ir.LoopBody = node._body
                self.legalize_lowp_fp_dtype_loopbody(body)

    def codegen_functions(self, fn_list, var_sizes_list, vec_dtype=torch.float):
        # TODO(jgong5): remove vec_dtype arg with alternative tiling factors for various dtypes
        assert len(fn_list) == len(var_sizes_list)
        kernel_group = self.kernel_group
        group, reduction_group = max(var_sizes_list, key=lambda sizes: len(sizes[1]))

        self.set_ranges(group, reduction_group)

        def codegen_kernel(cls, *args):
            with kernel_group.new_kernel(cls, *args) as kernel:
                # Ugly hack to maintain the metrics kernel count since
                # we only count in CppKernelProxy, not those contained in it
                metrics.generated_kernel_count -= 1

                run(kernel)
                return kernel

        def run(kernel):
            vars, reduction_vars = kernel.set_ranges(group, reduction_group)
            in_suffix = False
            for fn, var_sizes in zip(fn_list, var_sizes_list):
                if var_sizes in [
                    (group, reduction_group),
                    (tuple(itertools.chain(group, reduction_group)), ()),
                ]:
                    assert not in_suffix
                    fn(vars, reduction_vars)
                else:
                    in_suffix = True
                    assert var_sizes == (
                        group,
                        (),
                    ), f"unexpected group: {var_sizes} != {group}, {reduction_group}"
                    # we can fuse in some extra pointwise into the suffix
                    with kernel.write_to_suffix():
                        fn(vars, ())

        scalar_kernel = codegen_kernel(CppKernel)
        V.graph.removed_buffers |= scalar_kernel.removed_buffers
        V.graph.inplaced_to_remove |= scalar_kernel.inplaced_to_remove
        self.loop_nest = LoopNestWithSplit.build(scalar_kernel)

        if not self.picked_vec_isa:
            return

        def select_tiling_indices(tiling_factor):
            all_index = []
            for fn, var_sizes in zip(fn_list, var_sizes_list):
                rw = dependencies.extract_read_writes(fn, *var_sizes)
                all_index += [dep.index for dep in itertools.chain(rw.reads, rw.writes)]
            contig_vars = set()
            contig_vars_list = []
            non_contig_stride_const = set()
            non_contig_stride_other = set()
            for index in all_index:
                for var in index.free_symbols:
                    if not re.search(r"^d\d+$", var.name):
                        continue
                    stride = stride_at_vec_range(index, var, tiling_factor)
                    if stride == 0:
                        continue
                    elif stride == 1:
                        contig_vars.add(int(var.name[1:]))
                        contig_vars_list.append(int(var.name[1:]))
                    elif all(symbol_is_type(s, SymT.SIZE) for s in stride.free_symbols):
                        non_contig_stride_const.add(int(var.name[1:]))
                    else:
                        non_contig_stride_other.add(int(var.name[1:]))
            contig_only = (
                contig_vars - non_contig_stride_const - non_contig_stride_other
            )
            if len(contig_vars) == 0:
                # no contiguous vars
                return [len(self.itervars) - 1]
            if contig_only:
                return sorted(contig_only)[-1:]
            contig_and_const_stride = (
                contig_vars & non_contig_stride_const
            ) - non_contig_stride_other
            contig_vars_sorted = sorted(contig_vars)
            if (
                len(contig_vars_sorted) == 2
                and contig_vars_sorted[-1] in contig_and_const_stride
                and contig_vars_sorted[-1] == len(self.itervars) - 1
            ):
                return contig_vars_sorted
            return sorted(contig_vars_sorted, key=contig_vars_list.count)[-1:]

        def select_tiling(dtype: torch.dtype = torch.float):
            # TODO(jgong5): support alternative tiling factors and data types
            tiling_factor = self.picked_vec_isa.nelements(dtype=dtype)
            tiling_indices = select_tiling_indices(tiling_factor)
            if tiling_indices:
                could_vec = True
                could_masked_vec = True
                for tiling_indice in tiling_indices:
                    with CppVecKernelChecker(
                        deepcopy(self.kernel_group.args),
                        parallel_num_threads(),
                        tiling_factor,
                        tiling_indice,
                    ) as vec_checker:
                        run(vec_checker)
                        could_vec = could_vec and vec_checker.simd_vec
                        could_masked_vec = (
                            could_masked_vec and vec_checker.simd_masked_vec
                        )
                        if not could_vec:
                            break
                if could_vec:
                    if len(tiling_indices) == 1:
                        return [tiling_factor], tiling_indices, could_masked_vec
                    if len(tiling_indices) == 2:
                        return (
                            [tiling_factor, tiling_factor],
                            tiling_indices,
                            could_masked_vec,
                        )
            return [], [], False

        # Kernels share the same global contexts like V.graph.wrapper_code, V.kernel.args.
        # But the generated scalar kernel has updated these global contexts. Hence, the other kernels
        # should not do this again to avoid context conflict. By now, we only control the
        # config.inplace_buffers. In the future, we could maintain more contexts.
        with torch._inductor.config.patch(inplace_buffers=False):
            tiling_factors, tiling_indices, could_masked_vec = select_tiling(vec_dtype)
            assert len(tiling_factors) == len(tiling_indices)
            if len(tiling_indices) == 1:
                vec_kernel = codegen_kernel(
                    CppVecKernel, tiling_factors[0], tiling_indices[0], vec_dtype
                )
                metrics.generated_cpp_vec_kernel_count += 1
                main_loop, tail_loop = self.loop_nest.split_with_tiling(
                    tiling_indices[0], factor=tiling_factors[0]
                )
                main_loop.set_kernel(vec_kernel)
                main_loop.simd_vec = True
                if could_masked_vec and (tail_loop.size - tail_loop.offset) >= 4:
                    tail_loop.steps = tail_loop.size - tail_loop.offset
                    masked_vec_kernel = codegen_kernel(
                        CppVecKernel,
                        tiling_factors[0],
                        tiling_indices[0],
                        vec_dtype,
                        tail_loop.steps,
                    )
                    tail_loop.set_kernel(masked_vec_kernel)
                    tail_loop.simd_vec = True
                else:
                    tail_loop.set_kernel(scalar_kernel)
                    tail_loop.simd_omp = True
                # We chop the loop into two cubes by the nelements - main loop and tail loop.
                # Regarding the main loop, it is straightforward that it could be vectorized with
                # nelements. But for the tail loop, it still could be vectorized. For example,
                # if the nelements is 8(256bits), then the tail loop still could be vectorized
                # as 4(128bits).
                tail_loop.simd_nelements = tiling_factors[0] // 2
            elif len(tiling_indices) == 2:
                assert (
                    tiling_indices[1] == len(self.itervars) - 1
                    and tiling_factors[0] == tiling_factors[1]
                )
                tile2d_kernel = codegen_kernel(
                    CppTile2DKernel, tiling_factors[0], tiling_indices, vec_dtype
                )
                vec_kernel = codegen_kernel(
                    CppVecKernel, tiling_factors[0], tiling_indices[0], vec_dtype
                )
                metrics.generated_cpp_vec_kernel_count += 2
                outer_main_loop, outer_tail_loop = self.loop_nest.split_with_tiling(
                    tiling_indices[0], factor=tiling_factors[0]
                )
                outer_tail_loop.set_kernel(scalar_kernel)
                (
                    inner_main_loop,
                    inner_tail_loop,
                ) = outer_main_loop.split_with_tiling(
                    tiling_indices[1] - tiling_indices[0], factor=tiling_factors[0]
                )
                inner_main_loop.set_kernel(tile2d_kernel)
                inner_tail_loop.set_kernel(vec_kernel)

    def codegen_loop_bodies(self, loop_bodies, var_sizes_list):
        for body in loop_bodies:
            self.legalize_lowp_fp_dtype_loopbody(body)
            DataTypePropagation.propagate_loopbody(body)
        self.codegen_functions(loop_bodies, var_sizes_list)

    def codegen_nodes(self, nodes: List[SchedulerNode]):
        # Legalize BF16 node by adding to_dtype explicitly
        self.legalize_lowp_fp_dtype(nodes)
        self.data_type_propagation(nodes)

        assert len(nodes) >= 1
        first_node = nodes[0]
        vec_dtype = (
            first_node._lowp_fp_type  # type: ignore[attr-defined]
            if all(
                hasattr(_node, "_lowp_fp_type")
                and _node._lowp_fp_type == first_node._lowp_fp_type  # type: ignore[attr-defined]
                for _node in nodes
            )
            else torch.float
        )

        def fn(node, *index_vars):
            node.decide_inplace_update()
            node.mark_run()
            if isinstance(V.kernel, NullKernelHandler):
                return node._body(*index_vars)
            else:
                return node.codegen(index_vars)

        fn_list = [functools.partial(fn, node) for node in nodes]
        var_sizes_list = [node.group[1] for node in nodes]
        self.codegen_functions(fn_list, var_sizes_list, vec_dtype)

    def codegen_loops(self, code, worksharing):
        self.codegen_loops_impl(self.loop_nest, code, worksharing)


class OuterLoopFusedKernel(CppKernel):
    def __init__(self, kernel_group):
        super().__init__(kernel_group.args, kernel_group.ws.num_threads)
        self.inner: List[LoopLevel] = []

    def decide_parallel_depth(self, max_parallel_depth, threads) -> int:
        kernels_parallel_depth = []
        nested_kernels: List[List[CppKernel]] = [
            loop.get_kernels() for loop in self.inner
        ]
        for kernels in nested_kernels:
            # For any ScalarKernel, VecKernel, or Tile2DKernel,
            # they should all have the same call_ranges
            call_ranges = kernels[0].call_ranges
            assert call_ranges is not None
            assert all(kernel.call_ranges == call_ranges for kernel in kernels)
            kernels_parallel_depth.append(
                kernels[0].decide_parallel_depth(len(call_ranges), threads)
            )
        return min(
            max_parallel_depth,
            max(kernels_parallel_depth),
        )


class ReasonFusedNodes(Enum):
    SAME_VARS_REDUCE = "same_vars_reduce"
    COMPATIBLE_REDUCTION = "compatible_reduction"
    COMPATIBLE_RANGES_NO_REDUCTION = "compatible_ranges_no_reduction"


class CppScheduling(BaseScheduling):
    # ctypes limits the number of args to 1024, refer to:
    # https://github.com/python/cpython/commit/a285af7e626d1b81cf09f8b2bf7656f100bc1237
    # We set a conservative threshold here.
    MAX_FUSED_KERNEL_ARGS_NUM = 500
    backend_features = dict.fromkeys(
        [
            BackendFeature.INPLACE_BUFFERS,
            BackendFeature.REDUCE_TO_SINGLE_ELEMENT,
        ]
    )

    @classmethod
    def get_backend_features(cls, device: torch.device):
        return cls.backend_features

    def __init__(self, scheduler):
        super().__init__()
        self.scheduler = scheduler
        if scheduler:
            self.reset_kernel_group()
        self._ready_to_flush = False

    def _set_flush_status(self, status: bool):
        self._ready_to_flush = status

    def group_fn(self, sizes):
        return tuple(tuple(map(V.graph.sizevars.simplify, s)) for s in sizes)

    def reset_kernel_group(self):
        from .cpp_wrapper_cpu import CppWrapperCpu

        self.kernel_group: Union[CppWrapperKernelGroup, KernelGroup]
        if isinstance(V.graph.wrapper_code, CppWrapperCpu):
            self.kernel_group = CppWrapperKernelGroup()
        else:
            self.kernel_group = KernelGroup()

    def fuse(self, node1, node2):
        if node1.is_foreach() or node2.is_foreach():
            return ForeachKernelSchedulerNode.fuse(node1, node2)
        elif node1.is_template():
            assert not node2.is_template()
            return FusedSchedulerNode.fuse(node1, node2)
        else:
            if (
                self._why_fuse_nodes(node1, node2)
                == ReasonFusedNodes.COMPATIBLE_RANGES_NO_REDUCTION
            ):
                assert isinstance(node1, (SchedulerNode, FusedSchedulerNode))
                assert isinstance(node2, (SchedulerNode, FusedSchedulerNode))

                _, (vars1, reduce1) = node1.group
                _, (vars2, reduce2) = node2.group
                assert reduce1 == () and reduce2 == (), (reduce1, reduce2)

                def get_indexing_ranges_exprs(node):
                    if isinstance(node, FusedSchedulerNode):
                        assert len(node.snodes) > 0, node.snodes
                        var_ranges = None
                        indexing_exprs = set()
                        for snode in node.snodes:
                            v, exprs = get_indexing_ranges_exprs(snode)
                            if var_ranges is None:
                                var_ranges = v
                            assert var_ranges == v, (var_ranges, v, node.snodes)
                            indexing_exprs.update(exprs)
                        return var_ranges, list(indexing_exprs)
                    else:
                        assert isinstance(node, SchedulerNode)
                        comp_buffer = node.node
                        assert isinstance(comp_buffer, ir.ComputedBuffer)
                        _, body, _ = comp_buffer.get_default_sizes_body()
                        return body.var_ranges, list(body.indexing_exprs.values())

                node_to_recomp = node1 if len(vars1) < len(vars2) else node2
                assert isinstance(node_to_recomp, SchedulerNode)

                ref_node = node2 if len(vars1) < len(vars2) else node1

                extra_indexing_constraints = get_indexing_ranges_exprs(ref_node)

                node_to_recomp.recompute_size_and_body(
                    extra_indexing_constraints=extra_indexing_constraints
                )

                _, (vars1, _) = node1.group
                _, (vars2, _) = node2.group
                assert vars1 == vars2, (vars1, vars2)
                return FusedSchedulerNode.fuse(node1, node2)
            elif self.can_fuse_vertical_outer_loop(node1, node2):
                return OuterLoopFusedSchedulerNode.fuse(
                    node1, node2, self._get_outer_loop_fusion_depth(node1, node2)
                )
            else:
                return FusedSchedulerNode.fuse(node1, node2)

    def _why_fuse_nodes(self, node1, node2) -> Optional[ReasonFusedNodes]:
        _, (vars1, reduce1) = node1.group
        _, (vars2, reduce2) = node2.group

        if vars1 == vars2 and reduce1 == reduce2:
            return ReasonFusedNodes.SAME_VARS_REDUCE
        if reduce1 == () and vars1 == vars2 + reduce2:
            return ReasonFusedNodes.COMPATIBLE_REDUCTION
        if self._can_fuse_nodes_with_compatible_ranges(node1, node2):
            return ReasonFusedNodes.COMPATIBLE_RANGES_NO_REDUCTION
        # TODO(jansel): allow fusion pointwise (vars1, ()) suffix?
        return None

    def _can_fuse_nodes_with_compatible_ranges(self, node1, node2):
        # Here we try to fuse SchedulerNode/FusedSchedulerNode with compatible ranges
        # e.g. (s0, s1, s2) and (s0 * s1 * s2)
        _, (vars1, reduce1) = node1.group
        _, (vars2, reduce2) = node2.group

        c1 = reduce1 == () and reduce2 == ()
        c2 = math.prod(vars1) == math.prod(vars2)
        c3 = len(vars1) == 1 or len(vars2) == 1
        if not (c1 and c2 and c3):
            return False

        node_to_recomp = node1 if len(vars1) < len(vars2) else node2
        ref_node = node2 if len(vars1) < len(vars2) else node1

        # We can not recompute sizes and body for nodes other than SchedulerNode
        # TODO: we can extend fusion support with compatible ranges for FusedSchedulerNode
        if isinstance(node_to_recomp, FusedSchedulerNode):
            return False

        # It may happen that node1 and node2 compatible number of elements
        # but different original ranges, for example:
        # {d0: s0, d1: s1, d2: s2} vs {d0: s0*s1*s2}
        # See https://github.com/pytorch/pytorch/pull/120077/files#r1500427848 for more details
        # TODO: we can fix if it allows us to CSE at least one of the variables

        assert isinstance(node_to_recomp, SchedulerNode)
        if isinstance(node_to_recomp.node, ir.TemplateBuffer):
            return False
        assert isinstance(node_to_recomp.node, ir.ComputedBuffer)
        # node.data.get_size() is a cheaper version of node.get_read_writes().var_ranges
        # but without variable name
        ranges2 = node_to_recomp.node.data.get_size()
        ranges1 = None
        if isinstance(ref_node, FusedSchedulerNode):
            ranges_set = set()
            for snode in ref_node.snodes:
                if isinstance(snode.node, ir.TemplateBuffer):
                    break
                assert isinstance(snode.node, ir.ComputedBuffer)
                ranges_set.add(tuple(snode.node.data.get_size()))

            if len(ranges_set) != 1:
                return False

            ranges1 = list(next(iter(ranges_set)))
        else:
            assert isinstance(ref_node, SchedulerNode)
            assert isinstance(ref_node.node, ir.ComputedBuffer)
            ranges1 = ref_node.node.data.get_size()

        if ranges1 != ranges2:
            return False

        return True

    def _can_fuse_horizontal_impl(self, node1, node2):
        assert isinstance(node1, (FusedSchedulerNode, SchedulerNode))
        assert isinstance(node2, (FusedSchedulerNode, SchedulerNode))
        if any(
            isinstance(node, OuterLoopFusedSchedulerNode) for node in (node1, node2)
        ):
            return False
        return self._why_fuse_nodes(node1, node2) is not None

    def can_fuse_horizontal(self, node1, node2):
        if node1.is_template() or node2.is_template():
            return False
        if (
            len(node1.get_nodes()) + len(node2.get_nodes())
            > config.cpp.max_horizontal_fusion_size
        ):
            return False

        return self._can_fuse_horizontal_impl(node1, node2)

    def _get_outer_loop_fusion_depth(self, node1, node2):
        DISABLE_OUTER_LOOP_FUSION = 0
        if not all(
            type(node)
            in (OuterLoopFusedSchedulerNode, FusedSchedulerNode, SchedulerNode)
            for node in (node1, node2)
        ):
            return DISABLE_OUTER_LOOP_FUSION

        _node1 = (
            node1.get_outer_nodes()[-1]
            if isinstance(node1, OuterLoopFusedSchedulerNode)
            else node1
        )
        assert isinstance(_node1, (FusedSchedulerNode, SchedulerNode))
        _node2 = (
            node2.get_outer_nodes()[0]
            if isinstance(node2, OuterLoopFusedSchedulerNode)
            else node2
        )
        assert isinstance(_node2, (FusedSchedulerNode, SchedulerNode))

        _, (vars1, reduce1) = _node1.group
        _, (vars2, reduce2) = _node2.group
        if vars1 == () and vars2 == () and reduce1 != () and reduce2 != ():
            # Reduction only
            return DISABLE_OUTER_LOOP_FUSION
        if all(type(node) is OuterLoopFusedSchedulerNode for node in (node1, node2)):
            return (
                node1.outer_loop_fusion_depth
                if node1.outer_loop_fusion_depth == node2.outer_loop_fusion_depth
                else DISABLE_OUTER_LOOP_FUSION
            )
        outer_loop_fusion_depth = min(len(vars1), len(vars2))
        if (
            outer_loop_fusion_depth >= 1
            and vars1[:outer_loop_fusion_depth] == vars2[:outer_loop_fusion_depth]
        ):
            if any(
                type(node) is OuterLoopFusedSchedulerNode for node in (node1, node2)
            ):
                _compare_node = (
                    node1 if type(node1) is OuterLoopFusedSchedulerNode else node2
                )
                if _compare_node.outer_loop_fusion_depth == outer_loop_fusion_depth:
                    # Same outer loop fusion depth as prev nodes in OuterLoopFusedSchedulerNode
                    return outer_loop_fusion_depth
                else:
                    return DISABLE_OUTER_LOOP_FUSION
            else:
                # First 2 nodes to generate OuterLoopFusedSchedulerNode
                return outer_loop_fusion_depth
        return DISABLE_OUTER_LOOP_FUSION

    def can_fuse_vertical_outer_loop(self, node1, node2):
        return (
            not node1.is_template()
            and not node2.is_template()
            and node1.get_operation_names() & node2.ancestors
            and not (
                self._can_fuse_horizontal_impl(node1, node2)
                and not node1.is_reduction()
            )
            and self._get_outer_loop_fusion_depth(node1, node2) >= 1
        )

    def get_fusion_pair_priority(self, node1, node2):
        if self.can_fuse_vertical_outer_loop(node1, node2):
            # Outer loop fusion with lower priority
            return 1
        else:
            return 0

    def can_fuse_vertical(self, node1, node2):
        if node2.is_template():
            # TODO(jgong5): support pre-op fusion with template
            return False
        if node1.is_template():
            return not node2.is_reduction()
        return (
            self._can_fuse_horizontal_impl(node1, node2) and not node1.is_reduction()
        ) or self.can_fuse_vertical_outer_loop(node1, node2)

    def codegen_node(
        self,
        node: Union[OuterLoopFusedSchedulerNode, FusedSchedulerNode, SchedulerNode],
    ):
        """
        Turn an set of pre-fused nodes into a C++ kernel.
        """
        kernel_group = self.kernel_group

        if isinstance(node, OuterLoopFusedSchedulerNode):
            cpp_kernel_proxy_list: List[CppKernelProxy] = []
            nodes_list: List[List[SchedulerNode]] = []

            for _node in node.get_outer_nodes():
                assert isinstance(_node, (FusedSchedulerNode, SchedulerNode))
                _nodes: List[SchedulerNode] = _node.get_nodes()  # type: ignore[assignment]
                cpp_kernel_proxy = CppKernelProxy(kernel_group)
                cpp_kernel_proxy.codegen_nodes(_nodes)

                cpp_kernel_proxy_list.append(cpp_kernel_proxy)
                nodes_list.append(_nodes)

            # Note that, in the future, when every kernel can be vectorized,
            # the function select_tiling will be much easier, and we'll be able to lift
            # check_outer_fusion_loop_level_attr to the fusion phase,
            # avoiding grouping kernels at fusion time that "look like we'll be able to fuse them"
            # but then we actually won't.
            if node.check_outer_fusion_loop_level_attr(
                cpp_kernel_proxy_list, node.outer_loop_fusion_depth
            ):
                # Merge the cpp_kernel_proxy_list into cpp_kernel_proxy
                outer_fusion_cpp_kernel_proxy = node.merge_outer_fusion_kernels(
                    cpp_kernel_proxy_list,
                )
                kernel_group.finalize_kernel(
                    outer_fusion_cpp_kernel_proxy,
                    [_node for _nodes in nodes_list for _node in _nodes],
                )
            else:
                # Fall back to standard loop codegen
                for _kernel_proxy, _nodes in zip(cpp_kernel_proxy_list, nodes_list):
                    kernel_group.finalize_kernel(_kernel_proxy, _nodes)
        else:
            nodes: List[SchedulerNode] = node.get_nodes()  # type: ignore[assignment]
            cpp_kernel_proxy = CppKernelProxy(kernel_group)
            cpp_kernel_proxy.codegen_nodes(nodes)
            kernel_group.finalize_kernel(cpp_kernel_proxy, nodes)

        args_num = self._get_scheduled_num_args()
        if args_num > CppScheduling.MAX_FUSED_KERNEL_ARGS_NUM:
            self._set_flush_status(True)

    def is_cpp_template(self, node: BaseSchedulerNode) -> bool:
        return isinstance(node, SchedulerNode) and isinstance(
            node.node, ir.CppTemplateBuffer
        )

    def codegen_template(
        self,
        template_node: BaseSchedulerNode,
        epilogue_nodes: Sequence[BaseSchedulerNode],
    ):
        """
        Codegen a CPP template, possibly with fused epilogues
        """
        counters["inductor"]["cpp_epilogue_fusion_counter"] += len(epilogue_nodes)
        assert self.is_cpp_template(
            template_node
        ), "Template node passed to CppScheduler.codegen_template must be a SchedulerNode that wraps a CppTemplateBuffer"
        template_node = cast(SchedulerNode, template_node)
        _, (_, rnumel) = template_node.group
        assert rnumel == ()
        ctb: ir.CppTemplateBuffer = cast(ir.CppTemplateBuffer, template_node.node)
        epilogue_ir_nodes: List[Optional[ir.Operation]] = [
            n.node for n in epilogue_nodes
        ]
        assert all(
            isinstance(n, ir.ComputedBuffer) for n in epilogue_ir_nodes
        ), "Epilogue nodes must all be instances of ir.ComputedBuffer"
        kernel, render = ctb.make_kernel_render(ctb, epilogue_nodes=epilogue_ir_nodes)
        with kernel:
            for node in [template_node, *epilogue_nodes]:
                node.mark_run()  # type: ignore[attr-defined]
            src_code = render()

        with V.set_kernel_handler(kernel):
            node_schedule = [template_node, *epilogue_nodes]
            kernel_name = self.define_kernel(src_code, node_schedule, kernel.args)
        kernel.call_kernel(kernel_name, ctb)
        V.graph.removed_buffers |= kernel.removed_buffers
        self.scheduler.free_buffers()

    def _get_scheduled_num_args(self):
        return self.kernel_group.get_num_args()

    def ready_to_flush(self):
        return self._ready_to_flush

    def codegen_sync(self):
        pass

    def define_kernel(self, src_code, nodes, kernel_args=None):
        wrapper = V.graph.wrapper_code
        fused_name = (
            get_fused_kernel_name(nodes, config.cpp.descriptive_names)
            if config.cpp.descriptive_names
            else ""
        )
        kernel_name = "_".join(["cpp", fused_name, wrapper.next_kernel_suffix()])
        kernel_decl_name = kernel_name if V.graph.cpp_wrapper else "kernel"
        src_code = src_code.replace(str(Placeholder.KERNEL_NAME), kernel_decl_name)
        src_code = src_code.replace(str(Placeholder.DESCRIPTIVE_NAME), kernel_name)
        # TODO(voz): Ostensibly, we should not need this. But there are cases where C++ codegen does
        # not use BracesBuffer, so we have no good indicator of a C++ buffer atm.
        src_code = src_code.replace("#pragma CMT", "//")

        compile_wrapper = IndentedBuffer()
        args = self.kernel_group.args if kernel_args is None else kernel_args
        _, _, arg_types = args.cpp_argdefs()
        if not V.graph.cpp_wrapper:
            compile_wrapper.writeline(f"async_compile.cpp_pybinding({arg_types!r}, '''")
        compile_wrapper.splice(src_code, strip=True)
        if not V.graph.cpp_wrapper:
            compile_wrapper.writeline("''')")
        wrapper.define_kernel(kernel_name, compile_wrapper.getvalue(), cuda=False)
        return kernel_name

    def flush(self):
        src_code = self.kernel_group.codegen_group()
        if src_code:
            kernel_name = self.define_kernel(
                src_code, self.kernel_group.scheduled_nodes
            )
            self.kernel_group.call_kernel(V.graph.wrapper_code, kernel_name)
        self.reset_kernel_group()
        self._set_flush_status(False)


class KernelGroup:
    def __init__(self):
        super().__init__()
        self.args = KernelArgs()
        self.loops_code = BracesBuffer()
        self.ws = WorkSharing(self.loops_code)
        self.stack = contextlib.ExitStack()
        self.stack.enter_context(self.ws)
        self.scheduled_nodes = []

    def new_kernel(self, cls, *args):
        return cls(self.args, parallel_num_threads(), *args)

    def finalize_kernel(self, new_kernel, nodes):
        self.scheduled_nodes += nodes
        code = self.loops_code
        ws = self.ws
        new_kernel.codegen_loops(code, ws)

    def get_num_args(self):
        arg_defs, call_args, arg_types = self.args.cpp_argdefs()
        args_num = len(arg_defs)
        return args_num

    def get_export_declaration(self):
        return "__declspec(dllexport)" if _IS_WINDOWS else ""

    def codegen_group(self, name=None) -> str:
        self.stack.close()
        if not self.scheduled_nodes:
            return ""
        code = BracesBuffer()
        # 1. Include header files
        # TODO: support kernel profile on other platforms
        enable_kernel_profile = (
            config.cpp.enable_kernel_profile and sys.platform == "linux"
        )
        if enable_kernel_profile:
            code.writelines(["#include <ATen/record_function.h>"])
        code.writeline(codecache.cpp_prefix())

        # 2. Function definition
        kernel_decl_name = str(Placeholder.KERNEL_NAME) if name is None else name
        kernel_name = str(Placeholder.DESCRIPTIVE_NAME) if name is None else name
        arg_defs, _, _ = self.args.cpp_argdefs()
        arg_defs = ",\n".ljust(25).join(arg_defs)
        func_export_decl = self.get_export_declaration()
        code.writeline(
            f'extern "C" {func_export_decl} void {kernel_decl_name}({arg_defs})'
        )

        # 3. Function body
        with code.indent():
            if enable_kernel_profile:
                graph_id = V.graph.graph_id
                prefix = "graph_" + str(graph_id) + "_" if graph_id is not None else ""
                code.writelines(
                    [
                        f'RECORD_FUNCTION("{prefix + kernel_name}", c10::ArrayRef<c10::IValue>({{}}));'
                    ]
                )
            for old, new in self.args.aliases():
                code.writeline(f"auto {old} = {new};")
            code.splice(self.loops_code)
        return code.getvalue()

    def call_kernel(self, wrapper, kernel_name):
        _, call_args, arg_types = self.args.cpp_argdefs()
        wrapper.generate_kernel_call(
            kernel_name, call_args, cuda=False, arg_types=arg_types
        )


class CppWrapperKernelGroup(KernelGroup):
    def __init__(self):
        super().__init__()
        self.args = CppWrapperKernelArgs()


class WorkSharing:
    def __init__(self, code):
        self.code = code
        self.in_parallel = False
        self.num_threads = None
        self.stack = contextlib.ExitStack()

    def parallel(self, threads):
        if self.in_parallel and threads != self.num_threads:
            # wrong number of threads
            self.close()
        if not self.in_parallel:
            self.num_threads = threads
            self.in_parallel = True
            if config.cpp.dynamic_threads:
                self.code.writeline("#pragma omp parallel")
            else:
                self.code.writeline(f"#pragma omp parallel num_threads({threads})")
            self.stack.enter_context(self.code.indent())
            self.code.writeline(
                "int tid = omp_get_thread_num();",
            )

    def single(self):
        if self.in_parallel:
            self.code.writeline("#pragma omp single")
        return self.in_parallel

    def close(self):
        self.stack.close()
        self.in_parallel = False

    def __enter__(self):
        self.stack.__enter__()
        return self

    def __exit__(self, exc_type, exc_val, exc_tb):
        self.stack.__exit__(exc_type, exc_val, exc_tb)


@dataclasses.dataclass
class LoopLevel:
    var: Optional[sympy.Expr] = None
    size: Optional[sympy.Expr] = None
    offset: sympy.Expr = sympy.Integer(0)
    steps: sympy.Expr = sympy.Integer(1)
    parallel: int = 0
    simd_omp: bool = False
    simd_vec: bool = False
    collapsed: bool = False
    is_reduction: bool = False
    parent: Optional["LoopLevel"] = None
    # the next inner level of the loop, empty if it is inner-most
    # contains >1 LoopLevel if the inner level of loop is split
    inner: List["LoopLevel"] = dataclasses.field(default_factory=list)
    # kernel assigned to this loop level, only valid when it is a leaf
    kernel: Optional[CppKernel] = None

    def __post_init__(self):
        # Regarding the C++/OpenMP backend, `cpu_vec_isa.pick_vec_isa()` to check
        # vectorization ISA is a time-consuming and one-shot operation. It leads
        # to taking a longer time to import `codegen.cpp` package because the
        # `LoopLevel` of the package is decorated by `@dataclasses.dataclass` while
        # the decorator will invoke `cpu_vec_isa.pick_vec_isa()` to initialize the
        # `simd_nelements` of the `LoopLevel`. It might introduce additional compilation
        # overhead to the Triton backend. Therefore, we moved the `simd_nelements` to
        # `__post_init__`
        picked_vec_isa: cpu_vec_isa.VecISA = cpu_vec_isa.pick_vec_isa()
        self.simd_nelements: int = picked_vec_isa.nelements() if picked_vec_isa else 0

    def get_kernels(self) -> List[CppKernel]:
        """Get all kernel objects under this loop level"""
        if self.kernel:
            return [self.kernel]
        kernels = []
        for loop in self.inner:
            kernels += loop.get_kernels()
        return kernels

    def get_root(self):
        """Get all kernel objects under this loop level"""
        root = self
        while root.parent:
            root = root.parent
        return root

    def set_kernel(self, kernel: CppKernel):
        """
        Set the kernel under this loop level. No split is allowed under
        this loop level.
        """
        if not self.inner:
            self.kernel = kernel
            loop: Optional[LoopLevel] = self
            assert loop is not None
            return
        assert len(self.inner) == 1
        self.inner[0].set_kernel(kernel)

    def get_loops_at(self, depth) -> List["LoopLevel"]:
        if depth == 0:
            return [self]
        else:
            loops = []
            for loop in self.inner:
                loops += loop.get_loops_at(depth - 1)
            return loops

    def split_with_tiling(self, depth, factor):
        def clone_inner():
            inner = []
            if self.inner:
                for loop in self.inner:
                    inner.append(loop.clone())
            return inner

        def do_split_with_tiling():
            sympy_factor = sympy.Integer(factor)

            offset = FloorDiv(self.size, sympy_factor) * sympy_factor
            main_loop = LoopLevel(self.var, offset)
            main_loop.steps = sympy_factor
            main_loop.parallel = self.parallel
            main_loop.collapsed = False
            main_loop.is_reduction = self.is_reduction
            main_loop.inner = clone_inner()
            if main_loop.inner:
                for loop in main_loop.inner:
                    loop.parent = main_loop

            tail_loop = LoopLevel(self.var, self.size)
            tail_loop.offset = offset
            tail_loop.parallel = self.parallel
            tail_loop.collapsed = False
            tail_loop.is_reduction = self.is_reduction
            tail_loop.inner = clone_inner()
            if tail_loop.inner:
                for loop in tail_loop.inner:
                    loop.parent = tail_loop

            return main_loop, tail_loop

        if depth == 0:
            main_loop, tail_loop = do_split_with_tiling()
            parent = self.parent
            if parent:
                parent.inner = [main_loop, tail_loop]
                main_loop.parent = parent
                tail_loop.parent = parent
            return main_loop, tail_loop
        else:
            assert len(self.inner) == 1
            return self.inner[0].split_with_tiling(depth - 1, factor)

    def clone(self):
        loop = copy(self)
        loop.inner = []
        if self.inner:
            for inner_loop in self.inner:
                inner_loop_clone = inner_loop.clone()
                inner_loop_clone.parent = loop
                loop.inner.append(inner_loop_clone)
        loop.kernel = deepcopy(self.kernel)
        return loop

    def lines(self):
        offset_expr = cexpr_index(self.offset)
        size_expr = cexpr_index(self.size)
        if config.cpp.no_redundant_loops and offset_expr == size_expr:
            return None
        simd = (
            f"simd simdlen({self.simd_nelements}) "
            if self.simd_omp and self.simd_nelements > 1
            else ""
        )
        if self.parallel:
            # TODO(jansel): look into chunk size and other schedules
            line1 = "#pragma omp for"
            if self.parallel > 1:
                line1 += f" collapse({self.parallel})"
            if self.simd_omp:
                line1 = line1.replace(" for ", f" for {simd}")
        elif self.simd_vec:
            line1 = ""
        elif self.simd_omp:
            line1 = f"#pragma omp {simd}"
        elif not self.is_reduction and cpp_builder.is_gcc():
            line1 = "#pragma GCC ivdep"
        else:
            line1 = ""
        offset_str = f"{INDEX_TYPE} {self.var}={offset_expr}"
        size_str = f"{self.var}<{size_expr}"
        steps_str = f"{self.var}+={cexpr_index(self.steps)}"
        line2 = f"for({offset_str}; {size_str}; {steps_str})"
        if self.collapsed or not line1:
            return [line2]
        return [line1, line2]


@dataclasses.dataclass
class LoopNestWithSplit:
    """
    A loop-nest like structure but with some loop level split along
    the loop range into the main tiling loop and the tail. It is built
    with the `build` method as a loop nest and then split with
    `split_with_tiling` at some depth.

    A typical case is for vectorization where we typically split at the inner-most
    loop level. A more complicated case is 2D tiling where we split at
    both inner-most and outer levels.
    """

    root: Optional[List[LoopLevel]] = None
    kernel: Optional[CppKernel] = None

    @staticmethod
    def build(kernel: CppKernel):
        """Build a LoopNest with the given `kernel` as the leaf"""
        itervars = kernel.itervars
        ranges = kernel.ranges
        reduction_depth = kernel.reduction_depth
        assert reduction_depth is not None

        root: List[LoopLevel] = []
        levels: List[LoopLevel] = root
        loop: Optional[LoopLevel] = None
        for loop_idx, (var, size) in enumerate(zip(itervars, ranges)):
            loop = LoopLevel(var, size, parent=loop)
            if loop_idx >= reduction_depth:
                loop.is_reduction = kernel.is_reduction
            levels.append(loop)
            levels = loop.inner
        loop_nest = LoopNestWithSplit(root)
        if loop:
            loop.kernel = kernel
        else:
            loop_nest.kernel = kernel
        return loop_nest

    def __bool__(self):
        return bool(self.root)

    def get_loops_at(self, depth) -> List[LoopLevel]:
        """Get all the loop levels at the given `depth` (most outer loop has depth 0)"""
        loops: List[LoopLevel] = []
        assert self.root is not None
        for loop in self.root:
            loops += loop.get_loops_at(depth)
        return loops

    @cache_on_self
    def max_parallel_depth(self):
        """
        Maximal allowed depth for parallelism:
        1) Levels without splitting and
        2) All reduction or non-reduction levels
        When the loop is split at the top level, the max depth is 1.
        """
        max_depth = 0
        assert self.root is not None
        loops = self.root
        if len(loops) > 1:
            return 1
        is_reduction = loops[0].is_reduction if loops else False
        while len(loops) == 1 and loops[0].is_reduction == is_reduction:
            max_depth += 1
            loops = loops[0].inner
        return max_depth

    def is_reduction_only(self):
        """
        Whether all the loops are for reduction. Reduction loops
        are always the inner most ones.
        """
        return (
            self.root is not None and len(self.root) > 0 and self.root[0].is_reduction
        )

    def mark_parallel(self, par_depth):
        assert (
            par_depth <= self.max_parallel_depth()
        ), "Parallel depth cannot exceed the maximal allowed parallel depth"
        assert self.root is not None
        loops = self.root
        for loop in loops:
            loop.parallel = par_depth
        for i in range(1, par_depth):
            loops = loops[0].inner
            loops[0].collapsed = True

    def split_with_tiling(self, depth, factor):
        """
        Split the loop into main and tail loops at given `depth` so that the range
        of the main loop has range `floor_div(range, factor) * factor` and
        the tail loop handles the remainder. The main loop is tiled
        according to the `factor`.
        """
        loops = self.get_loops_at(depth)
        assert len(loops) == 1
        split_loops = loops[0].split_with_tiling(0, factor)
        if depth == 0:
            self.root = split_loops
        return split_loops

    def get_kernels(self) -> List[CppKernel]:
        """Get all kernel objects under this loop nest"""
        if self.kernel:
            return [self.kernel]
        kernels: List[CppKernel] = []
        assert self.root is not None
        for loop in self.root:
            kernels += loop.get_kernels()
        return kernels<|MERGE_RESOLUTION|>--- conflicted
+++ resolved
@@ -1572,7 +1572,9 @@
         self.is_reduction = False
         self.non_parallel_reduction_prefix = IndentedBuffer()
         self.reduction_cse = CSE(self.newvar_prefix, self.suffix, name_prefix="tmp_acc")
-        self.weight_recps_cse = CSE(self.newvar_prefix, self.suffix, name_prefix="wrecps")
+        self.weight_recps_cse = CSE(
+            self.newvar_prefix, self.suffix, name_prefix="wrecps"
+        )
         self.preloads = IndentedBuffer()
         self.poststores = IndentedBuffer()
         self.num_threads = num_threads  # num_threads the kernel specialized for
@@ -2298,13 +2300,8 @@
                     load_mask = f"{self._load_mask}.is_masked({itervar_inner})"
                 else:
                     load_mask = f"{self._load_mask} != 0"
-<<<<<<< HEAD
-            if codecache.is_gcc():
+            if cpp_builder.is_gcc():
                 code.writeline(f"#pragma GCC unroll {self.num_elems}")
-=======
-            if cpp_builder.is_gcc():
-                code.writeline(f"#pragma GCC unroll {self.tiling_factor}")
->>>>>>> 8f70bf7a
             else:
                 code.writeline(f"#pragma unroll {self.num_elems}")
             code.writeline(
@@ -2387,7 +2384,7 @@
         stride = self._try_get_const_stride(index, tiling_var)
         code = IndentedBuffer()
         if stride == 1:
-            if dtype == torch.float and self.tail_size == None:
+            if dtype == torch.float and self.tail_size is None:
                 code.writeline(f"{value}.store({var_expr});")
             else:
                 code.writeline(f"{value}.store({var_expr}, {self.num_elems});")
@@ -2467,13 +2464,17 @@
                 self.weight_recps_val = self.weight_recps_cse.generate(
                     self.compute, f"reduction {self.weight_recp_vec_range}", write=False
                 )
-                self.weight_recps_cse.reduction_cache[self.weight_recp_vec_range] = self.weight_recps_val
+                self.weight_recps_cse.reduction_cache[
+                    self.weight_recp_vec_range
+                ] = self.weight_recps_val
                 self.non_parallel_reduction_prefix.writeline(
                     self.welford_weight_reciprocal_vec(dtype)
                 )
             else:
                 self.gen_weight_recps = False
-                self.weight_recps_val = self.weight_recps_cse.reduction_cache[self.weight_recp_vec_range]
+                self.weight_recps_val = self.weight_recps_cse.reduction_cache[
+                    self.weight_recp_vec_range
+                ]
             # use masked acc_vec for tail vec kernel
             acc_vec_ = f"masked_{acc_vec}" if self.tail_size else acc_vec
             self.stores.writeline(
