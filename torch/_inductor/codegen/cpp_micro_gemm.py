# mypy: allow-untyped-defs
import dataclasses
import sys
from enum import Enum
from typing import Callable, Dict, List, Optional, Type

import sympy

import torch

from .. import cpp_builder, ir
from ..cpu_vec_isa import pick_vec_isa, VecAMX, VecAVX2, VecAVX512, VecISA
from ..utils import IndentedBuffer, parallel_num_threads
from ..virtualized import V
from .common import KernelTemplate
from .cpp_template_kernel import CppTemplateKernel
from .cpp_utils import DTYPE_TO_CPP, GemmBlocking, value_to_cpp


class LayoutType(Enum):
    NORMAL = 0
    VNNI2 = 1
    VNNI4 = 2


_IS_WINDOWS = sys.platform == "win32"


def get_restrict_keyword() -> str:
    if _IS_WINDOWS:
        # https://learn.microsoft.com/en-us/cpp/cpp/extension-restrict?view=msvc-170
        return "__restrict"
    else:
        return "__restrict__"


class CppMicroGemm:
    """
    A class that codegens a kernel that computes small-sized matrix multiplication.

    A micro GEMM kernel is responsible for register blocking, instruction selection,
    and other CPU architecture-specific optimizations.

    The subclasses need to override `codegen_define` to define the kernel function
    that is called by the code generated by `codegen_call`.
    """

    # TODO(jgong5): support constant shapes and lds as template args.
    DECLARE_KERNEL = r"""
template <bool accum, bool horizontal_transverse>
inline void {{kernel_name}}(
{%- if kernel_extra_args_declare %}
    {{kernel_extra_args_declare}}
{%- endif %}
    const {{input_t}}* {{restrict_keyword}} A,
    const {{input2_t}}* {{restrict_keyword}} B,
    {{output_t}}* {{restrict_keyword}} C,
    int64_t M,
    int64_t N,
    int64_t K,
    int64_t lda,
    int64_t ldb,
    int64_t ldc
)
"""

    def __init__(
        self,
        name,
        input_dtype,
        input2_dtype,
        output_dtype,
        compute_dtype,
        register_blocking,
        alpha=1,
    ) -> None:
        self.name = name
        self.input_dtype = input_dtype
        assert input2_dtype is not None
        self.input2_dtype = input2_dtype
        self.output_dtype = output_dtype
        self.compute_dtype = compute_dtype
        self.register_blocking = register_blocking
        self.alpha = alpha

    def get_common_options(self):
        if self.input_dtype == torch.uint8:
            assert self.compute_dtype == torch.int32
            assert self.output_dtype == torch.int32
            assert self.input2_dtype == torch.int8
        return {
            "torch": torch,
            "kernel_name": self.name,
            "input_dtype": self.input_dtype,
            "input2_dtype": self.input2_dtype,
            "output_dtype": self.output_dtype,
            "compute_dtype": self.compute_dtype,
            "input_t": DTYPE_TO_CPP[self.input_dtype],
            "input2_t": DTYPE_TO_CPP[self.input2_dtype],
            "output_t": DTYPE_TO_CPP[self.output_dtype],
            "compute_t": DTYPE_TO_CPP[self.compute_dtype],
            "alpha": self.alpha,
            "kernel_extra_args_declare": self.get_kernel_extra_args_declare(),
            "int8_gemm": self.input_dtype == torch.uint8,
            "vnni_size": 4 if self.input_dtype == torch.uint8 else 2,
            "restrict_keyword": get_restrict_keyword(),
            "is_msvc_compiler": cpp_builder.is_msvc_cl(),
        }

    def get_kernel_declaration(self):
        options = self.get_common_options()
        return KernelTemplate._template_from_string(self.DECLARE_KERNEL).render(options)

    def get_kernel_extra_args_declare(self) -> str:
        return ""

    def get_kernel_extra_args(self) -> str:
        return ""

    def codegen_define(self, kernel: CppTemplateKernel) -> str:
        raise NotImplementedError

    def codegen_call(
        self,
        kernel: CppTemplateKernel,
        A: ir.Buffer,
        B: ir.Buffer,
        C: ir.Buffer,
        accum: bool,
        horizontal_transverse: bool,
    ) -> str:
        """
        Generate the code for calling the templated kernel that computes
        `C += alpha * A @ B` if `accum` is True, or `C = alpha * A @ B` otherwise.
        """
        A_ptr = f"&({kernel.index(A, [0, 0])})"
        B_ptr = f"&({kernel.index(B, [0, 0])})"
        C_ptr = f"&({kernel.index(C, [0, 0])})"
        M = kernel.size(C, 0)
        N = kernel.size(C, 1)
        K = kernel.size(A, 1)
        lda = kernel.stride(A, 0)
        ldb = kernel.stride(B, 0)
        ldc = kernel.stride(C, 0)
        res = IndentedBuffer()
        res.writeline(
            f"{self.name}<{value_to_cpp(accum, 'bool')}, {value_to_cpp(horizontal_transverse, 'bool')}>("
        )
        with res.indent():
            extra_args = self.get_kernel_extra_args()
            if extra_args:
                res.writeline(extra_args)
            res.writeline(f"{A_ptr},")
            res.writeline(f"{B_ptr},")
            res.writeline(f"{C_ptr},")
            res.writeline(f"{M},")
            res.writeline(f"{N},")
            res.writeline(f"{K},")
            res.writeline(f"{lda},")
            res.writeline(f"{ldb},")
            res.writeline(f"{ldc}")
        res.writeline(");")
        return res.getvalue()

    def codegen_init(
        self,
        kernel: CppTemplateKernel,
    ) -> str:
        return ""

    def codegen_finalize(
        self,
        kernel: CppTemplateKernel,
    ) -> str:
        return ""

    def get_b_layout(self) -> LayoutType:
        return LayoutType.NORMAL


@dataclasses.dataclass
class CppMicroGemmConfig:
    input_dtype: torch.dtype
    input2_dtype: torch.dtype
    output_dtype: torch.dtype
    compute_dtype: torch.dtype
    vec_isa_cls: Type[VecISA]
    register_blocking: GemmBlocking
    extra_check: Optional[Callable[..., bool]] = None


micro_gemm_configs: Dict[Type[CppMicroGemm], List[CppMicroGemmConfig]] = {}


def register_micro_gemm(*configs):
    def inner(cls):
        assert (
            cls not in micro_gemm_configs
        ), f"Duplicate micro_gemm registration for {cls}"
        assert len(configs) > 0, f"No micro_gemm configs provided for {cls}"
        micro_gemm_configs[cls] = list(configs)
        return cls

    return inner


def generate_gemm_config(
    vec_isa_cls,
    register_blockings,
    input_dtype=torch.float,
    input2_dtype=None,
    output_dtype=None,
    compute_dtype=None,
    extra_check=None,
):
    if output_dtype is None:
        output_dtype = input_dtype
    if compute_dtype is None:
        compute_dtype = output_dtype
    if input2_dtype is None:
        input2_dtype = input_dtype
    return [
        CppMicroGemmConfig(
            input_dtype,
            input2_dtype,
            output_dtype,
            compute_dtype,
            vec_isa_cls,
            GemmBlocking(*blocking),
            extra_check,
        )
        for blocking in register_blockings
    ]


class CppMicroGemmRef(CppMicroGemm):
    """
    A reference implementation of the CppMicroGemm class with naive C++ code.
    It is used for correctness debugging.
    """

    TEMPLATE_ENTRY = r"""
{{declare_kernel}} {
    for (int64_t m = 0; m < M; ++m) {
        for (int64_t n = 0; n < N; ++n) {
            {{compute_t}} result = accum ? C[m * ldc + n] : 0;
            for (int64_t k = 0; k < K; ++k) {
                result += ({{compute_t}})A[m * lda + k] * ({{compute_t}})B[k * ldb + n] * {{alpha}};
            }
            C[m * ldc + n] = result;
        }
    }
}
"""

    def __init__(
        self, name, input_dtype, input2_dtype, output_dtype, compute_dtype, alpha
    ) -> None:
        super().__init__(
            name,
            input_dtype,
            input2_dtype,
            output_dtype,
            compute_dtype,
            GemmBlocking(1, 1, 1),
            alpha,
        )

    def codegen_define(self, kernel: CppTemplateKernel) -> str:
        options = {
            "declare_kernel": self.get_kernel_declaration(),
            **self.get_common_options(),
        }
        return KernelTemplate._template_from_string(self.TEMPLATE_ENTRY).render(options)


@register_micro_gemm(
    *generate_gemm_config(
        VecAVX512,
        [(8, 48, 1), (8, 32, 1), (16, 16, 1)],
        input_dtype=torch.float,
    ),
    *generate_gemm_config(
        VecAVX512,
        [(8, 48, 1), (8, 32, 1), (16, 16, 1)],
        input_dtype=torch.bfloat16,
        output_dtype=torch.float,
    ),
    *generate_gemm_config(
        VecAVX512,
        [(8, 48, 1), (8, 32, 1), (16, 16, 1)],
        input_dtype=torch.half,
        output_dtype=torch.float,
    ),
    *generate_gemm_config(
        VecAVX512,
        [(8, 48, 1), (8, 32, 1), (16, 16, 1)],
        input_dtype=torch.bfloat16,
        input2_dtype=torch.int8,
        output_dtype=torch.float,
        compute_dtype=torch.float,
    ),
    *generate_gemm_config(
        VecAVX2,
        [(4, 24, 1), (4, 16, 1), (8, 8, 1)],
        input_dtype=torch.float,
    ),
    *generate_gemm_config(
        VecAVX2,
        [(4, 24, 1), (4, 16, 1), (8, 8, 1)],
        input_dtype=torch.bfloat16,
        output_dtype=torch.float,
    ),
    *generate_gemm_config(
        VecAVX2,
        [(4, 24, 1), (4, 16, 1), (8, 8, 1)],
        input_dtype=torch.half,
        output_dtype=torch.float,
    ),
    *generate_gemm_config(
        VecAVX2,
        [(4, 24, 1), (4, 16, 1), (8, 8, 1)],
        input_dtype=torch.bfloat16,
        input2_dtype=torch.int8,
        output_dtype=torch.float,
        compute_dtype=torch.float,
    ),
)
class CppMicroGemmFP32Vec(CppMicroGemm):
    """
    This class generates the code for micro gemm using fp32 vec instructions for compute.
    It supports input types of torch.float, torch.bfloat16, and torch.half with fp32 output.
    The output of the microkernel is in FP32, but it would be converted to BF16/FP16 in the template,
    if the desired output is BF16/FP16.
    """

    TEMPLATE_ENTRY = r"""
{{declare_kernel}} {
    {{kernel.assert_function}}(N % {{block_n}} == 0, "N dimension must be multiple of {{block_n}}");
    {{kernel.assert_function}}(K % {{block_k}} == 0, "K dimension must be multiple of {{block_k}}");
    // TODO(jgong5): loop unroll for M and N
    for (int64_t m = 0; m < M; m += {{block_m}}) {
        int64_t block_m = std::min<int64_t>(M - m, {{block_m}});
        for (int64_t n = 0; n < N; n += {{block_n}}) {
            if (block_m == {{block_m}}) {
                {{kernel_name}}_kernel<{{block_m}}, {{block_n}}, accum>(
                    A + m * lda,
                    B + n,
                    C + m * ldc + n,
                    K,
                    lda,
                    ldb,
                    ldc
                );
            } else {
                switch (block_m) {
{%- for b in range(block_m - 1, 0, -1) %}
                case {{b}}:
                    {{kernel_name}}_kernel<{{b}}, {{block_n}}, accum>(
                        A + m * lda,
                        B + n,
                        C + m * ldc + n,
                        K,
                        lda,
                        ldb,
                        ldc
                    );
                    break;
{%- endfor %}
                default:
                    {{kernel.assert_function}}(false, "Unsupported block_m: {{block_m}}");
                }
            }
        }
    }
}
"""

    TEMPLATE_KERNEL = r"""
template <int64_t BLOCK_M, int64_t BLOCK_N, bool accum>
inline void {{kernel_name}}_kernel(
    const {{input_t}}* {{restrict_keyword}} A,
    const {{input2_t}}* {{restrict_keyword}} B,
    {{output_t}}* {{restrict_keyword}} C,
    int64_t K,
    int64_t lda,
    int64_t ldb,
    int64_t ldc
) {
    using Vectorized = at::vec::Vectorized<{{compute_t}}>;
    using VectorizedIn = at::vec::Vectorized<{{input_t}}>;
    constexpr auto VLEN = Vectorized::size();
    constexpr auto ROWS = BLOCK_M;
    constexpr auto COLS = BLOCK_N / VLEN;

    Vectorized va;
    at::vec::VectorizedN<{{compute_t}}, COLS> vb;
    at::vec::VectorizedN<{{compute_t}}, ROWS*COLS> vc;

    auto loadc = [&](auto i) {
        if constexpr (accum) {
            constexpr int row = i / COLS;
            constexpr int col = i % COLS;
            vc[i] = Vectorized::loadu(C + row * ldc + col * VLEN);
        } else {
            vc[i] = Vectorized(0.0f);
        }
    };
    c10::ForcedUnroll<ROWS * COLS>{}(loadc);

    auto compute = [&, COLS](auto i, int k) {
        constexpr int row = i / COLS;
        constexpr int col = i % COLS;

        if constexpr (col == 0) {
{%- if alpha != 1 %}
            va = Vectorized(static_cast<{{compute_t}}>(A[row * lda + k]) * {{alpha}});
{%- else %}
            va = Vectorized(static_cast<{{compute_t}}>(A[row * lda + k]));
{%- endif %}
        }

        if constexpr (row == 0) {
{%- if input2_dtype in [torch.bfloat16, torch.float16] %}
            auto b = VectorizedIn::loadu(B + k * ldb + col * VLEN, VLEN);
            vb[col] = at::vec::convert<{{compute_t}}>(b);
{%- elif input2_dtype == torch.int8 %}
            // Convert VLEN int8 elements to int32, and then fp32
            auto b32 = at::vec::convert_to_int32<int8_t>(B + k * ldb + col * VLEN);
            vb[col] = at::vec::convert<float>(b32);
{%- else %}
            vb[col] = Vectorized::loadu(B + k * ldb + col * VLEN);
{%- endif %}
        }

        constexpr int idx = row * COLS + col;
        vc[idx] = at::vec::fmadd(va, vb[col], vc[idx]);
    };

    for (int k = 0; k < K; ++k) {
        c10::ForcedUnroll<ROWS * COLS>{}(compute, k);
    }

    // store to C
    auto storec = [&](auto i) {
        constexpr int row = i / COLS;
        constexpr int col = i % COLS;
        vc[i].store(C + row * ldc + col * VLEN);
    };
    c10::ForcedUnroll<ROWS * COLS>{}(storec);
}
"""

    def codegen_define(self, kernel: CppTemplateKernel) -> str:
        options = {
            "declare_kernel": self.get_kernel_declaration(),
            "kernel": kernel,
            "block_m": self.register_blocking.block_m,
            "block_n": self.register_blocking.block_n,
            "block_k": self.register_blocking.block_k,
            "restrict_keyword": get_restrict_keyword(),
            **self.get_common_options(),
        }
        result = KernelTemplate._template_from_string(self.TEMPLATE_KERNEL).render(
            options
        )
        result += KernelTemplate._template_from_string(self.TEMPLATE_ENTRY).render(
            options
        )
        return result


# extra check for CppMicroGemmAMX
def check_amx_extra(config, m, n, k, alpha, num_threads):
    vnni_size = 4 if config.input_dtype == torch.uint8 else 2
    return k % vnni_size == 0 and alpha == 1


@register_micro_gemm(
    *generate_gemm_config(
        VecAMX,
        [(32, 32, 32), (48, 16, 32), (16, 48, 32)],
        input_dtype=torch.bfloat16,
        input2_dtype=torch.int8,
        output_dtype=torch.float,
        compute_dtype=torch.float,
        extra_check=check_amx_extra,
    ),
    *generate_gemm_config(
        VecAMX,
        [(32, 32, 32), (48, 16, 32), (16, 48, 32)],
        input_dtype=torch.bfloat16,
        output_dtype=torch.float,
        extra_check=check_amx_extra,
    ),
    *generate_gemm_config(
        VecAMX,
        [(32, 32, 64), (48, 16, 64)],
        input_dtype=torch.uint8,
        input2_dtype=torch.int8,
        output_dtype=torch.int32,
        compute_dtype=torch.int32,
        extra_check=check_amx_extra,
    ),
)
class CppMicroGemmAMX(CppMicroGemm):
    """
    This class generates the code for micro gemm using Advanced Matrix eXtention (AMX)
    instructions available in 4th generation Intel Xeon for compute.
    It supports input types of torch.bfloat16 with fp32 output.
    """

    TEMPLATE_ENTRY = r"""
{{declare_kernel}} {
    {{kernel.assert_function}}(N % {{block_n}} == 0, "N dimension must be multiple of {{block_n}}");
    {{kernel.assert_function}}(K % 2 == 0, "K dimension must be multiple of 2");
{%- if use_cached_dequantized_B %}
    // Create a stack-allocated buffer for tiles of B.
    // Except maybe for the tail-case, an AMX tile of B has 16x32 BF16 elements.
    // we cache K * {{block_n}} elements of dequantized B
    const auto buf_size = K * {{block_n}};
    {%- if is_msvc_compiler %}
    // MSVC doesn't support stack-allocated dynamic-sized arrays, so using heap memory here.
    std::unique_ptr<{{input_t}}[]> heap_deq_b_buf_ptr(new {{input_t}}[buf_size]);
    {{input_t}}* dequantized_B_buf = heap_deq_b_buf_ptr.get();
    {%- else %}
    // It's safe to use a stack-allocated array since the blocking strategy would
    // require us to allocate an array that's smaller than the size of L1D cache,
    // and the default per thread max stack size on Linux is quite higher,
    // so we need not worry about stack overflow.
    alignas(4096) {{input_t}} dequantized_B_buf[buf_size];
    {%- endif %}

    auto load_dequantized_B = [&](int base_idx) {
        // Load a tile of B & cache it in L1D.
        {{input2_t}}* base_addr = const_cast<{{input2_t}}*>(B) + base_idx;
        for (int idx_dq = 0, idx_q = 0; idx_dq < buf_size; idx_q += ldb, idx_dq += {{block_n}}) {
        {%- for vec_idx in range(0, block_n - 1, 32) %}
            auto b_int8 = at::vec::Vectorized<int8_t>::loadu(
                base_addr + idx_q + {{vec_idx}} ,
                static_cast<int64_t>(32)
            );
            auto b_bf16 = at::vec::convert<{{input_t}}>(b_int8);
            b_bf16.store(dequantized_B_buf + idx_dq + {{vec_idx}});
        {%- endfor %}
        {%- if (block_n % 32) != 0 %}
            auto b_int8_tail = at::vec::Vectorized<int8_t>::loadu(
                base_addr + idx_q + {{block_n - (block_n % 32)}},
                static_cast<int64_t>({{block_n % 32}})
            );
            auto b_bf16_tail = at::vec::convert<{{input_t}}>(b_int8_tail);
            b_bf16_tail.store(
                dequantized_B_buf + idx_dq + {{block_n - (block_n % 32)}},
                static_cast<int64_t>({{block_n % 32}})
            );
        {%- endif %}
        }
    };
{%- endif %}
// The ldb would not be block_n if N != block_n
{%- if use_cached_dequantized_B %}
    const int64_t updated_ldb = {{block_n}};
{%- else %}
    const int64_t updated_ldb = ldb;
{%- endif %}
    // TODO(jgong5): loop unroll for M and N
    for (int64_t n = 0; n < N; n += {{block_n}}) {
{%- if use_cached_dequantized_B %}
        // Dequantize K * block_n int8 B elements into BF16
        load_dequantized_B(n);
{%- endif %}
        for (int64_t m = 0; m < M; m += {{block_m}}) {
            int64_t block_m = std::min<int64_t>(M - m, {{block_m}});
            int64_t m_tail = m;
{%- for num_rows in range(block_m, 0, -16) %}
    {%- if num_rows != block_m %}
            else
    {%- endif %}
            if (block_m >= {{num_rows}}) {
                {{kernel_name}}_amx_kernel_{{num_rows}}_{{num_columns}}<accum, horizontal_transverse>(
                    amx_state,
                    A + m * lda,
{%- if use_cached_dequantized_B %}
                    dequantized_B_buf,
{%- else %}
                    B + n,
{%- endif %}
                    C + m * ldc + n,
                    K,
                    lda,
                    updated_ldb,
                    ldc,
                    16
                );
                block_m -= {{num_rows}};
                m_tail += {{num_rows}};
            }
{%- endfor %}
            if (block_m > 0) {
                {{kernel_name}}_amx_kernel_16_{{num_columns}}<accum, horizontal_transverse>(
                    amx_state,
                    A + m_tail * lda,
{%- if use_cached_dequantized_B %}
                    dequantized_B_buf,
{%- else %}
                    B + n,
{%- endif %}
                    C + m_tail * ldc + n,
                    K,
                    lda,
                    updated_ldb,
                    ldc,
                    block_m
                );
            }
        }
    }
}
"""

    TEMPLATE_KERNEL = r"""

template <bool accum, bool horizontal_transverse>
inline void {{kernel_name}}_amx_kernel_{{num_rows}}_{{num_columns}}(
    AMXState& amx_state,
    const {{input_t}}* {{restrict_keyword}} A,
{%- if use_cached_dequantized_B %}
    const {{input_t}}* {{restrict_keyword}} B,
{%- else %}
    const {{input2_t}}* {{restrict_keyword}} B,
{%- endif %}
    {{output_t}}* {{restrict_keyword}} C,
    int64_t K,
    int64_t lda,
    int64_t ldb,
    int64_t ldc,
    uint8_t tilecfg_rows
) {
    // TODO(jgong5): add prefetch hint for A, B, C
    auto loadconfig = [](const amx_tilecfg& cfg) {
        _tile_loadconfig(&cfg);
    };
    const auto last_k_offset = K / {{block_k}} * {{block_k}};
    const auto tail_k_size = K - last_k_offset;
    if C10_LIKELY (last_k_offset > 0) {
        amx_state.configure(tilecfg_rows, 64, {{num_rows}} / 16, {{num_columns}}, loadconfig);
    } else {
        amx_state.configure(tilecfg_rows, tail_k_size * sizeof({{input_t}}), {{num_rows}} / 16, {{num_columns}}, loadconfig);
    }
    auto load_c = [&]() {
{%- for tile_row in range(num_rows // 16) %}
    {%- for tile_col in range(num_columns) %}
        {%- set tile_idx = tile_row * num_columns + tile_col %}
        _tile_loadd({{tile_idx}}, C + {{tile_row * 16}} * ldc + {{tile_col * 16}}, ldc * sizeof({{output_t}}));
    {%- endfor %}
{%- endfor %}
    };
    auto zero_c = [&]() {
{%- for tile_row in range(num_rows // 16) %}
    {%- for tile_col in range(num_columns) %}
        {%- set tile_idx = tile_row * num_columns + tile_col %}
        _tile_zero({{tile_idx}});
    {%- endfor %}
{%- endfor %}
    };

    if constexpr (accum) {
        load_c();
    } else {
        zero_c();
    }

    auto compute = [&](int k) {
{%- set tile_offset_a = num_rows // 16 * num_columns %}
{%- set tile_offset_b = tile_offset_a + num_rows // 16 %}
{%- for tile_row in range(num_rows // 16) %}
    {%- for tile_col in range(num_columns) %}
        {%- set tile_idx_a = tile_offset_a + tile_row %}
        {%- set tile_idx_b = tile_offset_b + tile_col %}
        {%- set tile_idx_c = tile_row * num_columns + tile_col %}
        {%- if tile_col == 0 %}
        if constexpr (horizontal_transverse) {
            _tile_loadd({{tile_idx_a}}, A + {{tile_row * 16}} * lda + k, lda * sizeof({{input_t}}));
        } else {
            _tile_stream_loadd({{tile_idx_a}}, A + {{tile_row * 16}} * lda + k, lda * sizeof({{input_t}}));
        }
        {%- endif %}
        {%- if tile_row == 0 %}
<<<<<<< HEAD
        if constexpr (horizontal_transverse) {
            {%- if use_cached_dequantized_B %}
        _tile_stream_loadd({{tile_idx_b}}, B + base_idx_of_deq_B + {{tile_col}} * num_elements_per_b_tile, 64);
            {%- else %}
        _tile_stream_loadd({{tile_idx_b}}, B + k * ldb + {{tile_col * 16 * vnni_size}}, ldb * {{vnni_size}} * sizeof({{input_t}}));
            {%- endif %}
        } else {
            {%- if use_cached_dequantized_B %}
        _tile_loadd({{tile_idx_b}}, B + base_idx_of_deq_B + {{tile_col}} * num_elements_per_b_tile, 64);
            {%- else %}
        _tile_loadd({{tile_idx_b}}, B + k * ldb + {{tile_col * 16 * vnni_size}}, ldb * {{vnni_size}} * sizeof({{input_t}}));
            {%- endif %}
        }
=======
        _tile_loadd({{tile_idx_b}}, B + k * ldb + {{tile_col * 16 * vnni_size}}, ldb * {{vnni_size}} * sizeof({{input_t}}));
>>>>>>> 3839cf36
        {%- endif %}
        {%- if int8_gemm %}
        _tile_dpbusd({{tile_idx_c}}, {{tile_idx_a}}, {{tile_idx_b}});
        {%- else %}
        _tile_dpbf16ps({{tile_idx_c}}, {{tile_idx_a}}, {{tile_idx_b}});
        {%- endif %}
    {%- endfor %}
{%- endfor %}
    };

    {{kernel.unroll_pragma(4)}}
    for (int k = 0; k < last_k_offset; k += {{block_k}}) {
        compute(k);
    }

    auto store_c = [&]() {
    // store to C
{%- for tile_row in range(num_rows // 16) %}
    {%- for tile_col in range(num_columns) %}
        {%- set tile_idx = tile_row * num_columns + tile_col %}
        _tile_stored({{tile_idx}}, C + {{tile_row * 16}} * ldc + {{tile_col * 16}}, ldc * sizeof({{output_t}}));
    {%- endfor %}
{%- endfor %}
    };

    // TODO(jgong5): move tail k computation to separate loopnest to save tile configuration overhead
    if C10_UNLIKELY (tail_k_size > 0) {
        if C10_LIKELY (last_k_offset > 0) {
            store_c();
            amx_state.configure(tilecfg_rows, tail_k_size * sizeof({{input_t}}), {{num_rows}} / 16, {{num_columns}}, loadconfig);
            load_c();
        }
        compute(last_k_offset);
    }

    store_c();
}
"""

    def codegen_define(self, kernel: CppTemplateKernel) -> str:
        block_m, block_n, block_k = self.register_blocking
        assert block_m % 16 == 0, "Only support block_m % 16 == 0 for AMX"
        assert block_n % 16 == 0, "Only support block_n % 16 == 0 for AMX"
        if self.input_dtype == torch.uint8:
            assert block_k == 64, "Only support block_k = 64 for AMX INT8"
        else:
            assert block_k == 32, "Only support block_k = 32 for AMX Bfloat16/Float16"
        num_columns = block_n // 16
        options = {
            "declare_kernel": self.get_kernel_declaration(),
            "use_cached_dequantized_B": self.input_dtype == torch.bfloat16
            and self.input2_dtype == torch.int8,
            "kernel": kernel,
            "block_m": block_m,
            "block_n": block_n,
            "block_k": block_k,
            "num_columns": num_columns,
            "restrict_keyword": get_restrict_keyword(),
            **self.get_common_options(),
        }
        result = ""
        for num_rows in range(block_m, 0, -16):
            amx_kernel_options = {**options, "num_rows": num_rows}
            result += KernelTemplate._template_from_string(self.TEMPLATE_KERNEL).render(
                amx_kernel_options
            )
        result += KernelTemplate._template_from_string(self.TEMPLATE_ENTRY).render(
            options
        )
        return result

    def codegen_init(
        self,
        kernel: CppTemplateKernel,
    ) -> str:
        return "AMXState amx_state;"

    def codegen_finalize(
        self,
        kernel: CppTemplateKernel,
    ) -> str:
        return "amx_state.release([]() { _tile_release(); });"

    def get_kernel_extra_args_declare(self) -> str:
        return "AMXState& amx_state,"

    def get_kernel_extra_args(self) -> str:
        return "amx_state,"

    def get_b_layout(self):
        if self.input_dtype == torch.uint8:
            return LayoutType.VNNI4
        else:
            return LayoutType.VNNI2


# extra check for CppMicroBrgemm
def check_brgemm_extra(config, m, n, k, alpha, num_threads):
    assert config.input_dtype == torch.half and config.output_dtype == torch.float
    vnni_size = 2
    # use brgemm for Half when amx_fp16 is supported
    return torch.cpu._is_amx_fp16_supported() and k % vnni_size == 0 and alpha == 1


@register_micro_gemm(
    *generate_gemm_config(
        VecAMX,
        [(32, 32, 32), (48, 16, 32), (16, 48, 32)],
        input_dtype=torch.half,
        output_dtype=torch.float,
        extra_check=check_brgemm_extra,
    ),
)
class CppMicroBrgemm(CppMicroGemm):
    """
    This class generates the code for micro gemm using oneDNN brgemm.
    It supports input types of torch.half.
    """

    TEMPLATE_ENTRY = r"""
#include <ATen/native/CPUBlas.h>
{{declare_kernel}} {
    at::native::cpublas::brgemm(
      M, N, K,
      lda, ldb, ldc,
      accum,
      A,
      B,
      C);
}
"""

    def codegen_define(self, kernel: CppTemplateKernel) -> str:
        options = {
            "declare_kernel": self.get_kernel_declaration(),
            "kernel": kernel,
            "block_m": self.register_blocking.block_m,
            "block_n": self.register_blocking.block_n,
            "block_k": self.register_blocking.block_k,
            "restrict_keyword": get_restrict_keyword(),
            **self.get_common_options(),
        }
        result = ""
        result += KernelTemplate._template_from_string(self.TEMPLATE_ENTRY).render(
            options
        )
        return result

    def codegen_finalize(
        self,
        kernel: CppTemplateKernel,
    ) -> str:
        return "at::native::cpublas::brgemm_release();"

    def get_b_layout(self):
        assert self.input_dtype == torch.half and torch.cpu._is_amx_fp16_supported()
        return LayoutType.VNNI2


def create_micro_gemm(
    name,
    m,
    n,
    k,
    input_dtype,
    input2_dtype,
    output_dtype=None,
    compute_dtype=None,
    alpha=1,
    num_threads=-1,
    use_ref=True,
) -> Optional[CppMicroGemm]:
    def create_from_config(cls, config: CppMicroGemmConfig):
        return cls(
            name,
            config.input_dtype,
            config.input2_dtype,
            config.output_dtype,
            config.compute_dtype,
            config.register_blocking,
            alpha,
        )

    assert isinstance(n, int) or n.is_number, n
    assert isinstance(k, int) or k.is_number, k
    m = V.graph.sizevars.size_hint(m, fallback=1) if isinstance(m, sympy.Expr) else m
    assert isinstance(m, int), m
    if output_dtype is None:
        output_dtype = input_dtype
    if compute_dtype is None:
        compute_dtype = output_dtype
    if num_threads < 0:
        num_threads = parallel_num_threads()
    vec_isa = pick_vec_isa()
    matched_configs = []
    for cls, configs in micro_gemm_configs.items():
        for config in configs:
            if not issubclass(vec_isa.__class__, config.vec_isa_cls):
                continue
            if (
                config.input_dtype == input_dtype
                and config.compute_dtype == compute_dtype
                and config.input2_dtype == input2_dtype
                and config.output_dtype == output_dtype
                # The output_dtype here is the output dtype of the micro-kernel.
                # In some cases, the actual output dtype of the op for which the micro-kernel
                # is being created would be same as that of the activation, but the micro-kernels
                # compute output in Float/int32, which is converted in the GEMM template. This is
                # subject to change in the future.
            ):
                if config.extra_check is not None and not config.extra_check(
                    config, m, n, k, alpha, num_threads
                ):
                    continue
                block_m, block_n, block_k = config.register_blocking
                if (
                    config.vec_isa_cls == VecAMX
                    and m < block_m
                    and input_dtype == torch.bfloat16
                    and input2_dtype == torch.int8
                ):
                    # For int8 WoQ GEMM, AMX micro-kernel may not perform well if m < block_m
                    continue
                # Criteria on the ranking of configurations
                # 1. ISA: AMX > VEC
                # 2. Dividable by block sizes (block_m, block_n, block_k)
                # 3. Number of mxn blocks is large enough to occupy all the threads
                # 4. Register blocks are larger
                isa_score = 0
                if config.vec_isa_cls == VecAMX:
                    isa_score += 1
                dividable_score = 0
                if m % block_m == 0:
                    dividable_score += 1
                if n % block_n == 0:
                    dividable_score += 1
                if k % block_k == 0:
                    dividable_score += 1
                occupancy_score = 0
                n_blocks = (n + block_n - 1) // block_n
                total_mxn_blocks = n_blocks * ((m + block_m - 1) // block_m)
                if n_blocks >= num_threads:
                    occupancy_score += 1
                if total_mxn_blocks >= num_threads:
                    occupancy_score += 1
                register_bytes = (
                    block_m * block_n * config.compute_dtype.itemsize
                    + (block_m * block_k + block_k * block_n)
                    * config.input_dtype.itemsize
                )
                matched_configs.append(
                    (
                        (isa_score, dividable_score, occupancy_score, register_bytes),
                        cls,
                        config,
                    )
                )
    if len(matched_configs) == 0:
        if use_ref:
            return CppMicroGemmRef(
                name, input_dtype, input2_dtype, output_dtype, compute_dtype, alpha
            )
        else:
            return None
    # TODO(jgong5): allow autotuning on choices of configs
    return create_from_config(*max(matched_configs, key=lambda x: x[0])[1:])<|MERGE_RESOLUTION|>--- conflicted
+++ resolved
@@ -686,23 +686,11 @@
         }
         {%- endif %}
         {%- if tile_row == 0 %}
-<<<<<<< HEAD
         if constexpr (horizontal_transverse) {
-            {%- if use_cached_dequantized_B %}
-        _tile_stream_loadd({{tile_idx_b}}, B + base_idx_of_deq_B + {{tile_col}} * num_elements_per_b_tile, 64);
-            {%- else %}
-        _tile_stream_loadd({{tile_idx_b}}, B + k * ldb + {{tile_col * 16 * vnni_size}}, ldb * {{vnni_size}} * sizeof({{input_t}}));
-            {%- endif %}
+            _tile_stream_loadd({{tile_idx_b}}, B + k * ldb + {{tile_col * 16 * vnni_size}}, ldb * {{vnni_size}} * sizeof({{input_t}}));
         } else {
-            {%- if use_cached_dequantized_B %}
-        _tile_loadd({{tile_idx_b}}, B + base_idx_of_deq_B + {{tile_col}} * num_elements_per_b_tile, 64);
-            {%- else %}
-        _tile_loadd({{tile_idx_b}}, B + k * ldb + {{tile_col * 16 * vnni_size}}, ldb * {{vnni_size}} * sizeof({{input_t}}));
-            {%- endif %}
-        }
-=======
-        _tile_loadd({{tile_idx_b}}, B + k * ldb + {{tile_col * 16 * vnni_size}}, ldb * {{vnni_size}} * sizeof({{input_t}}));
->>>>>>> 3839cf36
+            _tile_loadd({{tile_idx_b}}, B + k * ldb + {{tile_col * 16 * vnni_size}}, ldb * {{vnni_size}} * sizeof({{input_t}}));
+        }
         {%- endif %}
         {%- if int8_gemm %}
         _tile_dpbusd({{tile_idx_c}}, {{tile_idx_a}}, {{tile_idx_b}});
