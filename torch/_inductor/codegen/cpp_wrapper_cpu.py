--- conflicted
+++ resolved
@@ -53,16 +53,10 @@
         self.declared_int_array_vars = OrderedSet[str]()
         self.tmp_tensor_id = count()  # for tmp tensor local variable declarations
         self.arg_var_id = count()
-<<<<<<< HEAD
         self.used_cached_devices = OrderedSet[str]()
         self.used_cached_dtypes = OrderedSet[str]()
         self.used_cached_layouts = OrderedSet[str]()
-=======
-        self.used_cached_devices = set()
-        self.used_cached_dtypes = set()
-        self.used_cached_layouts = set()
-        self.used_cached_memory_formats = set()
->>>>>>> 6f2b2155
+        self.used_cached_memory_formats = OrderedSet[str]()
         self.cached_output_id = count()
         self.scalar_to_tensor_id = count()
         self.custom_op_wrapper_loaded = False
