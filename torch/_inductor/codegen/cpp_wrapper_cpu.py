--- conflicted
+++ resolved
@@ -14,7 +14,6 @@
 import torch._ops
 from torch._inductor.runtime.runtime_utils import dynamo_timed
 from torch.fx.experimental.symbolic_shapes import ConvertIntKey, DivideByKey, SymTypes
-from torch.utils._ordered_set import OrderedSet
 
 from .. import config, ir
 from ..utils import _align, ALIGN_BYTES, cache_on_self, normalize_name
@@ -42,24 +41,22 @@
         self.comment = "//"
         self.namespace = "at::"
         self.none_str = "nullptr"
-<<<<<<< HEAD
-        self.extern_call_ops = OrderedSet[str]()
-=======
->>>>>>> e29dabbd
         self.size = "sizes()"
         self.stride = "strides()"
         self.supports_intermediate_hooks = False
+        self.outputs_need_copy = set()
         self.kernel_callsite_id = count()
         self.var_array_id = (
             count()
         )  # for different types of local array variable declarations
+        self.declared_var_array_vars = set()
         self.int_array_id = count()  # for int array local variable declarations
-        self.declared_int_array_vars = OrderedSet[str]()
+        self.declared_int_array_vars = set()
         self.tmp_tensor_id = count()  # for tmp tensor local variable declarations
         self.arg_var_id = count()
-        self.used_cached_devices = OrderedSet[str]()
-        self.used_cached_dtypes = OrderedSet[str]()
-        self.used_cached_layouts = OrderedSet[str]()
+        self.used_cached_devices = set()
+        self.used_cached_dtypes = set()
+        self.used_cached_layouts = set()
         self.cached_output_id = count()
         self.scalar_to_tensor_id = count()
         self.custom_op_wrapper_loaded = False
@@ -518,7 +515,7 @@
             "class AOTInductorModelKernels : public AOTInductorModelKernelsBase {"
         )
         self.prefix.writeline("  public:")
-        declare_kernel = OrderedSet(self.src_to_kernel.values()) - OrderedSet(
+        declare_kernel = set(self.src_to_kernel.values()) - set(
             self.initialized_kernels.keys()
         )
         declare_kernel.update(
