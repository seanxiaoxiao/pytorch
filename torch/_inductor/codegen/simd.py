--- conflicted
+++ resolved
@@ -125,11 +125,7 @@
 
     @property
     @cache_on_self
-<<<<<<< HEAD
-    @no_type_check
-=======
     @no_type_check  # https://github.com/python/mypy/issues/17184
->>>>>>> 4959784d
     def is_reduction(self) -> bool:
         return prefix_is_reduction(self.prefix)
 
@@ -365,11 +361,7 @@
         self.range_trees: List[IterationRangesRoot] = []
         self.range_tree_nodes: Dict[sympy.Symbol, IterationRangesEntry] = {}
         self.iter_vars_count = itertools.count()
-<<<<<<< HEAD
         self.inside_reduction = self.total_reduction_numel != 1
-=======
-        self.inside_reduction = self.numels["r"] != 1
->>>>>>> 4959784d
         self.cooperative_reduction: bool = (
             override_cooperative_reduction
             if override_cooperative_reduction is not None
@@ -420,16 +412,12 @@
         return False
 
     def initialize_range_tree(self, pid_cache):
-<<<<<<< HEAD
         prefixes = ["z", "y", "x", "r0_", "r1_"]
         active_prefixes = [prefix for prefix in prefixes if prefix in self.numels]
-=======
-        no_r_dim = not self.inside_reduction or self.numels["r"] == 1
->>>>>>> 4959784d
+        no_r_dim = not self.inside_reduction or self.total_reduction_numel == 1
 
         grid_dims = ["x", "y", "z"]
         reduction_dims = ["r0_", "r1_"]
-        no_r_dim = not self.inside_reduction or self.total_reduction_numel == 1
         if self.no_x_dim:
             tensor_dims = reduction_dims
         elif no_r_dim:
@@ -441,13 +429,8 @@
 
         for i, prefix in enumerate(active_prefixes):
             is_reduction = prefix_is_reduction(prefix)
-<<<<<<< HEAD
             tensor_dim = tensor_dims.index(prefix) if prefix in tensor_dims else None
             grid_dim = None if is_reduction else grid_dims.index(prefix)
-=======
-            tensor_dim = tensor_dims.find(prefix) if prefix in tensor_dims else None
-            grid_dim = None if is_reduction else grid_dims.find(prefix)
->>>>>>> 4959784d
             index = i if grid_dim is None else grid_dim
             self.range_trees.append(
                 IterationRangesRoot(
@@ -563,11 +546,7 @@
 
         @contextlib.contextmanager
         def ctx():
-<<<<<<< HEAD
             if self.total_reduction_numel == 1:
-=======
-            if self.numels["r"] == 1:
->>>>>>> 4959784d
                 assert not self.inside_reduction
                 yield
                 return
@@ -1006,11 +985,7 @@
     def welford_reduce_fallback(self, dtype, value):
         sum_ = ops.reduction(dtype, dtype, "sum", value)
         self.inside_reduction = False
-<<<<<<< HEAD
         rnumel = ops.index_expr(self.total_reduction_numel, dtype)
-=======
-        rnumel = ops.index_expr(self.numels["r"], dtype)
->>>>>>> 4959784d
         mean = ops.truediv(sum_, rnumel)
 
         self.inside_reduction = True
@@ -1479,11 +1454,7 @@
             tiling = self.select_tiling(node_schedule, numel, rnumel)
             node_schedule_map[pn] = node_schedule, tiling, numel, rnumel
             subkernel_map[pn] = ComboKernel.create_triton_kernel(
-<<<<<<< HEAD
-                tiling=tiling,
-=======
                 tiling,
->>>>>>> 4959784d
                 features=SIMDKernelFeatures(node_schedule, numel, rnumel),
                 optimize_mask=not mixed_sizes,
             )
@@ -1670,7 +1641,7 @@
     @classmethod
     def create_tiling(
         cls, pw_tiling: Sequence[sympy.Expr], reduction_tiling: Sequence[sympy.Expr]
-    ) -> Dict[str, Tuple[sympy.Expr]]:
+    ) -> Dict[str, sympy.Expr]:
         """
         Create a tiling dict from pointwise and reduction splits.
         """
@@ -1787,23 +1758,6 @@
         return ranked_tilings
 
     @classmethod
-<<<<<<< HEAD
-=======
-    def create_tiling(
-        cls, pw_tiling: Sequence[sympy.Expr], reduction_tiling: Sequence[sympy.Expr]
-    ) -> Dict[str, sympy.Expr]:
-        """
-        Create a tiling dict from pointwise and reduction splits.
-        """
-        pw_prefixes = ["z", "y", "x"][-len(pw_tiling) :]
-        reduction_prefixes = ["r"][: len(reduction_tiling)]
-        return immutable_dict(
-            list(zip(pw_prefixes, pw_tiling))
-            + list(zip(reduction_prefixes, reduction_tiling))
-        )
-
-    @classmethod
->>>>>>> 4959784d
     def select_tiling(
         cls, node_schedule, numel, reduction_numel=sympy.S.One
     ) -> Dict[str, sympy.Expr]:
@@ -1815,7 +1769,6 @@
             `(tile1, tile2, reduction_numel)` s.t. `tile1 * tile2 == numel`
 
         """
-<<<<<<< HEAD
         # If this is a reduction, only tile reduction dims.
         is_pointwise = reduction_numel == 1
 
@@ -1825,12 +1778,6 @@
             not is_pointwise and not config.triton.tile_reductions
         ) or config.triton.max_tiles <= 1:
             # Emit a perf hint in case we miss an opportunity to tile a reduction.
-=======
-        default_tiling = cls.create_tiling([numel], [reduction_numel])
-        if reduction_numel != 1 or config.triton.max_tiles <= 1:
-            # TODO(jansel): should we tile reductions?
-            # do perf hint here if stride-1 dim is not being reduced
->>>>>>> 4959784d
             if perf_hint_log.level <= logging.WARNING:
                 for node in EnableReduction.filter(node_schedule):
                     if len(cls.candidate_tilings(node, is_pointwise)) > 0:
@@ -1944,11 +1891,7 @@
                 for node in node_schedule
                 if isinstance(node, scheduler.SchedulerNode)
             ):
-<<<<<<< HEAD
                 return tiling
-=======
-                return cls.create_tiling(tiled_groups, [reduction_numel])
->>>>>>> 4959784d
 
         return default_tiling
 
