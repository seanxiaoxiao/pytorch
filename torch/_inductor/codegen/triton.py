--- conflicted
+++ resolved
@@ -2223,16 +2223,11 @@
 
         dim = self.triton_tensor_ndim() - 1
         acc_type = triton_acc_type(src_dtype)
-<<<<<<< HEAD
-        result_var: Any = self.cse.newvar(dtype=dtype)
+        torch_acc_type = upcast_acc_dtype(src_dtype)
+        result_var: Any = self.cse.newvar(dtype=torch_acc_type)
         result_var.mask_vars = OrderedSet(
             var for var in masks if not prefix_is_reduction(var[0])
         )
-=======
-        torch_acc_type = upcast_acc_dtype(src_dtype)
-        result_var: Any = self.cse.newvar(dtype=torch_acc_type)
-        result_var.mask_vars = OrderedSet(var for var in masks if var[0] != "r")
->>>>>>> 0f3f801f
         cond = " & ".join(masks)
 
         def where_cond(tval, fval):
