# mypy: allow-untyped-defs
from __future__ import annotations

import collections
import contextlib
import dataclasses
import functools
import itertools
import logging
import os
import textwrap
from functools import lru_cache
from typing import (
    Any,
    Callable,
    cast,
    Dict,
    Iterable,
    List,
    Optional,
    Sequence,
    Tuple,
    Type,
    TYPE_CHECKING,
    Union,
)

import sympy
from sympy.printing.precedence import PRECEDENCE

import torch
import torch._logging
from torch._dynamo.utils import identity, preserve_rng_state
from torch._prims_common import is_integer_dtype
from torch.utils._ordered_set import OrderedSet
from torch.utils._sympy.functions import CeilDiv, FloorDiv, ModularIndexing
from torch.utils._triton import has_triton_package

from ...utils._sympy.symbol import free_symbol_is_type, prefix_str, symbol_is_type, SymT
from ...utils._sympy.value_ranges import ValueRanges
from .. import config, ir, metrics
from ..codecache import code_hash, get_path, PyCodeCache
from ..runtime.benchmarking import benchmarker
from ..runtime.hints import (
    AutotuneHint,
    DeviceProperties,
    TRITON_MAX_BLOCK,
    TRITON_MAX_RSPLIT,
)
from ..runtime.runtime_utils import get_max_y_grid, next_power_of_2
from ..runtime.triton_heuristics import (
    cooperative_reduction_grid,
    grid as default_grid_fn,
)
from ..scheduler import BaseSchedulerNode, FusedSchedulerNode, Scheduler, SchedulerNode
from ..utils import (
    cache_on_self,
    DelayReplaceLine,
    get_bounds_index_expr,
    get_fused_kernel_name,
    get_kernel_metadata,
    is_welford_reduction,
    Placeholder,
    prefix_is_reduction,
    sympy_dot,
    sympy_product,
    sympy_subs,
    triton_type,
    upcast_compute_type,
)
from ..virtualized import _ops as ops, OpsHandler, ReductionType, StoreMode, V
from ..wrapper_benchmark import get_kernel_category_by_source_code
from .block_analysis import BlockPatternMatcher
from .common import (
    BackendFeature,
    CSE,
    CSEVariable,
    DeferredLine,
    IndentedBuffer,
    OpOverrides,
    PythonPrinter,
    SizeArg,
    TensorArg,
    WorkspaceArg,
    WorkspaceZeroMode,
)
from .simd import (
    constant_repr,
    IterationRanges,
    IterationRangesEntry,
    IterationRangesRoot,
    pexpr,
    SIMDKernel,
    SIMDScheduling,
)
from .triton_utils import (
    config_of,
    should_unwrap_unspec_arg,
    signature_of,
    signature_to_meta,
)


if TYPE_CHECKING:
<<<<<<< HEAD
    from torch._inductor.dtype_propagation import DtypePropagationOpsHandler
=======
    from types import ModuleType
>>>>>>> 90cb6595

    from ..ir import IRNode

log = logging.getLogger(__name__)
perf_hint_log = torch._logging.getArtifactLogger(__name__, "perf_hints")
schedule_log = torch._logging.getArtifactLogger(__name__, "schedule")
fusion_log = torch._logging.getArtifactLogger(__name__, "fusion")


class OpDtypeSupport:
    """
    Some Triton ops such as libdevice and tl.math only support float32 and float64.
    This class records which dtypes are supported by specific IR ops.
    """

    supported_dtypes: Dict[str, OrderedSet[torch.dtype]] = {}
    convert_outputs: Dict[str, bool] = {}

    @classmethod
    def register_upcast(cls, func: Callable[..., str], convert_output: bool):
        op_name = func.__name__
        cls.supported_dtypes[op_name] = OrderedSet([torch.float32, torch.float64])
        cls.convert_outputs[op_name] = convert_output


@lru_cache(None)
def gen_attr_descriptor_import():
    """
    import AttrsDescriptor if the triton version is new enough to have this
    class defined.
    """
    if not has_triton_package():
        return ""

    import triton.compiler.compiler

    # Note: this works because triton.compiler.compiler imports AttrsDescriptor from triton.backends.compiler
    # When support for the legacy AttrsDescriptor is removed then this import path should be changed.
    if hasattr(triton.compiler.compiler, "AttrsDescriptor"):
        return "from triton.compiler.compiler import AttrsDescriptor"
    else:
        return ""


@lru_cache(None)
def gen_common_triton_imports():
    imports = IndentedBuffer()
    imports.splice(
        """
        import triton
        import triton.language as tl
        """
    )
    if attr_desc := gen_attr_descriptor_import():
        imports.writeline(attr_desc)

    imports.splice(
        """
        from torch._inductor.runtime import triton_helpers, triton_heuristics
        from torch._inductor.runtime.triton_helpers import libdevice, math as tl_math
        from torch._inductor.runtime.hints import AutotuneHint, ReductionHint, TileHint, DeviceProperties
        """
    )
    return imports.getvalue()


class TritonSymbols:
    """
    Stores sympy.Symbol instances and constants associated with triton codegen.
    """

    reduction_types = OrderedSet([SymT.R0_INDEX, SymT.R1_INDEX])
    block_types = OrderedSet([SymT.XBLOCK, SymT.YBLOCK, SymT.ZBLOCK, *reduction_types])

    block_offsets = {
        symt: sympy.Symbol(f"{prefix_str[symt]}offset", integer=True, nonnegative=True)
        for symt in block_types
    }

    block_sizes = {
        symt: sympy.Symbol(
            f"{prefix_str[symt].upper()}BLOCK", integer=True, positive=True
        )
        for symt in block_types
    }

    @classmethod
    def get_block_size(cls, tree: IterationRanges) -> sympy.Symbol:
        return cls.block_sizes[tree.symt]

    @classmethod
    def get_block_offset(cls, tree: IterationRanges) -> sympy.Symbol:
        return cls.block_offsets[tree.symt]


@dataclasses.dataclass
class IndexingOptions:
    index_str: str
    mask_vars: OrderedSet[str]
    mask_str: str
    expand_str: Optional[str]
    _has_rindex: bool
    index: sympy.Expr

    def has_mask(self):
        return bool(self.mask_vars)

    def has_indirect(self):
        return free_symbol_is_type(self.index, SymT.TMP)

    def has_rindex(self):
        return self._has_rindex

    def has_tmpmask(self):
        return "tmp" in self.mask_str

    def has_rmask(self):
        return any(str(mask).startswith("r") for mask in self.mask_vars)


@dataclasses.dataclass
class BlockPtrOptions:
    params: BlockParameters
    constant_offset: sympy.Expr
    order: List[int]
    mask_vars: OrderedSet[str]
    broadcast_shape: Sequence[sympy.Expr]
    broadcasting_dims: List[bool]
    final_shape: Sequence[sympy.Expr]
    _boundary_check: Optional[List[int]] = None

    @property
    def shape(self) -> List[sympy.Expr]:
        return self.params.shape

    @property
    def block_shape(self) -> List[sympy.Expr]:
        return self.params.block_shape

    @property
    def strides(self) -> List[sympy.Expr]:
        return self.params.strides

    @property
    def offsets(self) -> List[sympy.Expr]:
        return self.params.offsets

    def codegen_broadcast_and_reshape(
        self,
        value: str,
        initial_shape: Sequence[sympy.Expr],
        final_shape: Sequence[sympy.Expr],
        allow_implicit: bool,
    ) -> str:
        """
        Generate a broadcast and a reshape for the block pointer.
        This restores stride-0 dimensions which were removed from the block pointer.
        """

        # Reshape to add singletons.
        pre_broadcast_shape = [
            sympy.S.One if is_broadcasting else dim
            for dim, is_broadcasting in zip(
                self.broadcast_shape, self.broadcasting_dims
            )
        ]
        value = triton_reshape(value, initial_shape, pre_broadcast_shape)

        # Broadcast singletons.
        # For loads, we can often implicitly broadcast singleton dimensions.
        # We need an explicit broadcast for stores, or if the final reshape does more
        # than add singletons.
        sizevars = V.graph.sizevars
        require_broadcast = any(self.broadcasting_dims) and (
            len(pre_broadcast_shape) != len(final_shape)
            or any(
                not (
                    sizevars.statically_known_equals(pre_dim, 1)
                    or sizevars.statically_known_equals(pre_dim, post_dim)
                )
                for pre_dim, post_dim in zip(pre_broadcast_shape, final_shape)
            )
        )

        if not allow_implicit or require_broadcast:
            value = f"tl.broadcast_to({value}, {V.kernel.index_to_str(self.broadcast_shape)})"

        # Reshape to the final shape.
        value = triton_reshape(value, self.broadcast_shape, final_shape)

        return value

    @staticmethod
    def create(
        *,
        params: BlockParameters,
        constant_offset: sympy.Expr,
        range_trees: List[IterationRangesEntry],
        mask_vars: OrderedSet[str],
        get_max_block: Callable[[str], int],
    ) -> BlockPtrOptions:
        """Helper to create a  BlockPtrOptions instance"""

        sizevars = V.graph.sizevars

        def lookup_size(exprs: Iterable[sympy.Expr]) -> List[sympy.Expr]:
            return [sizevars.lookup_precomputed_size(expr) for expr in exprs]

        # Look up precomputed sizes
        params.shape = lookup_size(params.shape)
        params.strides = lookup_size(params.strides)

        # Strip out dimensions of stride 0.
        # These will be restored with tl.broadcast_to.
        broadcasting_dims = [
            sizevars.statically_known_equals(stride, 0) for stride in params.strides
        ]

        # Strip out dimensions of size 1.
        # These will be restored by tl.reshape.
        singleton_dims = [
            sizevars.statically_known_equals(dim, 1) for dim in params.block_shape
        ]
        if all(singleton_dims):
            # Handle a pure singletons, e.g. [1, 1]
            singleton_dims[-1] = False

        # Record the post-broadcast shape before broadcasting dims are removed.
        # The pre-broadcast shape is identical to this, except broadcasting dims are
        # replaced with 1.
        broadcast_shape = [
            dim
            for dim, is_singleton in zip(params.block_shape, singleton_dims)
            if not is_singleton
        ]

        # Combine all removable dims.
        removable_dims = [any(dims) for dims in zip(singleton_dims, broadcasting_dims)]

        def remove_dims(it):
            """Removes any broadcasting or singleton dims from a given sequence"""
            return [
                item
                for item, is_removable in zip(it, removable_dims)
                if not is_removable
            ]

        # Drop removable dimensions from the input.
        params = BlockParameters(
            **{key: remove_dims(val) for key, val in dataclasses.asdict(params).items()}
        )

        # Compute the final shape, adjusting for special kernel types.
        final_shape = [TritonSymbols.get_block_size(tree) for tree in range_trees]
        if V.kernel.no_x_dim:
            assert range_trees[0].prefix == "x"
            final_shape.pop(0)

        if (
            not V.kernel.inside_reduction
            and len(params.strides) == len(V.kernel.numels) - 1
            and V.kernel.features.is_reduction()
        ):
            # Need to expand rank by 1 to match rank when self.inside_reduction=True
            final_shape.append(sympy.S.One)

        result = BlockPtrOptions(
            params=params,
            constant_offset=V.graph.sizevars.lookup_precomputed_size(constant_offset),
            order=list(reversed(range(len(params.shape)))),
            mask_vars=mask_vars,
            final_shape=final_shape,
            broadcast_shape=broadcast_shape,
            broadcasting_dims=broadcasting_dims,
        )
        result.compute_boundary_check(get_max_block)
        return result

    def replace_roffset(self, expr: sympy.Expr, replacement: sympy.Expr) -> sympy.Expr:
        """
        Replaces instances of r0_offset with the new expression.
        """
        roffset = TritonSymbols.block_offsets[SymT.R0_INDEX]
        return sympy_subs(expr, {roffset: replacement})

    def format(self, name: str, roffset=True) -> str:
        """
        Codegen a call to tl.make_block_ptr()

        Args:
            name: variable name for pointer
            roffset: should rn_offset be included in offsets=..., for use with tl.advance()

        Returns:
            "tl.make_block_ptr(...)"
        """
        f = V.kernel.index_to_str
        offsets = [*self.offsets]
        if not roffset:
            offsets = [self.replace_roffset(offset, sympy.S.Zero) for offset in offsets]
        args = [
            (
                f"{name} + ({f(self.constant_offset)})"
                if self.constant_offset != 0
                else name
            ),
            f"shape={f(self.shape)}",
            f"strides={f(self.strides)}",
            f"block_shape={f(self.block_shape)}",
            f"order={f(self.order)}",
            f"offsets={f(offsets)}",
        ]
        return f"tl.make_block_ptr({', '.join(args)})"

    def compute_boundary_check(self, get_max_block: Callable[[str], int]) -> None:
        """List of indices to pass to tl.load(boundary_check=...)"""
        sizevars = V.graph.sizevars

        # Substitute maximum block sizes in shape expressions.
        # This works in multiple_of checks because block sizes are powers of 2.
        block_to_max: Dict[sympy.Expr, Any] = {
            block_size: get_max_block(prefix_str[symt])
            for symt, block_size in TritonSymbols.block_sizes.items()
        }

        self._boundary_check = [
            idx
            for idx in range(len(self.shape))
            if (
                not sizevars.statically_known_equals(self.strides[idx], sympy.S.Zero)
                and not sizevars.statically_known_multiple_of(
                    self.shape[idx], self.block_shape[idx]
                )
                and not sizevars.statically_known_multiple_of(
                    self.shape[idx], sympy_subs(self.block_shape[idx], block_to_max)
                )
                and not (
                    V.kernel.no_x_dim
                    and self.block_shape[idx] == TritonSymbols.block_sizes[SymT.XBLOCK]
                )
            )
        ]

    def boundary_check(self):
        assert self._boundary_check is not None
        return self._boundary_check

    def advance_roffset(self):
        """
        Codegen string to pass to tl.advance(name, ...).

        Advance is the difference between offsets in each loop iteration.
        To compute it, we replace roffset with multiples of R0_BLOCK.
        Since we expect roffset to vary in range(0, rnumel, R0_BLOCK), the first
        iteration has roffset=0, while the second has roffset=R0_BLOCK.
        """
        rblock = TritonSymbols.block_sizes[SymT.R0_INDEX]
        advance = [
            (
                self.replace_roffset(offset, rblock)
                - self.replace_roffset(offset, sympy.S.Zero)
            )
            for offset in self.offsets
        ]
        return V.kernel.index_to_str(advance)

    def has_indirect(self):
        return False  # block_ptr can't do indirect indexing

    def has_rindex(self) -> bool:
        return any(
            free_symbol_is_type(expr, TritonSymbols.reduction_types)
            for expr in self.block_shape
        )

    def has_rmask(self):
        return self.has_rindex()

    def has_tmpmask(self):
        return False  # block_ptr can't do indirect indexing

    def has_mask(self):
        return bool(self.boundary_check())


def triton_reshape(
    value: str, old_shape: Sequence[sympy.Expr], new_shape: Sequence[sympy.Expr]
):
    """Workaround https://github.com/openai/triton/issues/2836"""
    assert isinstance(old_shape, list) and isinstance(new_shape, list)

    old_shape_str = [V.kernel.index_to_str(shape) for shape in old_shape]
    new_shape_str = [V.kernel.index_to_str(shape) for shape in new_shape]

    if old_shape_str == new_shape_str:
        return value
    if [s for s in new_shape_str if s != "1"] != old_shape_str:
        return f"tl.reshape({value}, [{', '.join(new_shape_str)}])"
    # rewrite to [:, None] syntax, which is less buggy
    idx = 0
    expand = []
    for size in new_shape_str:
        if idx < len(old_shape_str) and size == old_shape_str[idx]:
            expand.append(":")
            idx += 1
        else:
            assert size == "1"
            expand.append("None")
    assert idx == len(old_shape_str)
    return f"{value}[{', '.join(expand)}]"


# NB: Inheriting from PythonPrinter is somewhat dangerous, because there are a
# number of operators which Triton "implements", but in a way that is
# inconsistent with Python semantics (and consistent with C semantics).  We
# must override all of these, or it is potential silent correctness problem
class TritonPrinter(PythonPrinter):
    def _print_TruncToInt(self, expr):
        assert len(expr.args) == 1
        return (
            f"libdevice.trunc({self._print(expr.args[0])}).to({V.kernel.index_dtype})"
        )

    def _print_Float(self, expr):
        if config.is_fbcode() and torch.version.hip:
            ret = f"{expr}"
        else:
            ret = f"tl.full([], {expr}, tl.float64)"
        return ret

    def _print_ToFloat(self, expr):
        assert len(expr.args) == 1
        s = self.parenthesize(expr.args[0], PRECEDENCE["Atom"] - 0.5)
        return f"{s}.to(tl.float64)"

    def _print_PythonMod(self, expr):
        quot, div = expr.args
        if quot.is_nonnegative and div.is_nonnegative:
            return self.stringify(expr.args, " % ", PRECEDENCE["Atom"] - 0.5)
        quot_s = self._print(quot)
        div_s = self._print(div)
        return f"triton_helpers.remainder_integer({quot_s}, {div_s})"

    def _print_FloorDiv(self, expr):
        assert expr.is_integer
        quot, div = expr.args
        if quot.is_nonnegative and div.is_nonnegative:
            return self.stringify(expr.args, " // ", PRECEDENCE["Atom"] - 0.5)
        quot_s = self._print(quot)
        div_s = self._print(div)
        return f"triton_helpers.div_floor_integer({quot_s},  {div_s})"

    # TODO: This is wrong, when lhs, rhs > 2**53, Python does a higher
    # precision algorithm, which we would need to replicate here
    def _print_IntTrueDiv(self, expr):
        return self.stringify(expr.args, " / ", PRECEDENCE["Atom"] - 0.5)

    # NB: sympy.floor/ceiling produce integers, so we have to do the
    # conversion to index dtype
    def _print_floor(self, expr):
        assert len(expr.args) == 1
        return (
            f"libdevice.floor({self._print(expr.args[0])}).to({V.kernel.index_dtype})"
        )

    def _print_FloorToInt(self, expr):
        assert len(expr.args) == 1
        return (
            f"libdevice.floor({self._print(expr.args[0])}).to({V.kernel.index_dtype})"
        )

    def _print_ceiling(self, expr):
        assert len(expr.args) == 1
        return f"libdevice.ceil({self._print(expr.args[0])}).to({V.kernel.index_dtype})"

    def _print_CeilToInt(self, expr):
        assert len(expr.args) == 1
        return f"libdevice.ceil({self._print(expr.args[0])}).to({V.kernel.index_dtype})"

    def _helper_sqrt(self, expr):
        return f"libdevice.sqrt(({self._print(expr)}).to(tl.float32))"

    def _print_FloatPow(self, expr):
        return (
            f"libdevice.pow({self._print(expr.args[0])}, {self._print(expr.args[1])})"
        )

    _print_PowByNatural = _print_FloatPow

    def _print_Where(self, expr):
        c = self.doprint(expr.args[0])
        p = self.doprint(expr.args[1])
        q = self.doprint(expr.args[2])
        return f"tl.where({c}, {p}, {q})"

    def _print_min_max_helper(self, expr: sympy.Expr, cmp: str) -> str:
        """
        Helper for max/min code genereration.
        cmp: > or <
        """
        if len(expr.args) == 1:
            return self._print(expr.args[0])

        mid = len(expr.args) // 2
        cls = type(expr)
        a = self._print(cls(*expr.args[:mid]))
        b = self._print(cls(*expr.args[mid:]))

        # Use a macro so we can propagate constexprs.
        # https://github.com/triton-lang/triton/issues/3815
        a, b = tuple(f"({x})" for x in (a, b))
        assert cmp in (">", "<"), f"Unexpected comparator: '{cmp}'"
        return f"({a} * ({a} {cmp}= {b}) + {b} * ({b} {cmp} {a}))"

    def _print_Min(self, expr):
        return self._print_min_max_helper(expr, "<")

    def _print_Max(self, expr):
        return self._print_min_max_helper(expr, ">")

    def _print_Abs(self, expr):
        assert len(expr.args) == 1
        return f"tl_math.abs({self._print(expr.args[0])})"

    def _print_OpaqueUnaryFn_cos(self, expr):
        assert len(expr.args) == 1
        return f"libdevice.cos(({self._print(expr.args[0])}).to(tl.float32))"

    def _print_OpaqueUnaryFn_cosh(self, expr):
        assert len(expr.args) == 1
        return f"libdevice.cosh(({self._print(expr.args[0])}).to(tl.float32))"

    def _print_OpaqueUnaryFn_acos(self, expr):
        assert len(expr.args) == 1
        return f"libdevice.acos(({self._print(expr.args[0])}).to(tl.float32))"

    def _print_OpaqueUnaryFn_sin(self, expr):
        assert len(expr.args) == 1
        return f"libdevice.sin(({self._print(expr.args[0])}).to(tl.float32))"

    def _print_OpaqueUnaryFn_sinh(self, expr):
        assert len(expr.args) == 1
        return f"libdevice.sinh(({self._print(expr.args[0])}).to(tl.float32))"

    def _print_OpaqueUnaryFn_asin(self, expr):
        assert len(expr.args) == 1
        return f"libdevice.asin(({self._print(expr.args[0])}).to(tl.float32))"

    def _print_OpaqueUnaryFn_tan(self, expr):
        assert len(expr.args) == 1
        return f"libdevice.tan(({self._print(expr.args[0])}).to(tl.float32))"

    def _print_OpaqueUnaryFn_tanh(self, expr):
        assert len(expr.args) == 1
        return f"libdevice.tanh(({self._print(expr.args[0])}).to(tl.float32))"

    def _print_OpaqueUnaryFn_atan(self, expr):
        assert len(expr.args) == 1
        return f"libdevice.atan(({self._print(expr.args[0])}).to(tl.float32))"

    def _print_RoundToInt(self, expr):
        assert len(expr.args) == 1
        return (
            f"libdevice.llrint({self._print(expr.args[0])}).to({V.kernel.index_dtype})"
        )

    def _print_RoundDecimal(self, expr):
        assert len(expr.args) == 2
        number, ndigits = expr.args
        if number.is_integer:
            # ndigits < 0 should have been filtered by the sympy function
            assert ndigits < 0
            raise ValueError(
                f"For integer inputs, only non-negative ndigits are currently supported, but got {ndigits}."
            )

        number_str = self.parenthesize(number, PRECEDENCE["Mul"])
        return f"libdevice.nearbyint(1e{ndigits} * {number_str}) * 1e{-ndigits}"


texpr = TritonPrinter().doprint


def triton_compute_type(dtype: torch.dtype) -> str:
    """Convert torch.dtype to triton type and upcast [b]float16 to float32"""
    return triton_type(upcast_compute_type(dtype))


def _get_primitive_bitwidth(dtype: torch.dtype) -> int:
    """Number of bits of triton_compute_type()"""
    dtype = upcast_compute_type(dtype)
    itemsize = getattr(dtype, "itemsize", None)
    if itemsize:
        return itemsize * 8
    else:
        return -1


def triton_store_type(dtype: torch.dtype) -> str:
    """Convert torch.dtype to triton type, with fix for storing tl.bool"""
    if dtype == torch.bool:
        dtype = torch.int8
    return triton_type(dtype)


def upcast_acc_dtype(dtype: torch.dtype) -> torch.dtype:
    """Implicit upcasts used for Triton reduction types"""
    if is_integer_dtype(dtype) and dtype.is_signed and dtype.itemsize <= 4:
        return torch.int32
    return upcast_compute_type(dtype)


def triton_acc_type(dtype: torch.dtype) -> str:
    """Convert torch.dtype to triton type, with reduction upcasts"""
    return triton_compute_type(upcast_acc_dtype(dtype))


class TritonCSEVariable(CSEVariable):
    def __init__(self, name, bounds: ValueRanges[Any], dtype: torch.dtype) -> None:
        super().__init__(name, bounds, dtype)
        # We'll use this to track which masks the variable needs when used for indirect indexing
        self.mask_vars = OrderedSet[str]()
        assert dtype is not None, "TritonCSEVariable must have dtype"

    def update_on_args(self, name, args, kwargs):
        for arg in args:
            if isinstance(arg, TritonCSEVariable):
                self.mask_vars.update(arg.mask_vars)
            elif isinstance(arg, sympy.Symbol):
                # most of the time index vars don't need masks associated with them
                # however, when index vars are used to compute indices for indirect reads
                # those reads should subsequently be masked,
                for symt in TritonSymbols.block_types:
                    if symbol_is_type(arg, symt):
                        self.mask_vars.update([f"{prefix_str[symt]}mask"])
                        break


def get_dtype_handler() -> DtypePropagationOpsHandler:
    from torch._inductor.dtype_propagation import DtypePropagationOpsHandler

    return DtypePropagationOpsHandler()


def maybe_upcast_float32(convert_output: bool = True):
    """
    Codegen helper to upcast arguments to float32, depending on the config and dtype.
    This decorates tl.math/libdevice codegen functions.
    """

    def needs_upcast(var) -> bool:
        return (
            not config.triton.codegen_upcast_to_fp32
            and isinstance(var, CSEVariable)
            and var.dtype in (torch.float16, torch.bfloat16)
        )

    def maybe_upcast_arg(var) -> str:
        upcast_string = ".to(tl.float32)" if needs_upcast(var) else ""
        return f"{var}{upcast_string}"

    def decorator(func: Callable[..., Any]) -> Callable[..., Any]:
        # Record that this function only supports float32 and float64.
        OpDtypeSupport.register_upcast(func, convert_output)

        def wrapped(*args, **kwargs) -> str:
            # Optionally upcast args to float32.
            upcast_args = [maybe_upcast_arg(arg) for arg in args]
            upcast_kwargs = {key: maybe_upcast_arg(val) for key, val in kwargs.items()}

            result_dtype = getattr(get_dtype_handler(), func.__name__)(*args, **kwargs)

            # Call the decorated function, optionally downcasting the result.
            result = func(*upcast_args, **upcast_kwargs)
            needs_downcast = (
                convert_output
<<<<<<< HEAD
                and any(
                    needs_upcast(var) for var in itertools.chain(args, kwargs.values())
                )
                and result_dtype not in {torch.float32, None}
=======
                and any(needs_upcast(var) for var in all_args)
                and result_dtype not in (torch.float32, None)
>>>>>>> 90cb6595
            )
            downcast_string = (
                f".to({triton_type(result_dtype)})"
                if needs_downcast and result_dtype is not None
                else ""
            )
            return f"{result}{downcast_string}"

        return wrapped

    return decorator


class TritonOverrides(OpOverrides):
    """Map element-wise ops to Triton"""

    @staticmethod
    def to_dtype(
        x,
        dtype: torch.dtype,
        src_dtype: Optional[torch.dtype] = None,
        use_compute_types=True,
    ):
        def _get_min_elements_per_thread(
            src_dtype: torch.dtype, dst_dtype: torch.dtype
        ) -> int:
            if src_dtype == dst_dtype:
                # No data type conversion is needed. No requirements on min_elem_per_thread.
                return 0

            # fp8 data type conversions has min_elem_per_thread requirements.
            # Refer to Triton implementations here:
            # https://github.com/openai/triton/blob/10f59d8ce04052521c1bc0cb3a3f8b98918fc7e3/lib/Conversion/TritonGPUToLLVM/ElementwiseOpToLLVM.cpp#L10.
            fp8_dtypes = (
                torch.float8_e4m3fn,
                torch.float8_e5m2,
            )
            # Triton doesn't support type conversions between fp8_e4m3 and fp8_e5m2.
            assert not (
                src_dtype in fp8_dtypes
                and dst_dtype in fp8_dtypes
                and src_dtype != dst_dtype
            ), "Conversions between float8_e5m2 and float8_e4m3fn is not supported!"
            if src_dtype == torch.float8_e5m2 or dst_dtype == torch.float8_e5m2:
                return 4
            if src_dtype == torch.float8_e4m3fn or dst_dtype == torch.float8_e4m3fn:
                return 2
            # No requirements on min_elem_per_thread.
            return 0

        if src_dtype is not None:
            # Both dtype and src_dtype are set. This is used by torch to(dtype=dtype).
            # It takes the maximum min_elem_per_thread if there are multiple fp8 conversions
            # in the same kernel.
            V.kernel.min_elem_per_thread = max(
                _get_min_elements_per_thread(src_dtype, dtype),
                V.kernel.min_elem_per_thread,
            )

        if dtype == torch.bool:
            return f"({x} != 0)"
        elif dtype == torch.uint8:
            # to work around llvm uint conversion semantics
            # that produces 0's for negative values
            return f"{x}.to(tl.int8).to(tl.uint8)"

        if use_compute_types:
            out_dtype = triton_compute_type(dtype)
        else:
            out_dtype = triton_store_type(dtype)

        return f"{x}.to({out_dtype})"

    @staticmethod
    def to_dtype_bitcast(x, dtype: torch.dtype, src_dtype: torch.dtype):
        triton_dtype = triton_compute_type(dtype)
        # We may promote float16 or bfloat16 to float32 and cause the
        # bitwidth of dtype to be different from the input tensor (i.e. float32).
        # In such as case, we will have to convert the input tensor to
        # its src_type, perform bitcast, and then convert the bit-casted
        # tensor back to float to ensure we use values with the right precision.
        if (
            src_dtype in (torch.float16, torch.bfloat16)
            and config.triton.codegen_upcast_to_fp32
        ):
            triton_src_dtype = str(src_dtype).split(".")[-1]
            cast_x = f"{x}.to(tl.{triton_src_dtype})"
            if dtype in (torch.float16, torch.bfloat16):
                triton_type_name = str(dtype).split(".")[-1]
                triton_dtype = f"tl.{triton_type_name}"
            cast_x = f"{cast_x}.to({triton_dtype}, bitcast=True)"
            if dtype in (torch.float16, torch.bfloat16):
                return f"{cast_x}.to(tl.float32)"
            return cast_x
        else:
            src_dtype_bitwidth = _get_primitive_bitwidth(src_dtype)
            target_dtype_bitwidth = _get_primitive_bitwidth(dtype)
            bitcast = "True" if src_dtype_bitwidth == target_dtype_bitwidth else "False"
            return f"{x}.to({triton_dtype}, bitcast={bitcast})"

    @staticmethod
    def _shaped_constant(value, dtype, shape):
        type_ = torch._prims_common.dtype_to_type(dtype)
        triton_val = constant_repr(type_(value))
        triton_type = triton_compute_type(dtype)

        if triton_type == "tl.float32":
            # Float constants are always f32 in triton
            return triton_val

        # NOTE: We use a tensor here in order to get the expected type.
        # Otherwise, e.g. float64 constants would be trunctated to float32.
        return f"tl.full({shape}, {triton_val}, {triton_type})"

    @classmethod
    def constant(cls, value, dtype):
        return cls._shaped_constant(value, dtype, shape=[])

    @staticmethod
    @maybe_upcast_float32()
    def abs(x):
        return f"tl_math.abs({x})"

    # TODO - register these ops as having divergent dtype
    # output if doing graph pass to remove consecutive casts

    @staticmethod
    def truediv(x, y):
        out = f"({x} / {y})"
        out_dtype = get_dtype_handler().truediv(x, y)
        if out_dtype in (torch.float16, torch.float32):
            out = f"{out}.to({triton_type(out_dtype)})"
        return out

    @staticmethod
    def mod(x, y):
        out = f"({x} % {y})"
        out_dtype = get_dtype_handler().mod(x, y)
        if out_dtype in (torch.float16, torch.float32):
            out = f"{out}.to({triton_type(out_dtype)})"
        return out

    @staticmethod
    @maybe_upcast_float32()
    def libdevice_abs(x):
        return f"libdevice.abs({x})"

    @staticmethod
    @maybe_upcast_float32()
    def exp(x):
        return f"tl_math.exp({x})"

    @staticmethod
    @maybe_upcast_float32()
    def libdevice_exp(x):
        return f"libdevice.exp({x})"

    @staticmethod
    @maybe_upcast_float32()
    def exp2(x):
        return f"libdevice.exp2({x})"

    @staticmethod
    @maybe_upcast_float32()
    def expm1(x):
        return f"libdevice.expm1({x})"

    @staticmethod
    @maybe_upcast_float32()
    def sqrt(x):
        return f"libdevice.sqrt({x})"

    @staticmethod
    @maybe_upcast_float32()
    def libdevice_sqrt(x):
        return f"libdevice.sqrt({x})"

    @staticmethod
    def relu(x):
        bug = config.triton.inject_relu_bug_TESTING_ONLY
        if bug == "compile_error":
            return "compile error!"
        elif bug == "runtime_error":
            # NB: this only triggers runtime error as long as input
            # is not all zero
            return f'triton_helpers.device_assert_then({x} == 0, "injected assert fail", {x})'
        elif bug == "accuracy":
            return f"{x} + 1"
        elif bug is None:
            return ops.maximum(ops.constant(0, torch.int32), x)
        else:
            raise AssertionError(
                f"unrecognized config triton.inject_relu_bug_TESTING_ONLY = {bug!r}"
            )

    @staticmethod
    def minimum(a, b):
        return f"triton_helpers.minimum({a}, {b})"

    @staticmethod
    def maximum(a, b):
        return f"triton_helpers.maximum({a}, {b})"

    @staticmethod
    def where(a, b, c):
        return f"tl.where({a}, {b}, {c})"

    @staticmethod
    def inline_asm_elementwise(
        *inputs, asm, constraints=None, dtype=torch.float32, is_pure=True, pack=1
    ):
        triton_type = triton_compute_type(dtype)
        input_refs = ", ".join([str(i) for i in inputs])
        if constraints is None:
            constraints = ", ".join(["=r"] + ["r" for _ in inputs])
        return f"tl.inline_asm_elementwise('{asm}', '{constraints}', [{input_refs}], dtype={triton_type}, is_pure={is_pure}, pack={pack})"  # noqa: B950

    @staticmethod
    @maybe_upcast_float32()
    def cos(x):
        return f"tl_math.cos({x})"

    @staticmethod
    @maybe_upcast_float32()
    def libdevice_cos(x):
        return f"libdevice.cos({x})"

    @staticmethod
    @maybe_upcast_float32()
    def sin(x):
        return f"tl_math.sin({x})"

    @staticmethod
    @maybe_upcast_float32()
    def libdevice_sin(x):
        return f"libdevice.sin({x})"

    @classmethod
    def index_expr(cls, expr, dtype):
        raise NotImplementedError("ops.index_expr not implemented outside a kernel")

    @staticmethod
    def masked(mask, body, other):
        raise NotImplementedError("ops.masked not implemented outside a kernel")

    @staticmethod
    @maybe_upcast_float32()
    def lgamma(x):
        return f"libdevice.lgamma({x})"

    @staticmethod
    @maybe_upcast_float32()
    def erf(x):
        return f"libdevice.erf({x})"

    @staticmethod
    @maybe_upcast_float32()
    def cosh(x):
        return f"libdevice.cosh({x})"

    @staticmethod
    @maybe_upcast_float32()
    def sinh(x):
        return f"libdevice.sinh({x})"

    @staticmethod
    @maybe_upcast_float32()
    def acos(x):
        return f"libdevice.acos({x})"

    @staticmethod
    @maybe_upcast_float32()
    def acosh(x):
        return f"libdevice.acosh({x})"

    @staticmethod
    @maybe_upcast_float32()
    def asin(x):
        return f"libdevice.asin({x})"

    @staticmethod
    @maybe_upcast_float32()
    def asinh(x):
        return f"libdevice.asinh({x})"

    @staticmethod
    @maybe_upcast_float32()
    def atan2(x, y):
        return f"libdevice.atan2({x}, {y})"

    @staticmethod
    @maybe_upcast_float32()
    def atan(x):
        return f"libdevice.atan({x})"

    @staticmethod
    @maybe_upcast_float32()
    def atanh(x):
        return f"libdevice.atanh({x})"

    @staticmethod
    @maybe_upcast_float32()
    def copysign(x, y):
        return f"libdevice.copysign({x}, {y})"

    @staticmethod
    @maybe_upcast_float32()
    def erfc(x):
        return f"libdevice.erfc({x})"

    @staticmethod
    @maybe_upcast_float32()
    def erfinv(x):
        return f"libdevice.erfinv({x})"

    @staticmethod
    @maybe_upcast_float32()
    def hypot(x, y):
        return f"libdevice.hypot({x}, {y})"

    @staticmethod
    @maybe_upcast_float32()
    def log10(x):
        return f"libdevice.log10({x})"

    @staticmethod
    @maybe_upcast_float32()
    def log2(x):
        return f"libdevice.log2({x})"

    @staticmethod
    @maybe_upcast_float32()
    def nextafter(x, y):
        return f"libdevice.nextafter({x}, {y})"

    @staticmethod
    def logical_and(a, b):
        return f"{a} & {b}"

    @staticmethod
    def logical_not(a):
        return f"{a} == 0"

    @staticmethod
    def logical_or(a, b):
        return f"{a} | {b}"

    @staticmethod
    def logical_xor(a, b):
        return f"({a} ^ {b})"

    @staticmethod
    def bitwise_and(a, b):
        return f"{a} & {b}"

    @staticmethod
    def bitwise_not(a):
        return f"~{a}"

    @staticmethod
    def bitwise_or(a, b):
        return f"{a} | {b}"

    @staticmethod
    def bitwise_xor(a, b):
        return f"{a} ^ {b}"

    @staticmethod
    def bitwise_left_shift(a, b):
        return f"{a} << {b}"

    @staticmethod
    def bitwise_right_shift(a, b):
        return f"{a} >> {b}"

    @staticmethod
    def rand(seed, offset):
        offset = f"({offset}).to(tl.uint32)"
        return f"tl.rand({seed}, {offset})"

    @staticmethod
    def randn(seed, offset):
        offset = f"({offset}).to(tl.uint32)"
        return f"tl.randn({seed}, {offset})"

    @staticmethod
    def randint64(seed, offset, low, high):
        offset = f"({offset}).to(tl.uint32)"
        return f"triton_helpers.randint64({seed}, {offset}, {low}, {high})"

    @staticmethod
    def load_seed(name, offset):
        raise NotImplementedError("ops.load_seed not implemented outside a kernel")

    @staticmethod
    @maybe_upcast_float32()
    def rsqrt(x):
        return f"libdevice.rsqrt({x})"

    @staticmethod
    @maybe_upcast_float32()
    def log1p(x):
        return f"libdevice.log1p({x})"

    @staticmethod
    @maybe_upcast_float32()
    def tan(x):
        return f"libdevice.tan({x})"

    @staticmethod
    @maybe_upcast_float32()
    def tanh(x):
        return f"libdevice.tanh({x})"

    @staticmethod
    @maybe_upcast_float32()
    def sigmoid(x):
        return f"tl.sigmoid({x})"

    @staticmethod
    def signbit(x):
        # XX: This is wrong for the value -0.0 in floating point
        return (
            f"(libdevice.signbit({x}) != 0) if ({x}).dtype is tl.float32 else {x} < 0"
        )

    @staticmethod
    @maybe_upcast_float32()
    def fmod(a, b):
        return f"libdevice.fmod({a}, {b})"

    @staticmethod
    @maybe_upcast_float32()
    def pow(a, b):
        return f"libdevice.pow({a}, {b})"

    @staticmethod
    @maybe_upcast_float32()
    def log(x):
        return f"tl_math.log({x})"

    @staticmethod
    @maybe_upcast_float32()
    def libdevice_log(x):
        return f"libdevice.log({x})"

    @staticmethod
    @maybe_upcast_float32(convert_output=False)
    def isinf(x):
        return f"libdevice.isinf({x}).to(tl.int1)"

    @staticmethod
    @maybe_upcast_float32(convert_output=False)
    def isnan(x):
        return f"libdevice.isnan({x}).to(tl.int1)"

    @staticmethod
    @maybe_upcast_float32()
    def round(x):
        return f"libdevice.nearbyint({x})"

    @staticmethod
    @maybe_upcast_float32()
    def floor(x):
        return f"libdevice.floor({x})"

    @staticmethod
    def floordiv(a, b):
        # See the comment in lowering.div_mode. a and b are integer type.
        # Similar to div_floor_kernel_cuda in pytorch core.
        # Notice that // in triton behaves as truncdiv instead of floordiv
        quot = f"{a} // {b}"
        rem = f"{a} % {b}"
        return f"tl.where(({a} < 0) != ({b} < 0), tl.where({rem} != 0, {quot} - 1, {quot}), {quot})"

    @staticmethod
    def sign(x):
        z = ops.constant(0, torch.int32)
        left = ops.to_dtype((ops.lt(z, x)), torch.int8)
        right = ops.to_dtype((ops.lt(x, z)), torch.int8)
        sub = ops.sub(left, right)
        return f"{sub}.to({x}.dtype)"

    @staticmethod
    @maybe_upcast_float32()
    def trunc(x):
        return f"libdevice.trunc({x})"

    @staticmethod
    def truncdiv(a, b):
        # See the comment in lowering.div_mode. a and b are integer type.
        # Notice that // in triton behaves as truncdiv instead of floordiv
        return f"{a} // {b}"

    @staticmethod
    @maybe_upcast_float32()
    def ceil(x):
        return f"libdevice.ceil({x})"


TritonOverrides._initialize_pointwise_overrides("triton")


# Use mypy to check protocol implemented correctly
def _typecheck_TritonOverrides(h: TritonOverrides) -> OpsHandler[str]:
    return h


class TritonKernelOverrides(TritonOverrides):
    """Map element-wise ops to Triton within a TritonKernel

    Unlike TritonOverrides, these assume the code is going to be inserted into
    the body of the main triton kernel and so it may use indexing and mask
    variables which are assumed to already be defined in the current scope.
    """

    @classmethod
    def constant(cls, value, dtype):
        # NOTE: Cannot use shape=[] as it's not supported by triton-rocm
        # We could use shape=[1] instead but starting with the correct
        # ndim avoids extra `tt.expand_dim` ops appearing in the triton IR.
        ndim = V.kernel.triton_tensor_ndim()
        shape = [1] * ndim
        return cls._shaped_constant(value, dtype, shape=shape)

    @classmethod
    def index_expr(cls, expr, dtype):
        indexing = V.kernel.indexing(expr, block_ptr=False)
        assert isinstance(indexing, IndexingOptions)

        # Our sympy expr printing casts to the current kernel index dtype.
        # we only respect non int32-int64 dtypes and otherwise use current kernel indexing dtype
        index_dtype = torch.int32 if V.kernel.index_dtype == "tl.int32" else torch.int64
        dtype = dtype if dtype not in (torch.int32, torch.int64) else index_dtype
        var = V.kernel.cse.generate(
            V.kernel.compute,
            indexing.index_str,
            bounds=get_bounds_index_expr(expr),
            dtype=dtype,
        )

        if dtype not in (torch.int32, torch.int64):
            var = V.kernel.cse.generate(
                V.kernel.compute,
                cls.to_dtype(var, dtype),
                dtype=upcast_compute_type(dtype),
            )
        else:
            # TODO: we are not always consistent in enforcing that the output of the index expr printing
            # results in the indexing dtype. So if we detect that we have an input which might type promote
            # to a dtype other than indexing dtype, add a cast.
            # Trying to avoid
            dtype = index_dtype
            for index_var in expr.free_symbols:
                if symbol_is_type(index_var, SymT.TMP):
                    dtype = torch.promote_types(
                        dtype, V.kernel.cse.varname_map[index_var.name].dtype
                    )

            if dtype != index_dtype:
                var = V.kernel.cse.generate(
                    V.kernel.compute,
                    cls.to_dtype(var, index_dtype),
                    dtype=index_dtype,
                )

        var.mask_vars = indexing.mask_vars
        return var

    @staticmethod
    def masked(mask, body, other):
        if mask is not None and torch.version.hip is not None:
            mask = V.kernel.cse.generate(
                V.kernel.compute,
                f"{mask}.to(tl.int1)",
                dtype=torch.bool,
            )

        nodes = body.graph.find_nodes(op="output")
        assert nodes, "graph for body does not contain an output"

        need_where = False
        for node in nodes:
            for arg in node.args:
                if arg.target != "load" or should_unwrap_unspec_arg(arg.args[0]):
                    need_where = True

        value = None if need_where else other

        with V.kernel.mask_loads(mask, value=value) as new_mask:
            result = body()

        if need_where:
            # Remove once CSEVariables track the dtype
            if result.bounds.is_bool:
                other = bool(other)
            # Take dtype from result to prevent accidental promotion
            other = V.kernel.cse.generate(
                V.kernel.compute,
                f"tl.full({result}.shape, {constant_repr(other)}, {result}.dtype)",
                bounds=ValueRanges.wrap(other),
                dtype=result.dtype,
            )
            ret = ops.where(new_mask, result, other)
        else:
            ret = result

        ret.mask_vars.discard(new_mask)
        return ret

    @staticmethod
    def load_seed(name, offset):
        var = V.kernel.args.input(name)
        return (
            f"tl.load({var} + {V.kernel.args.seed_offset('load_seed_offset', offset)})"
        )

    @staticmethod
    def frexp(x):
        cache_key = f"frexp({x})"
        if cse_val := V.kernel.cse.try_get(cache_key):
            return cse_val

        mantissa = V.kernel.cse.newvar(dtype=x.dtype)
        exponent = V.kernel.cse.newvar(dtype=torch.int32)
        V.kernel.compute.writeline(
            f"{mantissa}, {exponent} = triton_helpers.frexp({x})"
        )
        V.kernel.cse.put(cache_key, (mantissa, exponent))
        return (mantissa, exponent)


# Use mypy to check protocol implemented correctly
def _typecheck_TritonKernelOverrides(h: TritonKernelOverrides) -> OpsHandler[str]:
    return h


class HelperFunctions:
    """An ordered set of helper functions."""

    _templates_seen: Dict[str, str]  # Template code to function name
    finalized_helpers: List[str]

    def __init__(self) -> None:
        self._templates_seen = {}
        self.finalized_helpers = []

    def add(self, template_code: str, *, base_name="_triton_helper_fn") -> str:
        """This accepts a function definition with the function name
        left as a format specifier e.g.

            @triton.jit
            def {name}(arg0, arg1):
                return arg0 + arg1

        We add the templated code to the function set and return the name
        assigned to that function.

        """
        existing_name = self._templates_seen.get(template_code)
        if existing_name is not None:
            # Don't duplicate existing helpers
            return existing_name

        name = f"{base_name}{len(self.finalized_helpers)}"
        self._templates_seen[template_code] = name
        self.finalized_helpers.append(template_code.format(name=name))
        return name

    def __iter__(self):
        return iter(self.finalized_helpers)

    def __getitem__(self, idx):
        return self.finalized_helpers[idx]


@dataclasses.dataclass
class BlockParameters:
    """
    Class representing ND block dimensions, for block pointer analysis.
    """

    shape: List[sympy.Expr] = dataclasses.field(default_factory=list)
    block_shape: List[sympy.Expr] = dataclasses.field(default_factory=list)
    strides: List[sympy.Expr] = dataclasses.field(default_factory=list)
    offsets: List[sympy.Expr] = dataclasses.field(default_factory=list)

    def __add__(self, other: BlockParameters) -> BlockParameters:
        """
        Concatenates block parameters.
        """
        cls = type(self)
        a, b = tuple(dataclasses.asdict(x) for x in (self, other))
        return cls(**{key: a[key] + b[key] for key in a})


class CooperativeReductionWorkspaceCache:
    """
    The scratch space used for cooperative reductions can be reused
    after two reduction loops.  This keeps track of what can be reused.
    """

    def __init__(self, args):
        self.args = args
        self.current_loop = []
        self.prior_loop = []
        self.ready_for_reuse = collections.defaultdict(collections.deque)
        self.loop_count = 0
        self.store_count = 0

    def allocate(self, nbytes: sympy.Expr):
        cached = self.ready_for_reuse.get(nbytes)
        if cached:
            return cached.popleft()
        ws_name, ws_offset = self.args.workspace(nbytes, False)
        self.current_loop.append((nbytes, ws_name, ws_offset))
        return (ws_name, ws_offset)

    def on_loop_end(self):
        # Buffers can be reused after 2 loop ends
        for nbytes, ws_name, ws_offset in self.prior_loop:
            self.ready_for_reuse[nbytes].append((ws_name, ws_offset))
        self.prior_loop = self.current_loop
        self.current_loop = []
        self.loop_count += 1

    def increment_store_count(self):
        prior = self.store_count
        self.store_count += 1
        return prior


@dataclasses.dataclass
class FixedTritonConfig:
    config: Dict[str, int]

    def __getitem__(self, item):
        return self.config[item]


class TritonCSE(CSE):
    """
    Subclasses CSE to apply the current load mask to the cache key to avoid CSEing
    variables across separate masked blocks.
    """

    def augment_key(self, cache_key: object) -> object:
        if mask := V.kernel._load_mask:
            return (cache_key, mask.name)
        else:
            return cache_key


class TritonKernel(SIMDKernel):
    overrides = TritonKernelOverrides  # type: ignore[assignment]
    helper_functions: HelperFunctions
    kexpr: Callable[[sympy.Expr], str] = texpr
    allow_block_ptr = True

    def __init__(
        self,
        tiling: Dict[str, sympy.Expr],
        min_elem_per_thread=0,
        optimize_mask=True,
        fixed_config: Optional[FixedTritonConfig] = None,
        **kwargs,
    ) -> None:
        self.optimize_mask: bool = optimize_mask
        self.fixed_config = fixed_config
        super().__init__(tiling, **kwargs)
        self.cse = TritonCSE(self.newvar_prefix, self.suffix)
        self.post_loop_combine: IndentedBuffer = IndentedBuffer()
        self.post_loop_store: IndentedBuffer = IndentedBuffer()
        self.outside_loop_vars = OrderedSet[Any]()
        self.min_elem_per_thread = min_elem_per_thread
        self.block_ptr_id = itertools.count()
        self.helper_functions = HelperFunctions()
        self._load_counts: collections.Counter[str] = collections.Counter()

        # A set of autotuning hints to pass as part of triton_meta
        self.autotune_hints = OrderedSet[AutotuneHint]()
        self.triton_meta: Optional[Dict[str, Any]] = None

        if self.inside_reduction:
            self.codegen_reduction_numels(self.body)

        if self.cooperative_reduction:
            self.init_cooperative_reduction()

        self.codegen_range_tree()

    def dtype_to_str(self, dtype: torch.dtype) -> str:
        return triton_type(dtype)

    def should_use_cooperative_reduction(self) -> bool:
        return self.inside_reduction and V.choices.should_use_cooperative_reduction(
            self.features
        )

    def init_cooperative_reduction(self):
        """One time setup code for cooperative reductions."""
        assert self.cooperative_reduction

        # shift all the grids over since tl.program_id(0) is for rsplit
        for tree in self.range_trees:
            if tree.grid_dim is not None:
                tree.grid_dim += 1

        sem_count = self.numels["x"]
        if self.fixed_config:
            sem_count = CeilDiv(sem_count, self.fixed_config["XBLOCK"])
        self.semaphores_name = self.args.semaphores(sem_count)
        self.cooperative_reduction_workspace_cache = CooperativeReductionWorkspaceCache(
            self.args
        )
        self.body.splice(
            """
            rsplit_id = tl.program_id(0)
            num_rblocks = (rnumel + RBLOCK - 1) // RBLOCK
            rsplit_chunk = (num_rblocks + RSPLIT - 1) // RSPLIT * RBLOCK
            rsplit_start = rsplit_chunk * rsplit_id
            rsplit_end = rsplit_chunk * (rsplit_id + 1)
            """,
            strip=True,
        )
        if not self._has_constant_mask(self.range_trees[-1]):
            self.body.writeline(
                "rsplit_end = tl.where(rsplit_end < rnumel, rsplit_end, rnumel)"
            )

    def codegen_range_tree(self):
        for tree in self.range_trees:
            # reduction indexing goes inside a loop
            if not tree.is_loop:
                self.iteration_ranges_codegen_header(tree, self.body)
            elif self.inside_reduction:
                # workaround for this issue:
                # https://gist.github.com/jansel/6527126f781559095c5531f98a4235a7
                self.body.writeline(
                    f"{tree.prefix}base = {self.iteration_ranges_ranges_code(tree)}"
                )

        if self.inside_reduction:
            if any(tree.is_loop for tree in self.range_trees):
                # If the kernel contains loops, compute rbase.
                rn_bases = self._get_reduction_symbols(
                    "base", integer=True, nonnegative=True
                )
                rbase = self._flatten_reduction_indices(rn_bases)
                self.body.splice(f"rbase = {self.index_to_str(rbase)}")
            else:
                # For looped reductions, indexing is deferred to the innermost loop.
                self.codegen_reduction_indices(self.body)

    def need_numel_args(self):
        r"""
        Indicate whether we need provide numel as arguments for the generated
        kernel calls in the benchmark.

        Should be true for pointwise/reduction kernels but false for triton
        matmul kernels.
        """
        return True

    def should_use_persistent_reduction(self) -> bool:
        return self.inside_reduction and V.choices.should_use_persistent_reduction(
            self.features, self.cooperative_reduction
        )

    def want_no_x_dim(self):
        if self.persistent_reduction and len(self.numels) == 2:
            if self.fixed_config:
                return self.fixed_config["XBLOCK"] == 1
            return V.choices.want_no_x_dim(self.features)
        return False

    @property
    def assert_function(self) -> str:
        return "tl.device_assert"

    def indexing(
        self,
        index: sympy.Expr,
        *,
        copy_shape=None,
        dense_indexing=False,
        override_mask=None,
        block_ptr=False,
    ):
        """
        Compute the index and mask to pass to tl.load() or tl.store()
        """
        index = self.prepare_indexing(index)
        index_vars = index.free_symbols
        has_rindex = False

        mask_vars = OrderedSet[str]()
        for var in index_vars:
            assert isinstance(var, sympy.Symbol)
            has_rindex = has_rindex or symbol_is_type(
                var, TritonSymbols.reduction_types
            )
            if override_mask:
                pass
            elif symbol_is_type(var, SymT.TMP):
                # indirect indexing
                cse_var = self.cse.varname_map[var.name]
                mask_vars.update(cse_var.mask_vars)
            elif symbol_is_type(
                var,
                (
                    SymT.UNBACKED_INT,
                    SymT.SIZE,
                    SymT.PRECOMPUTED_SIZE,
                    SymT.INDEX,
                    SymT.FLOAT,
                    SymT.UNBACKED_FLOAT,
                ),
            ):
                pass
            else:
                # var is one of xN, yN, r0_N or r1_N
                prefix_matches = [
                    prefix_str[symt]
                    for symt in TritonSymbols.block_types
                    if symbol_is_type(var, symt)
                ]
                assert len(prefix_matches) == 1, f"Ambiguous type: {var.name}"
                mask_vars.add(f"{prefix_matches[0]}mask")

        need_dense = (
            config.triton.dense_indexing
            or dense_indexing
            or self._load_mask is not None
        ) and index != 0

        have_dense = True
        have_loop_vars = False
        dense_mask_vars = OrderedSet[str]()

        for tree in self.active_range_trees():
            if index_vars.intersection(tree.var_list):
                have_loop_vars = True
            else:
                have_dense = False
            dense_mask_vars.add(f"{tree.prefix}mask")

        if (
            block_ptr
            and self.allow_block_ptr
            and config.triton.use_block_ptr
            and not override_mask
            and not self._load_mask
            and len(mask_vars - dense_mask_vars) == 0
            and not self.is_indirect_indexing(index)
            and have_loop_vars
            # workaround https://github.com/openai/triton/issues/2821
            and self.index_dtype == "tl.int32"
        ):

            def match_strided_block(
                index: sympy.Expr, range_tree: IterationRangesEntry
            ) -> Optional[BlockParameters]:
                """
                Matches expressions of the form:
                    idx = s * xindex

                This implies stride (s,), and shape (XBLOCK,).
                """
                symbol = range_tree.symbol()
                stride = sympy.Wild("stride", exclude=[symbol])
                m = index.match(symbol * stride)
                if m is None:
                    return None

                return BlockParameters(
                    shape=[range_tree.numel],
                    block_shape=[TritonSymbols.get_block_size(range_tree)],
                    strides=[m[stride]],
                    offsets=[TritonSymbols.get_block_offset(range_tree)],
                )

            def match_mod_div_block(
                index: sympy.Expr, range_tree: IterationRangesEntry
            ) -> Optional[BlockParameters]:
                """
                Matches higher-dimensional blocks coming from FloorDiv and ModularIndexing.

                Example expression to match:
                   sN * ((rindex//(d1 * ... * d(N-1))))
                       + s1 * ModularIndexing(rindex, 1, d1)
                       + ...
                       + s(N-1) * ModularIndexing(rindex, d1 * ... * d(N-2), d(N-1))

                This iterates over a block of shape (dN, ..., d1) and stride
                (sN, ..., s1). (d1,...,d(N-1)) and (s1,...,sN) are
                wildcards that we match.

                Note that dN does not appear in the expression, but we solve for it
                using range tree numels and the other dims.
                """
                # Bound the possible number of dims. We use the following heuristics:
                # - At least one dim for each range tree node.
                # - At least one dim for every FloorDiv or ModularIndexing op.
                # - At least 2 dims to pattern match.
                num_dims = max(
                    2,
                    len(self.range_tree_nodes),
                    (index.count(FloorDiv) + index.count(ModularIndexing)),
                )

                # Pattern match to find the strides and offset.
                index_var = range_tree.symbol()
                match_result = BlockPatternMatcher.match_mod_div_block_expr(
                    index, index_var, range_tree.numel, num_dims
                )
                if match_result is None:
                    return None

                (
                    dims,
                    strides,
                    block_index_exprs,
                ) = match_result
                slice_numels = BlockPatternMatcher.get_slice_numels(dims)

                # Check for applicable iteration range sizes.
                # When mapping a 1D block into an ND one, we need to know that
                # the number of elements is not changed. This means the slice numels of
                # the ND iteration range must evenly divide the length of the 1D block.
                # There are two cases where we can guarantee this:
                #  1. Numels are powers of 2. If numel == 2 ** n, and we know XBLOCK == 2 ** m,
                #     with n and m integers, then either numel is a multiple of XBLOCK, or numel
                #     is less than XBLOCK. (If numel is less than XBLOCK, we round up to 1 below.)
                #  2. Numels are multiples of the maximum possible block size.
                sizevars = V.graph.sizevars
                max_block = self.max_block(range_tree.prefix)
                if any(
                    not sizevars.statically_known_multiple_of(numel, max_block)
                    and not sizevars.statically_known_power_of_2(numel)
                    for numel in slice_numels
                ):
                    return None

                # Compute the ND block shape from the linear block size.
                # Use CielDiv to round leading dimensions up to 1.
                # Non-leading dimensions are clamped to the size of the iteration range,
                # while the leading dimension can exceed this to accomodate a larger
                # block size.
                linear_block_size = TritonSymbols.get_block_size(range_tree)
                block_shape: List[sympy.Expr] = [
                    CeilDiv(linear_block_size, slice_numels[0])
                ] + [
                    sympy.Min(CeilDiv(linear_block_size, numel), dim)
                    for numel, dim in zip(slice_numels[1:], dims[1:])
                ]

                # Compute block offsets from {xyzr}offset and the matched expressions.
                block_offsets: List[sympy.Expr] = [
                    sympy_subs(
                        expr, {index_var: TritonSymbols.get_block_offset(range_tree)}
                    )
                    for expr in block_index_exprs
                ]

                return BlockParameters(
                    shape=dims,
                    block_shape=block_shape,
                    strides=strides,
                    offsets=block_offsets,
                )

            def match_block_pointer_subexpr(
                expr: sympy.Expr, range_tree: IterationRangesEntry
            ) -> Optional[BlockParameters]:
                """
                Match a block indexing subexpression involving a single range tree.
                """
                for match_func in (
                    match_strided_block,
                    match_mod_div_block,
                ):
                    match = match_func(expr, range_tree)
                    if match is not None:
                        return match

                return None

            def match_block_pointer() -> Optional[BlockPtrOptions]:
                index_relative_to_xyr_index = sympy_subs(
                    index, {v: t.expr for v, t in self.range_tree_nodes.items()}
                )
                range_trees = self.active_range_trees(reorder=True)

                # Partition the index into subexpressions pertaining to each range tree.
                # For example xindex * 5 + r0_index * 3 is partitioned to
                # (xindex * 5, r0_index * 3).
                index_subexprs = [
                    BlockPatternMatcher.get_subexpr_involving_symbol(
                        index_relative_to_xyr_index, tree.symbol()
                    )
                    for tree in range_trees
                ]

                # Match each range tree's subexpression separately.
                range_symbols = OrderedSet(tree.symbol() for tree in range_trees)
                block_params = BlockParameters()
                for tree, subexpr in zip(range_trees, index_subexprs):
                    # Reject mixed terms, e.g. xindex * r0_index.
                    # NB: the zero expression is allowed, for broadcasting.
                    if len(range_symbols.intersection(subexpr.free_symbols)) > 1:
                        return None

                    # Match the subexpression for this range tree.
                    params = match_block_pointer_subexpr(subexpr, tree)
                    if params is None:
                        return None
                    block_params += params

                # Collect leftover terms as a constant offset.
                offset = index_relative_to_xyr_index - sum(index_subexprs)

                # Form the block pointer.
                self.filter_masks(mask_vars)
                return BlockPtrOptions.create(
                    params=block_params,
                    constant_offset=offset,
                    range_trees=range_trees,
                    mask_vars=mask_vars,
                    get_max_block=self.max_block,
                )

            # Return a block pointer, if indexing matches the pattern.
            options = match_block_pointer()
            if options is not None:
                return options

        expand_str = None
        index_str = self.index_to_str(index)
        if isinstance(index, sympy.Integer):
            expand_str = f"{copy_shape}.shape" if copy_shape else self.dense_size_str()
            index_str = f"tl.full({expand_str}, {index_str}, tl.int32)"
            return IndexingOptions(
                index_str, OrderedSet(), "None", expand_str, has_rindex, index
            )

        if need_dense and not have_dense:
            expand_str = f"{copy_shape}.shape" if copy_shape else self.dense_size_str()
            index_str = f"tl.broadcast_to({index_str}, {expand_str})"
            mask_vars = dense_mask_vars
        elif not have_loop_vars and copy_shape:
            index_str = f"tl.broadcast_to({index_str}, {copy_shape}.shape)"
            mask_vars = dense_mask_vars

        if override_mask:
            mask_vars = OrderedSet([override_mask])

        if self._load_mask:
            mask_vars.add(self._load_mask)

        self.filter_masks(mask_vars)

        mask_str = " & ".join(sorted(map(str, mask_vars))) if mask_vars else "None"
        return IndexingOptions(index_str, mask_vars, mask_str, expand_str, has_rindex, index)  # type: ignore[arg-type]

    def codegen_block_ptr(
        self, name: str, var: str, indexing: BlockPtrOptions, other=""
    ) -> Tuple[str, Optional[DeferredLine], str]:
        advance_block_ptr = None
        check = indexing.boundary_check()
        if not check:
            # workaround https://github.com/openai/triton/issues/2813
            other = ""
        elif other:
            assert other == ", other=0.0"
            other = f", boundary_check={check!r}, padding_option='zero'"
        else:
            other = f", boundary_check={check!r}"
        if (
            self.inside_reduction
            and self.range_trees[-1].is_loop
            and indexing.has_rindex()
        ):
            block_ptr = f"block_ptr{next(self.block_ptr_id)}"
            self.body.writeline(
                DeferredLine(
                    name, f"{block_ptr} = {indexing.format(var, roffset=False)}"
                )
            )
            advance_block_ptr = DeferredLine(
                name,
                f"{block_ptr} = tl.advance({block_ptr}, {indexing.advance_roffset()})",
            )
        else:
            block_ptr = indexing.format(var)
        return block_ptr, advance_block_ptr, other

    def codegen_block_ptr_store_line(self, name, indexing, block_ptr, value, other=""):
        # Stores require an explicit broadcast.
        value = indexing.codegen_broadcast_and_reshape(
            value, indexing.final_shape, indexing.block_shape, False
        )

        # workaround https://github.com/openai/triton/issues/2814
        value = f"{value}.to({triton_store_type(V.graph.get_dtype(name))})"
        return f"tl.store({block_ptr}, {value}{other})"

    def check_bounds(
        self,
        expr: sympy.Expr,
        size: sympy.Expr,
        lower: bool,
        upper: bool,
    ):
        if not (lower or upper):
            return

        assert isinstance(expr, sympy.Expr)
        indexing = self.indexing(expr, block_ptr=False)
        assert isinstance(indexing, IndexingOptions)

        index_str = indexing.index_str
        mask_str = indexing.mask_str if indexing.has_mask() else None
        size_str = texpr(self.rename_indexing(size)) if upper else None

        # expr is already wrapped
        line = self.indirect_assert(
            index_str, "0" if lower else None, size_str, mask_str
        )

        buffer = self.get_load_buffer(indexing)
        self.cse.generate(buffer, line, assignment=False, dtype=torch.int32)

    def get_load_buffer(self, indexing):
        if indexing.has_indirect() or indexing.has_tmpmask():
            # Masked loads must come after the mask is computed
            return self.compute
        elif (
            self.inside_reduction
            and self.range_trees[-1].is_loop
            and not indexing.has_rindex()
        ):
            # can lift a common load outside of reduction loop
            # One exception is when this is an indirect_load.
            return self.body
        else:
            return self.loads

    def load(self, name: str, index: sympy.Expr):
        var = self.args.input(name)
        load_counts = self._load_counts
        load_counts[name] += 1
        make_line: Callable[[str], Union[str, DelayReplaceLine]] = identity
        indirect_indexing = self.is_indirect_indexing(index)
        original_index = index
        indexing = self.indexing(index, block_ptr=True)
        has_rindex = indexing.has_rindex()
        has_tmpmask = indexing.has_tmpmask()

        # Keep the variable in cache if were going to reuse it. Equiv., if any of the following hold
        #  1) We are doing broadcasting
        #  2) It is a non-coalesced load. The intuition is that if it's
        #  non-coalesced, we will likely load each element multiple times in
        #  practice.
        #  3) It will be used later and it won't be CSE'd. Equiv., if all the following hold
        #   3.1) We are in a reduction loop
        #   3.2) Its not its last use
        #   3.3) This load will not be lifted to the body
        #
        is_coalesced = any(
            i == 1 for i in self.get_strides_of_load(original_index).values()
        )
        if self.is_broadcasted(original_index):
            ep = ", eviction_policy='evict_last'"
        elif not is_coalesced:
            ep = ", eviction_policy='evict_last'"
        elif self.inside_reduction and self.range_trees[-1].is_loop:

            def decide_later():
                if load_counts[name] > expected_count and (
                    has_rindex or indirect_indexing
                ):
                    return "evict_last"
                return "evict_first"

            expected_count = load_counts[name]
            ep = ", eviction_policy='<EP>'"
            make_line = functools.partial(DelayReplaceLine, "<EP>", decide_later)
        else:
            ep = ""

        if (has_tmpmask or has_rindex) and indexing.has_mask():
            if self._load_other:
                other = f", other={constant_repr(self._load_other)}"
            else:
                other = ", other=0.0"
        else:
            other = ""

        advance_block_ptr = None
        append_broadcast = None
        dtype = V.graph.get_dtype(name)

        if should_unwrap_unspec_arg(name):
            line = var
        else:
            if isinstance(indexing, BlockPtrOptions):
                block_ptr, advance_block_ptr, other = self.codegen_block_ptr(
                    name, var, indexing, other
                )
                line = f"tl.load({block_ptr}{other}{ep})"
                line = indexing.codegen_broadcast_and_reshape(
                    line, indexing.block_shape, indexing.final_shape, True
                )

            elif isinstance(original_index, sympy.Integer):
                line = f"tl.load({var} + ({original_index}))"
                append_broadcast = indexing.expand_str
            else:
                line = f"tl.load({var} + ({indexing.index_str}), {indexing.mask_str}{ep}{other})"

            if (
                dtype in (torch.float16, torch.bfloat16)
                and config.triton.codegen_upcast_to_fp32
            ):
                line += ".to(tl.float32)"
                dtype = torch.float32
            if dtype == torch.bool and torch.version.hip is None:
                # Workaround for https://github.com/openai/triton/issues/2151
                # tl.load returns int8 when loading from pointer to int1
                # NOTE: Currently causes hangs on bool UTs for ROCm
                line += ".to(tl.int1)"
                dtype = torch.bool

        load_buffer = self.get_load_buffer(indexing)
        result_var = self.cse.generate(load_buffer, make_line(line), dtype=dtype)
        if result_var.use_count > 1:
            load_counts[name] -= 1  # don't double count cache hit
        assert isinstance(result_var, TritonCSEVariable)
        result_var.mask_vars = indexing.mask_vars  # type: ignore[assignment]

        if append_broadcast:
            line = f"tl.broadcast_to({result_var}, {append_broadcast})"
            result_var = self.cse.generate(load_buffer, line, dtype=dtype)

        if advance_block_ptr:
            load_buffer.writeline(advance_block_ptr)

        if not self.inside_reduction or (not indexing.has_rmask() and not has_rindex):
            self.outside_loop_vars.add(result_var)

        return result_var

    def store(
        self, name: str, index: sympy.Expr, value: CSEVariable, mode: StoreMode = None
    ) -> None:
        var = self.args.output(name)
        original_index = index
        indexing = self.indexing(index, dense_indexing=True, block_ptr=mode is None)

        # Guard against write-after-read corruption in triton.
        # See # https://github.com/openai/triton/issues/1615
        # This triton bug means that a load which is broadcasted over multiple
        # warps may see the result of a store that happens later in the triton
        # program. The workaround is to add a barrier before storing, which
        # enforces that all warps have already read the data.
        is_inplace = name in self.args.inplace_buffers
        is_broadcasted = self.is_broadcasted(original_index)
        if is_inplace and is_broadcasted:
            self.stores.writeline(DeferredLine(name, "tl.debug_barrier()"))

        advance_block_ptr = None
        if isinstance(indexing, BlockPtrOptions):
            block_ptr, advance_block_ptr, other = self.codegen_block_ptr(
                name, var, indexing
            )
            # block_ptr stores don't do implicit casting
            line = self.codegen_block_ptr_store_line(
                name, indexing, block_ptr, value, other
            )
        elif mode is None:
            line = f"tl.store({var} + ({indexing.index_str}), {value}, {indexing.mask_str})"
        elif mode == "atomic_add":
            line = f"tl.atomic_add({var} + ({indexing.index_str}), {value}, {indexing.mask_str}, sem='relaxed')"
        else:
            raise NotImplementedError(f"store mode={mode}")

        exit_stack = contextlib.ExitStack()
        if not self.inside_reduction and self.cooperative_reduction:
            exit_stack.enter_context(self.guard_cooperative_store(name, self.stores))

        self.stores.writeline(DeferredLine(name, line))
        if advance_block_ptr:
            self.stores.writeline(advance_block_ptr)

        if not self.inside_reduction:
            self.outside_loop_vars.add(value)

        exit_stack.close()

    def guard_cooperative_store(self, name, buffer):
        """
        For cooperative reductions only one thread block should write out the result.
        We rotate which thread block does each write for better parallelism
        """
        idx = self.cooperative_reduction_workspace_cache.increment_store_count()
        buffer.writeline(DeferredLine(name, f"if rsplit_id == ({idx} % RSPLIT):"))
        return buffer.indent()

    def bucketize(
        self,
        values: CSEVariable,
        boundaries: Tuple[str, sympy.Expr, sympy.Expr, sympy.Expr],
        boundary_indices: CSEVariable,
        indexing_dtype: torch.dtype,
        right: bool,
        sorter: Optional[Tuple[str, sympy.Expr]] = None,
        sorter_indices: Optional[CSEVariable] = None,
    ) -> CSEVariable:
        """
        See [Note: Inductor bucketize op]
        """

        # Triton performance for bucketize_binary_search is much better when the number
        # of threads equals the number of elements.
        # If we're trying to use a bucketize kernel, we should make sure that an
        # autotuning config with num_elements_per_warp=(warp_size) exists.
        self.autotune_hints.add(AutotuneHint.ONE_ELEMENT_PER_THREAD)

        boundaries_ptr = self.args.input(boundaries[0])
        boundary_size = self.index_to_str(boundaries[1])
        boundaries_underlying_numel = self.index_to_str(boundaries[2])
        boundary_stride = self.index_to_str(boundaries[3])
        sorter_ptr = self.args.input(sorter[0]) if sorter else "None"
        sorter_stride = self.index_to_str(sorter[1]) if sorter else "None"
        block_size = self.dense_size_str()

        if indexing_dtype == torch.int32:
            triton_dtype = "tl.int32"
        elif indexing_dtype == torch.int64:
            triton_dtype = "tl.int64"
        else:
            raise NotImplementedError(
                "Bucketize only supports indexing with int32 and int64"
            )

        result = self.cse.generate(
            self.compute,
            f"triton_helpers.bucketize_binary_search({values}, "
            f"{boundaries_ptr}, {boundary_size}, {boundaries_underlying_numel}, {boundary_stride}, "
            f"{boundary_indices}, "
            f"{triton_dtype}, "
            f"{right}, "
            f"{sorter_ptr}, {sorter_stride}, "
            f"{sorter_indices}, "
            f"{block_size}, "
            ")",
            dtype=indexing_dtype,  # type: ignore[attr-defined]
        )

        return result

    def reduction_resize(self, value):
        ndims = self.triton_tensor_ndim()
        if ndims == 1:
            return f"triton_helpers.promote_to_tensor({value})"

        sizes = [":"] * ndims
        sizes[-1] = "None"
        return f"{value}[{', '.join(sizes)}]"

    def reduction(
        self,
        dtype: torch.dtype,
        src_dtype: torch.dtype,
        reduction_type: ReductionType,
        value: Union[CSEVariable, Tuple[CSEVariable, ...]],
    ) -> Union[CSEVariable, Tuple[CSEVariable, ...]]:
        assert self.inside_reduction
        masks = OrderedSet(f"{tree.prefix}mask" for tree in self.range_trees)
        self.filter_masks(masks)
        masks = sorted(masks)
        if self._load_mask:
            masks.append(self._load_mask)
        reduction_range_prefix = self.range_trees[-1].prefix

        # Say we have
        #     tmp0 = ops.constant(1, torch.int64)
        #     tmp1 = ops.reduction(torch.int64, torch.int64, "sum", tmp0)
        # tmp0 in the triton code is either a scalar, or single-element tensor
        # so if we emit tl.sum directly, it will only give 1 instead of RBLOCK * 1
        # To avoid this, we broadcast to the expected shape first.
        dense_size_str = self.dense_size_str()
        value = self._map_tuple_or_scalar(
            lambda v: self.cse.generate(
                self.compute,
                f"tl.broadcast_to({v}, {dense_size_str})",
                dtype=v.dtype,
            ),
            value,
        )

        dim: int
        root_op: str

        def final_reduction(value):
            use_helper = reduction_type in ("any", "max", "min", "prod")
            module = "triton_helpers" if use_helper else "tl"
            if reduction_type in ("max", "min"):
                return self.reduction_resize(
                    f"{module}.{reduction_type}2({value}, {dim})"
                )
            return self.reduction_resize(f"{module}.{reduction_type}({value}, {dim})")

        def final_argreduce(buffer, result_var, value, index):
            buffer.splice(
                f"""\
                {result_var}_val, {result_var}_idx = triton_helpers.{root_op}_with_index({value}, {index}, {dim})
                {result_var} = {self.reduction_resize(f'{result_var}_idx')}
                """
            )

        cache_key = (src_dtype, reduction_type, value)
        if cache_key in self.cse.reduction_cache:
            return self.cse.reduction_cache[cache_key]

        dim = self.triton_tensor_ndim() - 1
        acc_type = triton_acc_type(src_dtype)
        torch_acc_type = upcast_acc_dtype(src_dtype)
        result_var: Any = self.cse.newvar(dtype=torch_acc_type)
        result_var.mask_vars = OrderedSet(
            var for var in masks if not prefix_is_reduction(var[0])
        )
        cond = " & ".join(masks)

        def where_cond(tval, fval):
            if not cond:
                return tval
            return TritonKernelOverrides.where(cond, tval, fval)

        if self.persistent_reduction:
            default = ir.Reduction.default_value(reduction_type, src_dtype)
            default = self._map_tuple_or_scalar(constant_repr, default)

            def _mask_value(value, default):
                return self.cse.generate(
                    self.compute, where_cond(value, default), dtype=value.dtype
                )

            if isinstance(value, tuple):
                masked_value = [_mask_value(v, d) for v, d in zip(value, default)]
            else:
                masked_value = _mask_value(value, default)

            if reduction_type in ("argmax", "argmin"):
                accumulator_index = str(
                    self.cse.generate(
                        self.compute,
                        f"tl.broadcast_to({reduction_range_prefix}index, {masked_value}.shape)",
                        dtype=torch.int64,
                    )
                )
                root_op = {"argmax": "max", "argmin": "min"}[reduction_type]
                final_argreduce(
                    self.compute, result_var, masked_value, accumulator_index
                )
            elif reduction_type == "welford_reduce":
                if self.cooperative_reduction:
                    # cooperative reductions require full welford for correctness
                    result_var = self.welford_reduce(
                        result_var, reduction_type, value, where_cond, acc_type, dtype
                    )
                else:
                    # For persistent reductions, don't bother with
                    # welford's algorithm since it uses more registers, and
                    # taking two reductions doesn't increase memory usage.
                    result_var = self.welford_reduce_fallback(dtype, value)
            elif reduction_type == "welford_combine":
                mean, m2, weight = masked_value
                welford = f"triton_helpers.welford({mean}, {m2}, {weight}, {dim})"
                mean, m2, weight = (self.cse.newvar(dtype=dtype) for _ in range(3))
                self.compute.writeline(f"{mean}, {m2}, {weight} = {welford}")

                result_var = tuple(
                    self.cse.generate(
                        self.compute, self.reduction_resize(var_name), dtype=dtype
                    )
                    for var_name in (mean, m2, weight)
                )
            else:
                assert isinstance(masked_value, CSEVariable)
                result_var = self.cse.generate(
                    self.compute,
                    final_reduction(masked_value),
                    dtype=masked_value.dtype,
                )
        else:
            accumulator = self.cse.namedvar(f"_{result_var}", dtype=torch_acc_type)
            default = ir.Reduction.default_accumulator(reduction_type, src_dtype)
            default = self._map_tuple_or_scalar(constant_repr, default)
            if not isinstance(default, tuple):
                self.body.writeline(
                    f"{accumulator} = tl.full({self.dense_size_str()}, {default}, {acc_type})"
                )

            if reduction_type in ("argmax", "argmin"):
                accumulator_index = f"_{result_var}_index"
                long_max = torch.iinfo(torch.int64).max
                self.body.writeline(
                    f"{accumulator_index} = tl.full({self.dense_size_str()}, {long_max}, tl.int64)"
                )
                root_op = {"argmax": "max", "argmin": "min"}[reduction_type]

                self.compute.splice(
                    f"""\
                {accumulator}_next, {accumulator_index}_next = triton_helpers.{root_op}imum_with_index(
                    {accumulator}, {accumulator_index}, {value}, {reduction_range_prefix}index
                )
                {accumulator} = {where_cond(f'{accumulator}_next', accumulator)}
                {accumulator_index} = {where_cond(f'{accumulator_index}_next', accumulator_index)}
                """
                )
                final_argreduce(
                    self.post_loop_combine, result_var, accumulator, accumulator_index
                )
            elif is_welford_reduction(reduction_type):
                result_var = self.welford_reduce(
                    result_var, reduction_type, value, where_cond, acc_type, dtype
                )
            else:
                combine_fn = ir.get_reduction_combine_fn(reduction_type, src_dtype)
                updated = combine_fn(accumulator, value)
                self.compute.writeline(
                    f"{accumulator} = {where_cond(updated, accumulator)}"
                )

                if src_dtype == torch.bool:
                    # This is only really used for aten.any. It changes the
                    # final reduction of a non-persistent reduction from
                    #     tmp5 = triton_helpers.max(_tmp5, 1)[:, None]
                    # to
                    #     tmp5 = triton_helpers.max(_tmp5.to(tl.int8), 1)[:, None].to(tl.int1)
                    # which is needed because tl.reduce doesn't support tl.int1
                    accumulator_casted_str = f"{accumulator}.to(tl.int8)"
                    result_type = triton_compute_type(dtype)
                    self.post_loop_combine.writeline(
                        f"{result_var} = {final_reduction(accumulator_casted_str)}.to({result_type})"
                    )
                else:
                    self.post_loop_combine.writeline(
                        f"{result_var} = {final_reduction(accumulator)}"
                    )

        if self.cooperative_reduction:
            exit_stack = contextlib.ExitStack()
            for buf in (self.post_loop_combine, self.post_loop_store):
                # only do cooperative reduction combines if we have more than one thread block
                buf.writeline("if RSPLIT > 1:")
                exit_stack.enter_context(buf.indent())

            if reduction_type in ("argmax", "argmin"):
                self.post_loop_combine.writeline(
                    f"{result_var}_bval = {self.reduction_resize(f'{result_var}_val')}"
                )
                peer_val = self.codegen_cooperative_reduction_peer_combine(
                    f"{result_var}_bval", src_dtype
                )
                peer_idx = self.codegen_cooperative_reduction_peer_combine(
                    result_var, dtype
                )
                final_argreduce(self.post_loop_store, result_var, peer_val, peer_idx)
            elif is_welford_reduction(reduction_type):
                assert reduction_type == "welford_reduce"
                result_mean, result_m2, result_weight = result_var
                peer_mean = self.codegen_cooperative_reduction_peer_combine(
                    result_mean, upcast_acc_dtype(src_dtype)
                )
                peer_m2 = self.codegen_cooperative_reduction_peer_combine(
                    result_m2, upcast_acc_dtype(src_dtype)
                )
                peer_weight = self.codegen_cooperative_reduction_peer_combine(
                    result_weight, upcast_acc_dtype(src_dtype)
                )
                self.welford_reduce_final_reduction(
                    self.post_loop_store,
                    result_mean,
                    result_m2,
                    result_weight,
                    peer_mean,
                    peer_m2,
                    peer_weight,
                    dim,
                )
            else:
                peers = self.codegen_cooperative_reduction_peer_combine(
                    result_var, upcast_acc_dtype(src_dtype)
                )
                self.post_loop_store.writeline(
                    f"{result_var} = {final_reduction(peers)}"
                )
            exit_stack.close()

        self.cse.reduction_cache[cache_key] = result_var

        if isinstance(result_var, tuple):
            assert all(isinstance(x, TritonCSEVariable) for x in result_var)
            self.outside_loop_vars.update(result_var)
        else:
            assert isinstance(result_var, TritonCSEVariable)
            self.outside_loop_vars.add(result_var)

        return result_var

    def welford_reduce(
        self, result_var, reduction_type, value, where_cond, acc_type, dtype
    ):
        """Helper to codegen a welford reduction"""
        dim = self.triton_tensor_ndim() - 1
        accumulator = f"{result_var}_mean"
        accumulator_m2 = f"{result_var}_m2"
        accumulator_weight = f"{result_var}_weight"
        self.body.writeline(
            f"{accumulator} = tl.zeros({self.dense_size_str()}, {acc_type})"
        )
        self.body.writeline(
            f"{accumulator_m2} = tl.zeros({self.dense_size_str()}, {acc_type})"
        )
        self.body.writeline(
            f"{accumulator_weight} = tl.zeros({self.dense_size_str()}, {acc_type})"
        )
        if reduction_type == "welford_combine":
            mean, m2, weight = value
            self.compute.splice(
                f"""\
                {accumulator}_next, {accumulator_m2}_next, {accumulator_weight}_next = triton_helpers.welford_combine(
                    {accumulator}, {accumulator_m2}, {accumulator_weight},
                    {mean}, {m2}, {weight}
                )
                """
            )
        else:
            assert reduction_type == "welford_reduce"
            self.compute.splice(
                f"""\
                {accumulator}_next, {accumulator_m2}_next, {accumulator_weight}_next = triton_helpers.welford_reduce(
                    {value}, {accumulator}, {accumulator_m2}, {accumulator_weight}, roffset == 0
                )
                """
            )
        self.compute.splice(
            f"""\
            {accumulator} = {where_cond(f'{accumulator}_next', accumulator)}
            {accumulator_m2} = {where_cond(f'{accumulator_m2}_next', accumulator_m2)}
            {accumulator_weight} = {where_cond(f'{accumulator_weight}_next', accumulator_weight)}
            """
        )
        result_mean = result_var
        result_m2 = self.cse.newvar(dtype=dtype)
        result_weight = self.cse.newvar(dtype=dtype)
        return self.welford_reduce_final_reduction(
            self.post_loop_combine,
            result_mean,
            result_m2,
            result_weight,
            accumulator,
            accumulator_m2,
            accumulator_weight,
            dim,
        )

    def welford_reduce_final_reduction(
        self,
        buf,
        result_mean,
        result_m2,
        result_weight,
        accumulator,
        accumulator_m2,
        accumulator_weight,
        dim,
    ):
        """Helper to codegen call to triton_helpers.welford"""
        buf.splice(
            f"""\
            {result_mean}_tmp, {result_m2}_tmp, {result_weight}_tmp = triton_helpers.welford(
                {accumulator}, {accumulator_m2}, {accumulator_weight}, {dim}
            )
            {result_mean} = {self.reduction_resize(f'{result_mean}_tmp')}
            {result_m2} = {self.reduction_resize(f'{result_m2}_tmp')}
            {result_weight} = {self.reduction_resize(f'{result_weight}_tmp')}
            """
        )
        return result_mean, result_m2, result_weight

    def max_rsplit(self):
        if self.fixed_config:
            return self.fixed_config["RSPLIT"]
        return TRITON_MAX_RSPLIT

    def codegen_cooperative_reduction_peer_combine(self, result_var, dtype):
        """
        Generate code to save a [XBLOCK, RSPLIT] temporary workspace, where each thread block writes a different
        column.  After the barrier, every thread block loads the completed value so that it can compute the final
        value independently.
        """
        xnumel = self.numels["x"]
        mask = "xindex < xnumel" if xnumel != 1 and not self.no_x_dim else None
        expand = "" if self.no_x_dim else "[None,:]"

        nbytes = xnumel * dtype.itemsize * self.max_rsplit()
        ws_name, ws_offset = self.cooperative_reduction_workspace_cache.allocate(nbytes)

        self.post_loop_combine.splice(
            f"""
                {result_var}_ws = ({ws_name} + {self.index_to_str(ws_offset)}).to(tl.pointer_type({triton_type(dtype)}))
                tl.store({result_var}_ws + (xindex * RSPLIT + rsplit_id), {result_var}, {mask})
            """,
            strip=True,
        )
        self.post_loop_store.writeline(
            f"{result_var}_peers = tl.load({result_var}_ws + (xindex * RSPLIT + tl.arange(0, RSPLIT){expand}), "
            f"{mask}, eviction_policy='evict_first')"
        )
        return f"{result_var}_peers"

    def store_reduction(self, name: str, index: sympy.Expr, value: CSEVariable):
        assert self.inside_reduction
        self.inside_reduction = False
        indexing = self.indexing(index, block_ptr=True)
        self.inside_reduction = True
        var = self.args.output(name)

        exit_stack = contextlib.ExitStack()
        if self.cooperative_reduction:
            exit_stack.enter_context(
                self.guard_cooperative_store(name, self.post_loop_store)
            )

        if isinstance(indexing, BlockPtrOptions):
            self.post_loop_store.writeline(
                DeferredLine(
                    name,
                    self.codegen_block_ptr_store_line(
                        name,
                        indexing,
                        indexing.format(var),
                        value,
                        f", boundary_check={indexing.boundary_check()!r}",
                    ),
                )
            )
        else:
            assert isinstance(indexing, IndexingOptions)
            self.post_loop_store.writeline(
                DeferredLine(
                    name,
                    f"tl.store({var} + ({indexing.index_str}), {value}, {indexing.mask_str})",
                )
            )

        exit_stack.close()

    def _lift_helper(self, fn, num_args, dtypes: Tuple[torch.dtype, ...]) -> str:
        # Lift IR function for scan operations into a triton function
        # in the global namespace
        helper = IndentedBuffer()
        helper.writeline("@triton.jit")
        cse = CSE(prefix="", suffix="")

        args = [
            tuple(cse.namedvar(f"arg{i}_{n}", dtype=dtypes[n]) for n in range(num_args))
            for i in range(2)
        ]
        signature = ", ".join(str(x) for x in itertools.chain.from_iterable(args))
        helper.writeline(f"def {{name}}({signature}):")

        overrides = TritonOverrides(V.MockHandler())

        # Build a name that changes depending on fn to workaround a triton bug
        # where the combine_fn to reduce and scan is not hashed, and so different
        # scan ops may collide in the triton cache.
        # This is fixed with the latest triton pin, but not the triton-rocm pin.
        helper_name = "_triton_helper_fn"

        from torch._inductor.dtype_propagation import DtypePropagationOpsHandler

        dtype_handler = DtypePropagationOpsHandler()

        class CSEProxy:
            def __getattr__(self, name: str) -> Callable[..., CSEVariable]:
                def inner(*args, **kwargs):
                    nonlocal helper_name
                    helper_name += f"_{name}"

                    output_dtype = getattr(
                        dtype_handler,
                        name,
                    )(*args, **kwargs)

                    return cse.generate(
                        helper,
                        getattr(overrides, name)(*args, **kwargs),
                        dtype=output_dtype,
                    )

                return inner

        with helper.indent(), V.set_ops_handler(CSEProxy()):
            outputs = fn(*args)
            outputs = ", ".join(str(output) for output in outputs)
            helper.writeline(f"return {outputs}")

        return self.helper_functions.add(helper.getvalue(), base_name=helper_name)

    def scan(
        self,
        dtypes: Tuple[torch.dtype, ...],
        combine_fn: Callable[
            [Tuple[CSEVariable, ...], Tuple[CSEVariable, ...]], Tuple[CSEVariable, ...]
        ],
        values: Tuple[CSEVariable, ...],
    ) -> Tuple[CSEVariable, ...]:
        assert self.inside_reduction
        assert not self.cooperative_reduction, "TODO"
        masks = OrderedSet(f"{tree.prefix}mask" for tree in self.range_trees)
        self.filter_masks(masks)
        masks = sorted(masks)
        assert not self._load_mask, "ops.scan not supported inside ops.masked"

        broadcasted_values = []
        accumulators = []

        cse_compute = functools.partial(self.cse.generate, self.compute)
        combine_helper_fn = self._lift_helper(combine_fn, len(values), dtypes)
        dim = self.triton_tensor_ndim() - 1

        for value, dtype in zip(values, dtypes):
            value_dtype = self.cse.generate(
                self.compute,
                f"{value}.to({triton_compute_type(dtype)})",
                dtype=upcast_compute_type(dtype),
            )
            value = self.cse.generate(
                self.compute,
                f"tl.broadcast_to({value_dtype}, {self.dense_size_str()})",
                dtype=upcast_compute_type(dtype),
            )
            broadcasted_values.append(value)

            acc_type = triton_acc_type(dtype)

            if not self.persistent_reduction:
                accumulator = self.cse.newvar(dtype=upcast_compute_type(dtype))
                reduced_size = self.dense_size_list()
                reduced_size[-1] = "1"
                reduced_size = f"[{', '.join(reduced_size)}]"

                default = "float('nan')" if dtype.is_floating_point else "-1"
                self.body.writeline(
                    f"{accumulator} = tl.full({reduced_size}, {default}, {acc_type})"
                )

                accumulators.append(accumulator)

        def csv(values):
            return " ".join(f"{value}," for value in values)

        def cse_multiple(line, values, masks, dtypes):
            n = len(values)
            cache_keys = [f"{line}, {i}, {masks}" for i in range(n)]
            if all(self.cse.contains(cache_key) for cache_key in cache_keys):
                return [self.cse.get(cache_key) for cache_key in cache_keys]
            result_vars = [self.cse.newvar(dtype=_dtype) for _dtype in dtypes]
            self.compute.writeline(
                f"{csv(result_vars)} = {line}",
            )
            for result_var, cache_key in zip(result_vars, cache_keys):
                if masks:
                    result_var.mask_vars = masks  # type: ignore[attr-defined]
                self.cse.put(cache_key, result_var)
            return tuple(result_vars)

        partial_scan_vars = cse_multiple(
            f"tl.associative_scan(({csv(broadcasted_values)}), {dim}, {combine_helper_fn})",
            values,
            masks,
            (upcast_compute_type(dtype) for dtype in dtypes),
        )

        if not self.persistent_reduction:
            # tl.reduce doesn't work for non-commutative operators, so instead
            # of repeating the scan op as a reduction, we use sum to select the
            # last scan value
            partial_reduce_vars = [
                cse_compute(
                    f"triton_helpers.select_one(({partial_scan_var}), rbase == (RBLOCK - 1), dim=-1, keep_dims=True)",
                    dtype=upcast_compute_type(partial_scan_var.dtype),
                )
                for partial_scan_var in partial_scan_vars
            ]
            accs_next = combine_fn(tuple(accumulators), tuple(partial_reduce_vars))
            full_scan_vars = combine_fn(tuple(accumulators), partial_scan_vars)
            result_vars = [
                cse_compute(
                    f"tl.where(roffset > 0, {full_scan}, {partial_scan})",
                    dtype=partial_scan.dtype,
                )
                for full_scan, partial_scan in zip(full_scan_vars, partial_scan_vars)
            ]
            for acc_next, accumulator, partial_reduce in zip(
                accs_next, accumulators, partial_reduce_vars
            ):
                self.compute.writeline(
                    f"{accumulator} = tl.where(roffset > 0, {acc_next}, {partial_reduce})"
                )
        else:
            result_vars = partial_scan_vars

        for result_var in result_vars:
            result_var.mask_vars = masks  # type: ignore[attr-defined]

        return tuple(result_vars)

    def sort(
        self,
        dtypes: Tuple[torch.dtype, ...],
        values: Tuple[CSEVariable, ...],
        stable: bool,
        descending: bool,
    ) -> Tuple[CSEVariable, ...]:
        assert self.inside_reduction
        assert not self.cooperative_reduction, "TODO"
        masks = OrderedSet(f"{tree.prefix}mask" for tree in self.range_trees)
        self.filter_masks(masks)
        masks = sorted(masks)
        assert not self._load_mask, "ops.sort not supported inside ops.masked"
        assert (
            self.persistent_reduction
        ), "ops.sort is only supported in persistent reductions"

        cse_compute = functools.partial(self.cse.generate, self.compute)
        dim = self.triton_tensor_ndim() - 1

        assert len(dtypes) == len(values)
        broadcasted_values = [
            cse_compute(
                f"tl.broadcast_to({value}, {self.dense_size_str()})", dtype=dtypes[i]
            )
            for i, value in enumerate(values)
        ]

        def csv(values):
            return " ".join(f"{value}," for value in values)

        def cse_multiple(line, n, masks, dtypes):
            cache_keys = [f"{line}, {i}, {masks}" for i in range(n)]
            if all(self.cse.contains(cache_key) for cache_key in cache_keys):
                return [self.cse.get(cache_key) for cache_key in cache_keys]
            result_vars = [self.cse.newvar(dtype=dtypes[i]) for i in range(n)]  # type: ignore[attr-defined]
            self.compute.writeline(
                f"{csv(result_vars)} = {line}",
            )
            for result_var, cache_key in zip(result_vars, cache_keys):
                if masks:
                    result_var.mask_vars = masks  # type: ignore[attr-defined]
                self.cse.put(cache_key, result_var)
            return tuple(result_vars)

        assert self.range_trees[-1].is_reduction
        rnumel = "None" if self._has_constant_mask(self.range_trees[-1]) else "rnumel"

        if len(values) == 2:
            line = (
                f"triton_helpers.sort_with_index({broadcasted_values[0]}, {broadcasted_values[1]},"
                f" {rnumel}, {dim}, stable={stable}, descending={descending})"
            )
            result_vars = cse_multiple(line, len(values), masks, dtypes)
        else:
            raise AssertionError("Unhandled sort")

        for result_var, input_var in zip(result_vars, values):
            result_var.mask_vars = masks  # type: ignore[attr-defined]
            result_var.bounds = input_var.bounds

        return tuple(result_vars)

    def codegen_body(self):
        """
        Concat output code from index_code, loads, compute, stores,
        suffix into self.body.

        For pointwise kernels, this is called just once at the end.

        For reduction kernels, this generates a loop over the reduction
        axis.
        """
        if not (
            self.indexing_code
            or self.loads
            or self.stores
            or self.compute
            or self.post_loop_combine
            or self.post_loop_store
        ):
            return

        innermost_tree = self.range_trees[-1]
        if self.inside_reduction and innermost_tree.is_loop:
            prefix = innermost_tree.prefix
            loop_start = "rsplit_start" if self.cooperative_reduction else "0"
            loop_end = "rsplit_end" if self.cooperative_reduction else f"{prefix}numel"
            self.body.writeline(
                f"for {prefix}offset in range({loop_start}, {loop_end}, {prefix.upper()}BLOCK):"
            )

            with self.body.indent():
                # last range tree is always reduction
                self.iteration_ranges_codegen_header(self.range_trees[-1], self.body)
                self.codegen_reduction_indices(self.body)
                self.body.splice(self.indexing_code)
                self.body.splice(self.loads)
                self.body.splice(self.compute)
                self.body.splice(self.stores)

            # invalidate any caches that came from inside the reduction loop
            self.cse.invalidate(self.outside_loop_vars)
            self.range_trees[-1].cache_clear()
        else:
            self.body.splice(self.indexing_code)
            self.body.splice(self.loads)
            self.body.splice(self.compute)
            self.body.splice(self.stores)
        self.body.splice(self.post_loop_combine)
        if self.cooperative_reduction and (
            self.post_loop_combine or self.post_loop_store
        ):
            sem_ptr = f"{self.semaphores_name} + tl.program_id(1)"
            self.body.splice(
                f"""
                if RSPLIT > 1:
                    triton_helpers.x_grid_barrier({sem_ptr})
                """,
                strip=True,
            )
            self.cooperative_reduction_workspace_cache.on_loop_end()
        self.body.splice(self.post_loop_store)
        self.indexing_code.clear()
        self.loads.clear()
        self.compute.clear()
        self.stores.clear()
        self.post_loop_combine.clear()
        self.post_loop_store.clear()

    def codegen_kernel_benchmark(self, num_gb, grid=None):
        result = IndentedBuffer()
        _argdefs, call_args, signature, _ = self.args.python_argdefs()

        result.writelines(["", "", "def get_args():"])
        with result.indent():
            name_cnt = itertools.count()
            var_names = []
            for arg_name, arg_sig in zip(call_args, signature):
                var_name = f"arg_{next(name_cnt)}"
                buf = V.graph.try_get_buffer(arg_name)
                if buf:
                    result.writeline(
                        f"{var_name} = rand_strided({V.graph.sizevars.size_hints(buf.get_size())}, {V.graph.sizevars.size_hints(buf.get_stride())}, device='{buf.get_device()}', dtype={buf.get_dtype()})"  # noqa: B950 line too long
                    )
                elif arg_name in V.graph.constants:
                    # note that random seed is put in V.graph.constants
                    const_tensor = V.graph.constants[arg_name]
                    result.writeline(
                        f"{var_name} = rand_strided({V.graph.sizevars.size_hints(const_tensor.size())}, {V.graph.sizevars.size_hints(const_tensor.stride())}, device='{const_tensor.device}', dtype={const_tensor.dtype})"  # type: ignore[arg-type]  # noqa: B950 line too long
                    )
                elif isinstance(arg_sig, SizeArg):
                    symval_hint = V.graph.sizevars.size_hint(arg_sig.expr)

                    # Force the seed_offset to be 0 so calls to the same kernel
                    # using different seed offset will have the same benchmark harness.
                    # We can dedup kernel definitions in this case.
                    if "seed_offset" in arg_sig.name:
                        symval_hint = 0
                    result.writeline(f"{var_name} = {symval_hint}")
                elif isinstance(arg_sig, WorkspaceArg):
                    device = V.graph.get_current_device_or_throw()
                    count = V.graph.sizevars.size_hint(arg_sig.count)
                    result.writeline(
                        f"{var_name} = torch.zeros({count}, device='{device}', dtype={arg_sig.dtype})"
                    )
                else:
                    raise KeyError(
                        f"Don't find the buffer or const tensor for {arg_name}"
                    )
                var_names.append(var_name)
            result.writeline(f"return {', '.join(var_names)},")

        result.writelines(["\n", "\n", "def call(args):"])
        if grid is None:
            grid = []
            extra_args = []
            extra_args_str = None
            for tree in self.active_range_trees():
                expr = pexpr(V.graph.sizevars.size_hint(tree.numel))
                extra_args.append(expr)
                if not tree.is_reduction:
                    grid.append(expr)
            if self.need_numel_args():
                extra_args_str = ", ".join(map(str, extra_args)) + ", "
            else:
                extra_args_str = ""
            grid_arg = f"{extra_args_str}grid=grid({', '.join(grid)})"
        else:
            grid_arg = f"grid={grid}"
        current_device = V.graph.get_current_device_or_throw()
        index = current_device.index
        with result.indent():
            result.writeline(f"with {V.graph.device_ops.device_guard(index)}:")
            with result.indent():
                result.writeline(
                    V.graph.device_ops.set_device(index)
                )  # no-op to ensure context
                stream_name = f"stream{index}"
                result.writeline(f"{stream_name} = get_raw_stream({index})")
                result.writeline(
                    f"{str(Placeholder.KERNEL_NAME)}.run(*args, {grid_arg}, stream={stream_name})"
                )

        # benchmark all configs
        result.writelines(["\n", "\n", "def benchmark_all_configs(args):"])
        with result.indent():
            result.writeline(f"with {V.graph.device_ops.device_guard(index)}:")
            with result.indent():
                result.writeline(
                    V.graph.device_ops.set_device(index)
                )  # no-op to ensure context
                result.writeline(
                    f"return {str(Placeholder.KERNEL_NAME)}.benchmark_all_configs(*args, {grid_arg})"
                )

        result.writelines(["\n", "\n", "if __name__ == '__main__':"])
        with result.indent():
            result.writeline(
                "from torch._inductor.runtime.benchmarking import benchmarker"
            )
            result.writeline("")

            result.writeline("args = get_args()")
            result.writeline(
                "ms = benchmarker.benchmark_gpu(lambda: call(args), rep=40)"
            )
            result.writeline(f"num_gb = {num_gb}")
            result.writeline("gb_per_s = num_gb / (ms / 1e3)")
            result.writeline(
                'print(f"{ms:.3f}ms    {num_gb:.3f}GB    {gb_per_s:.2f}GB/s")'
            )

        return result

    def imports_for_benchmark_kernel(self):
        return textwrap.dedent(
            """
            from torch._dynamo.testing import rand_strided
            {}
            import torch
            from torch._inductor.runtime.triton_heuristics import grid, split_scan_grid
        """.format(
                V.graph.device_ops.import_get_raw_stream_as("get_raw_stream")
            )
        )

    def _get_heuristic(self):
        if self.fixed_config:
            return "fixed_config"
        elif self.cooperative_reduction:
            return "cooperative_reduction"
        elif self.persistent_reduction:
            assert self.inside_reduction
            return "persistent_reduction"
        elif self.inside_reduction:
            return "reduction"
        return "pointwise"

    @staticmethod
    def inductor_meta_common():
        inductor_meta = {
            "backend_hash": torch.utils._triton.triton_hash_with_backend(),
            "are_deterministic_algorithms_enabled": torch.are_deterministic_algorithms_enabled(),
            "assert_indirect_indexing": config.assert_indirect_indexing,
            "autotune_local_cache": config.autotune_local_cache,
            "autotune_pointwise": config.triton.autotune_pointwise,
            "autotune_remote_cache": config.autotune_remote_cache,
            "force_disable_caches": config.force_disable_caches,
            "dynamic_scale_rblock": config.dynamic_scale_rblock,
            "max_autotune": config.max_autotune,
            "max_autotune_pointwise": config.max_autotune_pointwise,
            "min_split_scan_rblock": config.triton.min_split_scan_rblock,
            "spill_threshold": config.triton.spill_threshold,
            "store_cubin": config.triton.store_cubin,
        }
        if torch.version.hip is not None:
            inductor_meta["is_hip"] = True
        if config.is_fbcode():
            inductor_meta["is_fbcode"] = True
        if config.profile_bandwidth:
            inductor_meta["profile_bandwidth"] = config.profile_bandwidth
            inductor_meta["profile_bandwidth_regex"] = config.profile_bandwidth_regex
            inductor_meta["profile_bandwidth_output"] = config.profile_bandwidth_output
            inductor_meta[
                "profile_bandwidth_with_do_bench_using_profiling"
            ] = config.profile_bandwidth_with_do_bench_using_profiling
        if config.coordinate_descent_tuning:
            inductor_meta[
                "coordinate_descent_tuning"
            ] = config.coordinate_descent_tuning
            inductor_meta[
                "coordinate_descent_search_radius"
            ] = config.coordinate_descent_search_radius
            inductor_meta[
                "coordinate_descent_check_all_directions"
            ] = config.coordinate_descent_check_all_directions
        return inductor_meta

    def codegen_kernel(self, name=None):
        code = IndentedBuffer()

        size_hints = {}
        for prefix, numel in self.numels.items():
            if prefix_is_reduction(prefix) and not self.inside_reduction:
                continue

            numel_hint = V.graph.sizevars.symbolic_hint(numel)
            if not isinstance(numel_hint, (int, sympy.Integer)):
                # This default heuristic hint was picked carefully: it is
                # large, to ensure that we don't shrink the block size (since
                # if you don't have many elements, it'd be wasteful to pick a
                # large block size).  Since we don't know how many elements we
                # might have, we should be OK with some inefficiency to make
                # sure we handle the large case well.  8192 is the largest
                # block size we support, so we pick that.
                #
                # If we have a better hint for unbacked SymInts (e.g., because
                # a user told us, or we are tracking upper bounds) we could
                # use that here.
                size_hint = 8192
            else:
                size_hint = next_power_of_2(int(numel_hint))
            size_hints[prefix] = size_hint

        if name is None:
            code.splice(gen_common_triton_imports())
            device_type = V.graph.get_current_device_or_throw().type
            if device_type == "cpu":
                code.splice("triton_helpers.set_driver_to_cpu()")
            else:
                code.splice("triton_helpers.set_driver_to_gpu()")

            if config.benchmark_kernel:
                code.splice(self.imports_for_benchmark_kernel())

        argdefs, _, signature, _ = self.args.python_argdefs()
        # maps actual expression to SizeArg if it is in sizevars replacements
        for i, arg in enumerate(signature):
            if isinstance(arg, SizeArg):
                # mypy is unhappy about the sympy.Expr
                # type for the key of the dict below
                symbol = cast(sympy.Symbol, arg.expr)
                if symbol in V.graph.sizevars.inv_precomputed_replacements:
                    signature[i] = SizeArg(
                        arg.name, V.graph.sizevars.inv_precomputed_replacements[symbol]
                    )

        mutated_args = OrderedSet[str]()
        for mutation in self.mutations:
            if mutation in self.args.input_buffers:
                mutated_args.add(self.args.input_buffers[mutation])
            if (
                mutation in self.args.inplace_buffers
                and mutation not in V.graph.removed_buffers
                and mutation not in self.removed_buffers
            ):
                mutated_args.add(self.args.inplace_buffers[mutation].inner_name)
            if mutation in self.args.output_buffers:
                mutated_args.add(self.args.output_buffers[mutation])

        # Note: [Workspace Mutation]
        # workspace arguments are mutated, but are not marked as mutations in self.mutations
        # because their buffers are added during codegen, and aren't tracked during
        # lowering/scheduling. So we add them as mutated_args explicitly below.
        #
        # In the logic below, we only mark the workspaces a mutated if they are marked with
        # zero_fill: that's because, if we don't expect the buffer to be pre-filled with
        # zeros, then, although we still mutate the data, we don't care about those
        # mutations because we don't make any assumptions about the contents of the
        # workspace buffer.  Similarly, ZERO_PER_GRAPH requires the kernel to return
        # the buffer back to its original state.
        for argname, arg in zip(argdefs, signature):
            if (
                isinstance(arg, WorkspaceArg)
                and arg.zero_mode == WorkspaceZeroMode.ZERO_ON_CALL
            ):
                mutated_args.add(argname)

        mutated_args = sorted(mutated_args)

        triton_meta_signature = signature_to_meta(
            signature, size_dtype=self.index_dtype, argdefs=argdefs
        )
        triton_meta: Dict[str, Any] = {
            "signature": triton_meta_signature,
            "device": DeviceProperties.create(V.graph.get_current_device_or_throw()),
            "constants": {},
        }

        # Skip memory optimization for forward of the training loop where we expect
        # every new node will increase the peak memory and our greedy approach would
        # introduce a lot of unnecessary cpu copies.
        optimize_mem = V.graph.is_inference or V.graph.is_backward

        inductor_meta = {
            # Triton will not accept an OrderedSet for autotune_hints
            "autotune_hints": set(self.autotune_hints),  # noqa: set_linter
            "kernel_name": str(Placeholder.DESCRIPTIVE_NAME),
            "mutated_arg_names": mutated_args,
            "optimize_mem": optimize_mem,
            "no_x_dim": self.no_x_dim,
            "num_load": self.num_load,
            "num_reduction": self.num_reduction,
            **self.inductor_meta_common(),
        }
        if self.cooperative_reduction:
            inductor_meta["persistent_reduction"] = self.persistent_reduction

        num_gb = None
        if config.benchmark_kernel or config.profile_bandwidth:
            num_gb = self.estimate_kernel_num_bytes() / 1e9
            inductor_meta["kernel_num_gb"] = num_gb

        for tree in self.active_range_trees():
            sizearg = SizeArg(f"{tree.prefix}numel", tree.numel)
            signature.append(sizearg)
            triton_meta_signature[sizearg.name] = signature_of(
                sizearg, size_dtype=self.index_dtype
            )
            argdefs.append(f"{tree.prefix}numel")
            # constexpr version causes issues, see
            # https://github.com/pytorch/torchdynamo/pull/1362
            # triton_meta["constants"][len(argdefs)] = V.graph.sizevars.size_hint(
            #     tree.numel
            # )
            # argdefs.append(f"{tree.prefix}numel: tl.constexpr")
        triton_meta["configs"] = [config_of(signature)]

        # Triton compiler includes equal_to_1 args into constants even
        # when they are not constexpr. otherwise there may be a segfault
        # during launching the Inductor-compiled Triton kernel.
        # https://github.com/pytorch/pytorch/issues/120478#issuecomment-1962822307
        # https://github.com/openai/triton/blob/231efe9ed2d200be0f69a07c298e4342b08efe3d/python/triton/runtime/jit.py#L384
        for arg_num in triton_meta["configs"][0].equal_to_1:  # type: ignore[index]
            triton_meta["constants"][signature[arg_num].name] = 1  # type: ignore[index]

        self.triton_meta = triton_meta

        for tree in self.range_trees:
            if tree.is_reduction and self.persistent_reduction:
                # Rn_BLOCK for persistent_reduction is defined in codegen_static_numels
                continue
            if tree.tensor_dim is None:
                continue
            argdefs.append(f"{tree.prefix.upper()}BLOCK : tl.constexpr")

        if self.cooperative_reduction:
            argdefs.append("RSPLIT : tl.constexpr")

        self.codegen_body()

        for helper in self.helper_functions:
            code.writeline("")
            code.splice(helper)

        if self.fixed_config:
            heuristics_line = f"""
                @triton_heuristics.{self._get_heuristic()}(
                    config={self.fixed_config.config!r},
                    filename=__file__,
                    triton_meta={triton_meta!r},
                    inductor_meta={inductor_meta!r}
                )
                @triton.jit
            """
        elif self.inside_reduction:
            reduction_hint = self.features.get_reduction_hint()
            heuristics_line = f"""
                @triton_heuristics.{self._get_heuristic()}(
                    size_hints={size_hints!r},
                    reduction_hint={reduction_hint},
                    filename=__file__,
                    triton_meta={triton_meta!r},
                    inductor_meta={inductor_meta!r}
                )
                @triton.jit
            """
        else:
            tile_hint = ""
            if len(size_hints) == 2:
                if len(signature) == 4:  # input, output and 2 args
                    tile_hint = "tile_hint=TileHint.SQUARE,"
                else:
                    tile_hint = "tile_hint=TileHint.DEFAULT,"
            heuristics_line = f"""
                @triton_heuristics.{self._get_heuristic()}(
                    size_hints={size_hints!r}, {tile_hint}
                    filename=__file__,
                    triton_meta={triton_meta!r},
                    inductor_meta={inductor_meta!r},
                    min_elem_per_thread={self.min_elem_per_thread}
                )
                @triton.jit
            """
        code.splice(heuristics_line)
        code.writeline(
            f"def {name or str(Placeholder.KERNEL_NAME)}({', '.join(argdefs)}):"
        )
        with code.indent():
            self.codegen_static_numels(code)
            for old, new in self.args.aliases():
                code.writeline(f"{old} = {new}")
            code.splice(self.body)

        if config.benchmark_kernel:
            code.splice(self.codegen_kernel_benchmark(num_gb))

        return code.getvalue()

    @staticmethod
    def _get_persistent_RBLOCK(rnumel):
        rnumel = V.graph.sizevars.simplify(rnumel)
        if isinstance(rnumel, (sympy.Integer, int)):
            val = int(rnumel)
            val = next_power_of_2(val)
        else:
            val = 128
            while not V.graph.sizevars.statically_known_leq(rnumel, val):
                if val > 16 * 1024:
                    raise ValueError(f"Failed to find static RBLOCK for {rnumel}")
                val *= 2
        return val

    @staticmethod
    def has_persistent_RBLOCK(rnumel):
        try:
            TritonKernel._get_persistent_RBLOCK(rnumel)
            return True
        except ValueError:
            return False

    def codegen_static_numels(self, code):
        """
        We get a small speedup from hard coding numels if they are static.

        This code stomps on the passed-in values by writing an constant to the top of the kernel.

        In a kernel like:
        def KERNEL_NAME(in_ptr0, in_ptr1, out_ptr2, xnumel, rnumel, XBLOCK : tl.constexpr, Rn_BLOCK : tl.constexpr):

        We would add
        xnumel = 4096
        rnumel = 768

        After the signature, before the kernel code, if we decided to make these static. As its hardcoded, it becomes
        a better signal to triton on how to unroll and do some static indexing. So, it's not so much that downstream
        knows that its a static numel, as that you just plop a constant into the kernel.
        """
        for tree in self.range_trees:
            if not tree.is_reduction or self.inside_reduction:
                simplified_tree_numel = V.graph.sizevars.simplify(tree.numel)
                if isinstance(simplified_tree_numel, (sympy.Integer, int)):
                    code.writeline(f"{tree.prefix}numel = {int(simplified_tree_numel)}")

            if tree.is_reduction and self.persistent_reduction:
                val = self._get_persistent_RBLOCK(tree.numel)
                if self.cooperative_reduction:
                    val = f"{val} // RSPLIT"
                code.writeline(f"{tree.prefix.upper()}BLOCK: tl.constexpr = {val}")

            if tree.prefix == "x" and self.no_x_dim:
                code.writeline("XBLOCK: tl.constexpr = 1")

    def _get_grid_fn_str(self):
        return self._get_grid_fn().__name__

    def _get_grid_fn(self):
        if self.cooperative_reduction:
            return cooperative_reduction_grid
        return default_grid_fn

    def add_numel_to_call_args_and_grid(self, name, call_args, arg_types, grid):
        # TODO(jansel): if there are constants, we shouldn't bother passing them as args
        for tree in self.range_trees:
            if isinstance(tree.numel, (sympy.Integer, sympy.Symbol)):
                expr = tree.numel
            else:
                expr = V.graph.wrapper_code.generate_numel_expr(name, tree)

            if not tree.is_reduction or self.inside_reduction:
                call_args.append(expr)
                arg_types.append(type(expr))
            if tree.grid_dim is not None:
                grid.append(expr)

    def call_kernel(self, name: str, node: Optional[IRNode] = None):
        wrapper = V.graph.wrapper_code
        wrapper.write_triton_header_once()
        _, call_args, _, arg_types = self.args.python_argdefs()
        grid: List[Any] = []
        self.add_numel_to_call_args_and_grid(name, call_args, arg_types, grid)
        current_device = V.graph.get_current_device_or_throw()

        for ws in self.args.workspace_args:
            wrapper.generate_workspace_allocation(ws)

        grid = wrapper.generate_default_grid(
            name, grid, grid_callable=self._get_grid_fn()
        )
        wrapper.generate_kernel_call(
            name,
            call_args,
            grid,
            current_device.index,
            gpu=current_device.type != "cpu",
            triton=True,
            arg_types=arg_types,
            grid_fn=self._get_grid_fn_str(),
            triton_meta=self.triton_meta,
        )

        for ws in reversed(self.args.workspace_args):
            wrapper.generate_workspace_deallocation(ws)

    def codegen_nan_check(self):
        wrapper = V.graph.wrapper_code
        _, call_args, arg_signatures, _ = self.args.python_argdefs()
        for arg, arg_signature in zip(call_args, arg_signatures):
            if isinstance(arg_signature, TensorArg):
                if V.graph.cpp_wrapper:
                    wrapper.writeline(
                        f'AOTI_TORCH_ERROR_CODE_CHECK(aoti_torch_check_inf_and_nan("{arg}", {arg}));'
                    )
                else:
                    line = f"assert not {arg}.isnan().any().item()"
                    wrapper.writeline(line)
                    line = f"assert not {arg}.isinf().any().item()"
                    wrapper.writeline(line)

    def create_cse_var(self, *args, **kwargs):
        return TritonCSEVariable(*args, **kwargs)

    def codegen_iteration_ranges_entry(self, entry: IterationRangesEntry):
        line = f"{entry.name} = {self.kexpr(self.rename_indexing(entry.expr))}"
        if entry.root.is_loop:
            self.indexing_code.writeline(line)
        else:
            # lift non-reduction stores outside loop
            self.body.writeline(line)

    def iteration_ranges_ranges_code(self, entry):
        assert entry.tensor_dim is not None
        size = self.indexing_size_str(entry.tensor_dim)
        index_dtype = self.index_dtype
        suffix = f".to({index_dtype})" if index_dtype != "tl.int32" else ""
        if (
            self.cooperative_reduction
            and self.persistent_reduction
            and entry.is_reduction
        ):
            suffix = f"{suffix} + rsplit_start"
        return f"tl.arange(0, {entry.prefix.upper()}BLOCK){size}{suffix}"

    def iteration_ranges_scalar_code(self, entry, value):
        index_dtype = self.index_dtype
        ndim = self.triton_tensor_ndim()
        size = [1] * ndim
        return f"tl.full({size}, {value}, {index_dtype})"

    def iteration_ranges_get_pid(self, entry):
        assert entry.grid_dim is not None
        key = f"tl.program_id({entry.grid_dim})"
        # y_grid has a limit, so express it in terms of y and z in case of overflow.
        # z grid is only exercised when max_tiles == 3 (off by default).
        if (
            entry.grid_dim == 1
            and not entry.has_zdim
            and not self.cooperative_reduction
            and not V.graph.sizevars.statically_known_leq(entry.numel, get_max_y_grid())
        ):
            # For ynumel larger than max_ygrid, we need to use zdim.
            # For each z dimension, there are tl.num_programs(1) yblocks which is passed by grad(x,y,z).
            # So, we need to add tl.program_id(z) * tl.num_programs(y) *YBLOCK to get the correct yoffset.
            key = f"({key} + tl.program_id({entry.grid_dim + 1}) * tl.num_programs({entry.grid_dim}))"
        pid = entry.pid_cache.get(key, key)
        if self.index_dtype != "tl.int32":
            return f"{pid}.to({self.index_dtype})"
        return pid

    def max_block(self, prefix):
        if self.fixed_config:
            return self.fixed_config[f"{prefix.upper()}BLOCK"]
        return TRITON_MAX_BLOCK[prefix.upper()]

    def _has_constant_mask(self, tree: IterationRangesRoot):
        if not self.optimize_mask:
            return False
        if V.graph.sizevars.statically_known_equals(tree.numel, 1):  # type: ignore[arg-type]
            return True

        # Masks are superfluous if numel is a multiple of BLOCK
        # (We use the fact that BLOCK is required by triton to be a power of 2)
        if tree.is_reduction and self.persistent_reduction:
            max_block = self._get_persistent_RBLOCK(tree.numel)
        elif tree.prefix == "x" and self.no_x_dim:
            max_block = 1
        else:
            max_block = self.max_block(tree.prefix)

        if tree.is_reduction and self.cooperative_reduction:
            max_block = max_block * self.max_rsplit()

        # Optional optimization: if block divides numel exactly, we will
        # never need to do a masked load to handle stragglers at the end.
        # If this tree is for the y dimension, we should only use a constant
        # mask if it can be guaranteed that:
        # 1. (ynumel / YBLOCK) < max_ygrid or
        # 2. (ynumel / YBLOCK) % max_ygrid == 0
        # Because YBLOCK is not constant, use a conservative heuristic:
        # only use a constant mask if ynumel < max_ygrid.
        # It's faster to avoid masking at all.  But it is sound to always
        # mask.
        if V.graph.sizevars.statically_known_multiple_of(tree.numel, max_block):
            return (
                tree.grid_dim != 1
                or tree.has_zdim
                or V.graph.sizevars.statically_known_leq(tree.numel, get_max_y_grid())
            )

        return False

    def filter_masks(self, mask_vars):
        for tree in self.range_trees:
            if self._has_constant_mask(tree):
                mask_vars.discard(f"{tree.prefix}mask")

        # can be added as an override_mask
        mask_vars.discard("None")

    @cache_on_self
    def get_reduction_prefixes(self) -> List[str]:
        return [
            prefix_str[symt]
            for symt in list(TritonSymbols.reduction_types)[: self.num_reduction_dims]
        ]

    def codegen_reduction_numels(self, buffer) -> None:
        """
        Generates code that flattens ND reduction numels, block sizes, etc. into 1D.
        """
        # rnumel = r0_numel * ... * r(n-1)_numel
        reduction_trees = [tree for tree in self.range_trees if tree.is_reduction]
        rnumel = " * ".join(sorted(f"{tree.prefix}numel" for tree in reduction_trees))
        buffer.splice(f"rnumel = {self.kexpr(rnumel)}")

        # RBLOCK = R0_BLOCK * ... * R(N-1)_BLOCK
        rn_blocks = [
            TritonSymbols.block_sizes[tree.symt]
            for tree in self.range_trees
            if tree.is_reduction
        ]
        rblock = sympy_product(rn_blocks)
        buffer.splice(f"RBLOCK: tl.constexpr = {self.kexpr(rblock)}")

    def _get_reduction_symbols(self, suffix: str, **kwargs) -> List[sympy.Symbol]:
        """
        Helper to initialize symbols like rn_numel, rn_base, etc.
        """
        rn_prefixes = self.get_reduction_prefixes()
        return [sympy.Symbol(f"{prefix}{suffix}", **kwargs) for prefix in rn_prefixes]

    @cache_on_self
    def _get_reduction_index_coeffs(self) -> List[sympy.Expr]:
        """
        Compute coefficients to convert ND reduction indices to linear indices.
        For example:
          rindex = r0_index * r1_numel * ... * rn_numel + ... + rn_index.
        """
        rn_prefixes = self.get_reduction_prefixes()
        rn_numels = self._get_reduction_symbols("numel", integer=True, positive=True)
        return [
            sympy_product(rn_numels[idx + 1 :]) for idx in range(len(rn_prefixes) - 1)
        ] + [sympy.Integer(1)]

    def _flatten_reduction_indices(self, multi_inds: List[sympy.Expr]) -> sympy.Expr:
        """
        Compute linear reduction indices from N dimensional ones.
        """
        coeffs = self._get_reduction_index_coeffs()
        return sympy_dot(coeffs, multi_inds)

    def codegen_reduction_indices(self, buffer) -> None:
        """
        Generates code that converts ND reduction indices into linear indices.
        """
        # Gather relevant numels, indices, etc.
        rn_offsets = self._get_reduction_symbols(
            "offset", integer=True, nonnegative=True
        )
        rn_inds = self._get_reduction_symbols("index", integer=True, nonnegative=True)

        # Compute roffset and rindex.
        roffset = self._flatten_reduction_indices(rn_offsets)
        buffer.splice(f"roffset = {self.index_to_str(roffset)}")
        rindex = self._flatten_reduction_indices(rn_inds)
        buffer.splice(f"rindex = {self.index_to_str(rindex)}")

    def iteration_ranges_codegen_header(self, entry, code):
        x = entry.prefix
        if entry.is_loop:
            code.writeline(f"{entry.name} = {x}offset + {x}base")
        elif entry.grid_dim is None:
            # no need to "{x}offset = "
            code.writeline(f"{entry.name} = {self.iteration_ranges_ranges_code(entry)}")
            code.writeline(f"{x}offset = 0")
        else:
            if entry.tensor_dim is not None:
                line = f"{x}offset + {self.iteration_ranges_ranges_code(entry)}"
            else:
                line = self.iteration_ranges_scalar_code(entry, f"{x}offset")
            code.writelines(
                [
                    f"{x}offset = {self.iteration_ranges_get_pid(entry)} * {x.upper()}BLOCK",
                    f"{entry.name} = {line}",
                ]
            )

        if self._has_constant_mask(entry):
            sizes = self.dense_size_str()
            code.writeline(f"{x}mask = tl.full({sizes}, True, tl.int1)")
        else:
            code.writeline(f"{x}mask = {entry.name} < {x}numel")


class TritonScheduling(SIMDScheduling):
    kernel_type: Type[Any] = TritonKernel
    backend_features = dict.fromkeys(  # dict for deterministic order
        [
            BackendFeature.FOREACH,
            BackendFeature.BUCKETIZE,
            BackendFeature.INPLACE_BUFFERS,
            BackendFeature.MASKED_SCATTER_WITH_INDEX,
            BackendFeature.SCAN,
            BackendFeature.TRITON_TEMPLATES,
        ]
    )
    if torch.version.hip is None:
        backend_features.update(
            dict.fromkeys(
                [
                    # TODO: Move this above when ROCm triton adds support for multiple inputs
                    BackendFeature.TUPLE_REDUCTION,
                    BackendFeature.SORT,
                ]
            )
        )

    def __init__(self, scheduler: Scheduler) -> None:
        super().__init__(scheduler)
        if scheduler is None or not hasattr(scheduler, "nodes"):
            return
        for node in scheduler.nodes:
            if isinstance(node, (SchedulerNode, FusedSchedulerNode)):
                node.debug_device_str = debug_triton_code

    @classmethod
    def get_backend_features(cls, device: torch.device):
        if (
            config.triton.cooperative_reductions
            or config.triton.force_cooperative_reductions
        ):
            return {
                **cls.backend_features,
                BackendFeature.REDUCE_TO_SINGLE_ELEMENT: None,
            }
        return cls.backend_features

    def codegen_comment(self, node_schedule):
        wrapper = V.graph.wrapper_code
        origins, _detailed_origins = get_kernel_metadata(node_schedule, wrapper)
        if origins:
            wrapper.writeline(origins)

        if config.debug_fusion:
            from torch._inductor.scheduler import (
                BaseSchedulerNode,
                ForeachKernelSchedulerNode,
            )

            if not any(
                isinstance(n, ForeachKernelSchedulerNode) for n in node_schedule
            ):
                # We probably should look what are the nodes inside a foreach
                # schedule node
                node_names = [
                    n.get_name()
                    for n in node_schedule
                    if isinstance(n, BaseSchedulerNode)
                ]
                wrapper.writeline(
                    f"{wrapper.comment} Fused node name list: {', '.join(node_names)}"
                )

    def define_kernel(self, src_code, node_schedule, kernel):
        wrapper = V.graph.wrapper_code
        if src_code in wrapper.src_to_kernel:
            kernel_name = wrapper.src_to_kernel[src_code]
        else:
            fused_name = (
                get_fused_kernel_name(node_schedule, config.triton.descriptive_names)
                if config.triton.descriptive_names
                else ""
            )
            kernel_category = get_kernel_category_by_source_code(src_code)[:3]
            kernel_name = "_".join(
                ["triton", kernel_category, fused_name, wrapper.next_kernel_suffix()]
            )
            # use the original src_code as the key
            wrapper.src_to_kernel[src_code] = kernel_name
            subs_name = kernel_name if config.triton.unique_kernel_names else "triton_"

            # DESCRIPTIVE_NAME is used for profiling purposes; it shows the full kernel name
            # even when unique_kernel_names is turned off. Meanwhile, KERNEL_NAME is sometimes set
            # to "triton_" to maximize caching opportunities (when unique_kernel_names = False).
            src_code = src_code.replace(str(Placeholder.DESCRIPTIVE_NAME), kernel_name)
            src_code = src_code.replace(str(Placeholder.KERNEL_NAME), subs_name)

            # TODO(voz): Ostensibly, we should not need this. But there are cases where C++ codegen does
            # not use BracesBuffer, so we have no good indicator of a C++ buffer atm.
            src_code = src_code.replace("#pragma CMT", "#")

            _basename, _, kernel_path = get_path(code_hash(src_code.strip()), "py")

            compile_wrapper = IndentedBuffer()
            compile_wrapper.writeline(f"async_compile.triton({subs_name!r}, '''")
            compile_wrapper.splice(src_code, strip=True)
            current_device = V.graph.get_current_device_or_throw()
            compile_wrapper.writeline(f"''', device_str='{current_device.type}')")

            metadata_comment = f"# kernel path: {kernel_path}"
            origins, detailed_origins = get_kernel_metadata(node_schedule, wrapper)
            metadata_comment += "\n" + origins + "\n" + detailed_origins
            wrapper.define_kernel(
                kernel_name, compile_wrapper.getvalue(), metadata_comment
            )

            # log kernel metadata for offline analysis.
            # E.g. one can find all unaligned inner reduction and check if
            # padding helps with the perf kernel by kernel.
            if metrics.is_metric_table_enabled("kernel_metadata"):
                metrics.log_kernel_metadata(kernel_name, kernel_path, src_code)

        return kernel_name

    def benchmark_fused_nodes(self, nodes, n_spills_threshold=8):
        with preserve_rng_state(), torch.cuda.device(
            V.graph.get_current_device_or_throw()
        ):
            src_code = self.generate_kernel_code_from_nodes(
                nodes, benchmark_kernel=True
            )
            mod = PyCodeCache.load(src_code)

            def cache_file_path():
                assert mod.__file__ is not None
                return os.path.splitext(mod.__file__)[0] + ".kernel_perf"

            def load_cache():
                path = cache_file_path()
                if os.path.exists(path):
                    with open(path) as fd:
                        return float(fd.read())
                return None

            def store_cache():
                path = cache_file_path()
                with open(path, "w") as fd:
                    fd.write(str(ms))

            log.debug(
                "kernel src code for %s written to: %s",
                OrderedSet(n.get_name() for n in nodes),
                mod.__file__,
            )
            ms = load_cache()
            if ms is not None:
                return ms, mod.__file__

            args = mod.get_args()
            call = mod.call
            wrapped_jit_function = mod.triton_

            # call once to trigger the compilation
            try:
                call(wrapped_jit_function.clone_args(*args)[0])
            except Exception as e:
                log.debug(
                    "Exception (%s) in compiling fused nodes %s",
                    e,
                    OrderedSet(n.get_name() for n in nodes),
                )
                ms = float("inf")
                store_cache()
                return ms, mod.__file__

            launchers = wrapped_jit_function.launchers
            assert len(launchers) == 1
            # n_spills does not necessarily mean it's not profitable to fuse,
            # and sometimes it can be inaccurate
            if launchers[0].n_spills > n_spills_threshold:
                # skip benchmarking the kernel if there are register spills
                ms = float("inf")
            else:
                # We have to clone the inplace updated arguments to avoid earlier calls
                # generating out of range indices for later calls.
                ms = benchmarker.benchmark_gpu(
                    lambda: call(wrapped_jit_function.clone_args(*args)[0])
                )

                # overhead of cloning args gives bias for fusing the kernel
                # in the case of mutating/in-placeable second fusion
                # TODO - would be better as a hook in triton do_bench that reset
                # the input values between benchmarking
                if len(wrapped_jit_function.mutated_arg_names) > 0:
                    ms = ms - benchmarker.benchmark_gpu(
                        lambda: wrapped_jit_function.clone_args(*args)
                    )

            log.debug(
                "The fused kernel for %s took %.3f ms to run",
                OrderedSet(n.get_name() for n in nodes),
                ms,
            )
            store_cache()
            return ms, mod.__file__

    def create_kernel_choices(
        self, kernel_features, kernel_args, kernel_kwargs
    ) -> List[SIMDKernel]:
        is_scan = kernel_features.contains_op("scan")
        is_split_scan = is_scan and any(
            node.is_split_scan() for node in kernel_features.scheduler_nodes()
        )
        kernel_type: Type[TritonKernel] = self.kernel_type
        if is_split_scan:
            from .triton_split_scan import TritonSplitScanKernel

            kernel_type = TritonSplitScanKernel

        if is_scan:
            # TODO(jansel): scan does not yet work with cooperative reductions
            kernel_kwargs["override_cooperative_reduction"] = False

        # ops.sort only works with persistent reduction, and is not bandwidth bound anyway
        # so taking the hit of non-coalesced loads is okay
        if kernel_features.contains_op("sort"):
            kernel_kwargs["override_persistent_reduction"] = True
            kernel_kwargs["override_cooperative_reduction"] = False

        if not TritonKernel.has_persistent_RBLOCK(kernel_features.reduction_numel):
            # Cannot use persistent reduction with unknown dynamic rnumel
            assert not kernel_kwargs.get("override_persistent_reduction")
            kernel_kwargs["override_persistent_reduction"] = False

        kernel_kwargs = V.choices.triton_kernel_kwargs(
            kernel_type, kernel_features, kernel_args, kernel_kwargs
        )
        kernel = kernel_type(*kernel_args, **kernel_kwargs)
        return self.add_multi_kernel_choices(kernel, kernel_args, kernel_kwargs)

    def add_multi_kernel_choices(
        self,
        kernel: SIMDKernel,
        kernel_args: List[Any],
        kernel_kwargs: Dict[str, Any],
    ) -> List[SIMDKernel]:
        kernels: List[SIMDKernel] = [kernel]
        if not config.triton.multi_kernel:
            return kernels

        optional_persistent = kernel.persistent_reduction and not kernel_kwargs.get(
            "override_persistent_reduction"
        )
        optional_cooperative = kernel.cooperative_reduction and not kernel_kwargs.get(
            "override_cooperative_reduction"
        )
        if optional_persistent:
            kernels.append(
                self.kernel_type(
                    *kernel_args,
                    **kernel_kwargs,
                    override_persistent_reduction=False,
                )
            )
        if optional_cooperative:
            rnumel = kernel.features.reduction_numel
            # for larger sizes non-cooperative gets very slow
            if V.graph.sizevars.statically_known_leq(rnumel, 65536):
                kernels.append(
                    other := self.kernel_type(
                        *kernel_args,
                        **kernel_kwargs,
                        override_cooperative_reduction=False,
                    )
                )
                if optional_persistent and other.persistent_reduction:
                    kernels.append(
                        self.kernel_type(
                            *kernel_args,
                            **kernel_kwargs,
                            override_cooperative_reduction=False,
                            override_persistent_reduction=False,
                        )
                    )

        if len(kernels) > 1:
            for kernel2 in kernels[1:]:
                # Keep buffers needed by the non-persistent reduction so both kernels have the same arguments
                kernel2.must_keep_buffers = kernel.must_keep_buffers
            # persistent kernels must be generated last so must_keep_buffers works right
            kernels.sort(key=lambda k: k.persistent_reduction)
        return kernels

    def benchmark_combo_kernel(self, node_list):
        mod: ModuleType
        ms: int
        ms_clone: int

        def cache_file_path():
            assert mod.__file__ is not None
            return os.path.splitext(mod.__file__)[0] + ".kernel_perf"

        def load_cache():
            path = cache_file_path()
            if os.path.exists(path):
                with open(path) as fd:
                    return tuple(float(e) for e in fd.read().split())
            return (None, None)

        def store_cache():
            path = cache_file_path()
            with open(path, "w") as fd:
                fd.write(str(ms) + " " + str(ms_clone))

        total_ms, file_list = 0, []
        total_clone_ms = 0
        removed_buffers_orig = V.graph.removed_buffers
        V.graph.removed_buffers = OrderedSet(removed_buffers_orig)
        inplaced_to_remove_orig = V.graph.inplaced_to_remove
        V.graph.inplaced_to_remove = OrderedSet(inplaced_to_remove_orig)
        enable_autotune = config.combo_kernels_autotune > 0
        mixed_sizes = config.combo_kernel_allow_mixed_sizes > 0
        kernel_code_list = self.generate_combo_kernel_code(
            subkernel_nodes=node_list,
            custom_part_algorithm=True,
            enable_autotune=enable_autotune,
            mixed_sizes=mixed_sizes,
            only_gen_src_code=True,
        )

        for src_code, _, node_group in kernel_code_list:
            fused_node_lists = [node.get_nodes() for node in node_group]
            names = [n.get_name() for nodes in fused_node_lists for n in nodes]

            src_code = src_code.replace(str(Placeholder.KERNEL_NAME), "triton_")
            mod = PyCodeCache.load(src_code)

            log.debug(
                "kernel src code for %s written to: %s",
                names,
                mod.__file__,
            )
            ms, ms_clone = load_cache()
            if ms is not None:
                total_ms += ms
                total_clone_ms += ms_clone
                file_list.append(mod.__file__)
                continue

            args = mod.get_args()
            call = mod.call
            wrapped_jit_function = mod.triton_

            # call once to trigger the compilation
            call(wrapped_jit_function.clone_args(*args)[0])

            launchers = wrapped_jit_function.launchers
            assert len(launchers) == 1
            if launchers[0].n_spills > 0:
                # skip benchmarking the kernel if there are register spills
                ms = ms_clone = float("inf")
            else:
                # We have to clone the inplace updated arguments to avoid earlier calls
                # generating out of range indices for later calls.
                ms = benchmarker.benchmark_gpu(
                    lambda: call(wrapped_jit_function.clone_args(*args)[0])
                )
                ms_clone = benchmarker.benchmark_gpu(
                    lambda: wrapped_jit_function.clone_args(*args)[0]
                )

            log.debug(
                "The fused kernel for %s took %.3f ms to run, %.3f ms to clone inputs",
                OrderedSet(n.get_name() for n in node_group),
                ms,
                ms_clone,
            )
            store_cache()
            total_ms += ms
            total_clone_ms += ms_clone
            file_list.append(mod.__file__)
        V.graph.removed_buffers = removed_buffers_orig
        V.graph.inplaced_to_remove = inplaced_to_remove_orig
        return total_ms, total_clone_ms, file_list


def debug_triton_code(node: BaseSchedulerNode) -> List[str]:
    lines = []
    multi_template = node.get_template_node()
    assert multi_template is None or isinstance(multi_template, ir.MultiTemplateBuffer)
    if multi_template and multi_template.make_kernel_render is None:
        lines.append(f"{node.get_name()} Unfinalized multi template buffer")
    else:
        from torch._inductor.codegen.cuda_combined_scheduling import (
            CUDACombinedScheduling,
        )

        device = node.get_device()
        assert device is not None
        backend = node.scheduler.get_backend(device)
        assert isinstance(
            backend, (SIMDScheduling, CUDACombinedScheduling)
        ), f"Scheduling backend should be SIMD or CUDACombined when generating debug Triton strings, got: {type(backend)}"

        with V.graph.set_current_device(device):
            # Don't increment kernel count when generating debug string.
            # This will confuse some unit tests that check the number of
            # generated kernels.
            old_generated_kernel_count = metrics.generated_kernel_count
            triton_code = backend.generate_kernel_code_from_nodes(
                node.get_nodes()
            ).strip()
            metrics.generated_kernel_count = old_generated_kernel_count

        lines.append(f"{node.get_name()} Triton code:")
        lines.append(textwrap.indent(triton_code, "    "))
    return lines<|MERGE_RESOLUTION|>--- conflicted
+++ resolved
@@ -102,11 +102,9 @@
 
 
 if TYPE_CHECKING:
-<<<<<<< HEAD
+    from types import ModuleType
+
     from torch._inductor.dtype_propagation import DtypePropagationOpsHandler
-=======
-    from types import ModuleType
->>>>>>> 90cb6595
 
     from ..ir import IRNode
 
@@ -783,15 +781,10 @@
             result = func(*upcast_args, **upcast_kwargs)
             needs_downcast = (
                 convert_output
-<<<<<<< HEAD
                 and any(
                     needs_upcast(var) for var in itertools.chain(args, kwargs.values())
                 )
-                and result_dtype not in {torch.float32, None}
-=======
-                and any(needs_upcast(var) for var in all_args)
                 and result_dtype not in (torch.float32, None)
->>>>>>> 90cb6595
             )
             downcast_string = (
                 f".to({triton_type(result_dtype)})"
