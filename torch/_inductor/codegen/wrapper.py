--- conflicted
+++ resolved
@@ -1228,18 +1228,6 @@
         past_planning_states.append(planning_states.pop())
         assert len(planning_states) == 0
 
-<<<<<<< HEAD
-    def codegen_input_size_var_decl(self, code: IndentedBuffer, name):
-        code.writeline(f"{self.declare}{name}_size = {name}.{self.size}{self.ending}")
-
-    def codegen_input_stride_var_decl(self, code: IndentedBuffer, name):
-        code.writeline(
-            f"{self.declare}{name}_stride = {name}.{self.stride}{self.ending}"
-        )
-
-    def codegen_inputs(
-        self, code: IndentedBuffer, graph_inputs: Dict[str, ir.TensorBox]
-=======
         # conservatively use the sum of all allocated buffer sizes
         # in potentially nested scopes as the total allocated size
         total_allocated_buffer_size = sum(
@@ -1252,7 +1240,6 @@
         name: str,
         value: ir.TensorBox,
         bound_vars: Set[sympy.Symbol],
->>>>>>> 5c9f5da6
     ):
         @functools.lru_cache(None)
         def sizeof(name):
