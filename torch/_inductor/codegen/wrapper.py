--- conflicted
+++ resolved
@@ -251,18 +251,18 @@
     from triton.language import constexpr  # type: ignore[name-defined]
 
     # global constexpr vars handled above
-    symbols_included = {kernel.__name__}
+    symbols_included = OrderedSet([kernel.__name__])
 
     def traverse(cur_kernel):
         # here we extract the unqualified names (i.e., not attributes and
         # without prepended module name) loaded in the kernel code, which
         # are matched with the co_names and __globals__ below to codegen
         # the respective imports necessary for the kernel compilation
-        unqualified_loads = {
+        unqualified_loads = OrderedSet(
             inst.argval
             for inst in dis.Bytecode(cur_kernel.fn)
             if inst.opname == "LOAD_GLOBAL"
-        }
+        )
         global_annotations = cur_kernel.fn.__globals__.get("__annotations__", {})
         for symbol_name in cur_kernel.fn.__code__.co_names:
             if symbol_name in symbols_included:
@@ -1645,83 +1645,9 @@
             @triton.jit
             """
         )
-<<<<<<< HEAD
-        compile_wrapper.splice(kernel.src, strip=True)
-
-        # Also include any possible kernel being called indirectly
-        from triton import JITFunction  # type: ignore[name-defined, attr-defined]
-        from triton.language import constexpr  # type: ignore[name-defined]
-
-        # global constexpr vars handled above
-        symbols_included = OrderedSet([original_name])
-
-        def traverse(cur_kernel):
-            # here we extract the unqualified names (i.e., not attributes and
-            # without prepended module name) loaded in the kernel code, which
-            # are matched with the co_names and __globals__ below to codegen
-            # the respective imports necessary for the kernel compilation
-            unqualified_loads = OrderedSet(
-                [
-                    inst.argval
-                    for inst in dis.Bytecode(cur_kernel.fn)
-                    if inst.opname == "LOAD_GLOBAL"
-                ]
-            )
-            global_annotations = cur_kernel.fn.__globals__.get("__annotations__", {})
-            for symbol_name in cur_kernel.fn.__code__.co_names:
-                if symbol_name in symbols_included:
-                    continue
-                if symbol_name in cur_kernel.fn.__globals__:
-                    symbol = cur_kernel.fn.__globals__[symbol_name]
-                    if isinstance(symbol, JITFunction):
-                        compile_wrapper.newline()
-                        compile_wrapper.writeline("@triton.jit")
-                        compile_wrapper.splice(symbol.src, strip=True)
-                        symbols_included.add(symbol_name)
-                        traverse(symbol)
-                    elif isinstance(symbol, (int, str, bool, constexpr)):
-                        compile_wrapper.newline()
-                        if isinstance(symbol, constexpr):
-                            symbol_str = f"tl.constexpr({symbol.value!r})"
-                        else:
-                            symbol_str = f"{symbol!r}"
-                        if annotation := global_annotations.get(symbol_name):
-                            annotion_code = ""
-                            if isinstance(annotation, type):
-                                annotation_code = (
-                                    f": {annotation.__module__}.{annotation.__name__}"
-                                )
-                            else:
-                                annotation_code = f": {annotation!r}"
-                            compile_wrapper.writeline(
-                                f"{symbol_name}{annotation_code} = {symbol_str}"
-                            )
-                        else:
-                            compile_wrapper.writeline(f"{symbol_name} = {symbol_str}")
-                        symbols_included.add(symbol_name)
-                    elif (
-                        symbol_name in unqualified_loads
-                        and symbol_name != "tl"  # already imported
-                        and hasattr(symbol, "__module__")
-                        # only codegen imports from triton; JITFunctions
-                        # imported from other modules will be codegened
-                        # in the separate branch above
-                        and symbol.__module__.startswith("triton")
-                    ):
-                        # a global symbol imported from triton is referenced
-                        # without module qualification (i.e., `store` instead
-                        # of `tl.store`): need to codegen an import
-                        compile_wrapper.writeline(
-                            f"from {symbol.__module__} import {symbol.__name__} as {symbol_name}"
-                        )
-                        symbols_included.add(symbol_name)
-
-        traverse(kernel)
-=======
         compile_wrapper.splice(
             user_defined_triton_kernel_transitive_closure_source_code(kernel)
         )
->>>>>>> 437d0dfe
 
         current_device = V.graph.get_current_device_or_throw()
         compile_wrapper.writeline(f"''', device_str='{current_device.type}')")
