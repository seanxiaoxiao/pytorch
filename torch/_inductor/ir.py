--- conflicted
+++ resolved
@@ -336,12 +336,14 @@
     return value
 
 
-def get_device_type(x: Union[IRNode, torch.device, None, str]) -> Optional[str]:
+def get_device_type(
+    x: Union[IRNode, OutputSpec, torch.device, None, str]
+) -> Optional[str]:
     if isinstance(x, str) or x is None:
         return x
     elif isinstance(x, torch.device):
         return x.type
-    elif isinstance(x, IRNode):
+    elif isinstance(x, (IRNode, OutputSpec)):
         return get_device_type(x.get_device())
     assert_never(f"get_device_type({x}: {type(x).__name__})")
 
@@ -3123,7 +3125,7 @@
     """Abstract base for Layout, MultiOutputLayout, NoneLayout.
     Represents the memory layout of the output of an Operation."""
 
-    def get_device(self) -> torch.device:
+    def get_device(self) -> Optional[torch.device]:
         raise NotImplementedError(type(self).__name__)
 
     def storage_size(self) -> int:
@@ -3576,7 +3578,7 @@
     def as_fixed(self):  # type: ignore[no-untyped-def]
         return self
 
-    def get_device(self) -> torch.device:
+    def get_device(self) -> Optional[torch.device]:
         return self.device
 
 
@@ -3685,13 +3687,8 @@
         assert self.name, self
         return self.name
 
-<<<<<<< HEAD
-    def get_device(self) -> torch.device:
+    def get_device(self) -> Optional[torch.device]:
         return self.get_output_spec().get_device()
-=======
-    def get_device(self) -> Optional[torch.device]:
-        return self.layout.device
->>>>>>> 7d4c9df6
 
     def get_defining_op(self) -> Optional[Operation]:
         return None
@@ -6667,7 +6664,7 @@
 class MultiOutputLayout(OutputSpec):
     device: torch.device
 
-    def get_device(self) -> torch.device:
+    def get_device(self) -> Optional[torch.device]:
         return self.device
 
 
