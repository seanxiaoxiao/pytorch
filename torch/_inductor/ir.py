from __future__ import annotations

import contextlib
import dataclasses
import functools
import itertools
import logging
import textwrap
import traceback
import typing
from contextlib import nullcontext
from enum import Enum
from functools import partial
from typing import (
    Any,
    Callable,
    ClassVar,
    ContextManager,
    Dict,
    Generator,
    Iterable,
    List,
    Literal,
    Optional,
    overload,
    Sequence,
    Tuple,
    TYPE_CHECKING,
    TypeVar,
    Union,
)
from typing_extensions import assert_never, Never, TypeAlias
from unittest.mock import patch

import sympy
from sympy import Expr, Integer, Symbol

import torch._export.serde.schema as export_schema
import torch._logging
import torch.fx
import torch.utils._pytree as pytree
from torch._dynamo.utils import identity
from torch._export.serde.serialize import GraphModuleSerializer
from torch._higher_order_ops.auto_functionalize import can_auto_functionalize
from torch._inductor import metrics
from torch._prims_common import (
    compute_required_storage_length,
    is_boolean_dtype,
    is_float_dtype,
    make_channels_last_strides_for,
    StrideType,
)
from torch._subclasses.fake_tensor import get_schema_info
from torch.fx.experimental.symbolic_shapes import (
    CallMethodKey,
    compute_unbacked_bindings,
    DivideByKey,
    free_unbacked_symbols,
    rebind_unbacked,
    resolve_unbacked_bindings,
    ShapeEnv,
    SymTypes,
)
from torch.utils._ordered_set import OrderedSet
from torch.utils._sympy.functions import CleanDiv, FloorDiv, ModularIndexing
from torch.utils._sympy.symbol import SymT

from . import config, dependencies
from .codegen.common import BackendFeature, index_prevent_reordering
from .dependencies import (
    Dep,
    extract_free_unbacked_symbols,
    extract_input_node_reduction_ranges,
    extract_read_writes,
    var_builder,
)
from .loop_body import LoopBody
from .ops_handler import OpCounterCSE, OpCountResult
<<<<<<< HEAD
from .runtime.benchmarking import benchmarker, LazyBenchmark
from .runtime.hints import ReductionHint
=======
from .runtime.benchmarking import benchmarker
from .runtime.hints import DeviceProperties, ReductionHint
>>>>>>> 3fa188fc
from .utils import (
    argsort,
    argsort_sym,
    cache_on_self,
    ceildiv,
    convert_shape_to_inductor,
    convert_shape_to_symint,
    developer_warning,
    get_kernel_metadata,
    ir_dataclass,
    is_dynamic,
    is_gpu,
    sympy_dot,
    sympy_index_symbol,
    sympy_index_symbol_with_prefix,
    sympy_product,
    sympy_subs,
)
from .virtualized import ops, OpsValue, V


if TYPE_CHECKING:
    from torch.fx.node import Node

    from .codegen.cuda.cuda_template import CUDATemplate
    from .graph import GraphLowering
    from .utils import IndentedBuffer

else:
    CUDATemplate: TypeAlias = object


_T = TypeVar("_T")
_U = TypeVar("_U")
_V = TypeVar("_V")

_IntLike: TypeAlias = Union[int, Expr]
_NumLike: TypeAlias = Union[int, float, Expr]

log = logging.getLogger(__name__)
indent = functools.partial(textwrap.indent, prefix="  ")
aten = torch.ops.aten

""" [Note: Inductor IR]

Inductor's IR is produced by executing 'lowering' code (see lowering.py).  Each
lowering is registered to a particular aten operator, and expects inputs that
correspond to the aten schema.  However, in place of torch Tensor inputs, lowerings
expect Inductor TensorBox inputs.

TensorBox IR represents torch tensors.  Tensors are sometimes single objects owning
storage, and sometimes views of another Tensor's storage.  Mutating tensor operations
(such as add_()) affect the underlying storage and any associated views.  Other operations
(such as .t_()) update metadata about the current view but don't modify the underlying storage.

To model this in Inductor, the IR distinguishes between TensorBox, View, StorageBox and Buffer.

TensorBox is the top level IR construct that any lowering should produce and maps to a torch.Tensor
output from an operation.  But just as torch.Tensors take different forms, TensorBox IR can
reference View IR or directly reference StorageBox IRs.

Some Inductor lowerings produce new sets of 'Box'es, while others (such as .t() or other view ops)
may take an existing TensorBox and point it to a new underlying View IR.

Tensors that directly own storage are represented as a chain of:
TensorBox -> StorageBox -> Buffer
where Buffer is a simple (1D) allocation, and StorageBox introduces the concept of a Layout.

If you mutate the data of such a tensor, we swing the StorageBox pointer to point to a new buffer
(leaving the old buffer unmodified and functionalizing the operation).

Tensors backed by views add one more indirection to the IR.
TensorBox -> View -> StorageBox -> Buffer
In these cases, the underlying StorageBox/Buffer will be shared with the pre-view TensorBox.

Computation is represented by Operation nodes, with each operation producing 1
or more output Buffers. In the case of mutations, these will be new Buffers that have the
mutated buffer listed in its get_mutation_names().

It is also possible to have an InputBuffer for which there is no corresponding Operation,
e.g. it may be a graph input or compile time constant.

"""


_NodeOrNodes: TypeAlias = Union[
    int,
    "TensorBox",
    Dict[str, "TensorBox"],
    "Symbol",
    "IRNode",
    Sequence[
        Optional[Union[int, Dict[str, "TensorBox"], "TensorBox", "Symbol", "IRNode"]]
    ],
]


def validate_ir(node_or_nodes: Optional[_NodeOrNodes]) -> None:
    def _check_tensorbox(nodes: Optional[_NodeOrNodes]) -> None:
        # Could expand this to check deeper properties
        # (e.g. TensorBox points to View or StorageBox)
        if nodes is None:
            pass
        elif isinstance(nodes, (list, tuple)):
            for node in nodes:
                _check_tensorbox(node)
        elif isinstance(nodes, dict):
            for node in nodes.values():
                _check_tensorbox(node)
        else:
            assert isinstance(
                nodes,
                (
                    torch._inductor.ir.ExpandView,
                    DynamicScalar,
                    AssertScalar,
                    TensorBox,
                    sympy.logic.boolalg.Boolean,
                    Expr,
                    int,
                    EffectfulKernel,
                ),
            ), f"Found {type(nodes)}, which is not a supported top level IR node. See [Note: Inductor IR]"

    # Be picky about the accepted data structure (don't use pytree here)
    _check_tensorbox(node_or_nodes)


def ops_wrapper(name: str) -> Callable[..., OpsValue]:
    assert isinstance(name, str)

    def fn(*args: object, **kwargs: object) -> OpsValue:
        return getattr(ops, name)(*args, **kwargs)

    return fn


def inverse_reorder(order: Sequence[int]) -> Callable[[Sequence[_T]], Sequence[_T]]:
    inv_order = dict(zip(order, range(len(order))))

    def reindex(index: Sequence[_T]) -> Sequence[_T]:
        assert len(index) == len(inv_order)
        return [index[inv_order[i]] for i in range(len(index))]

    return reindex


def same_reorder(order: Sequence[int]) -> Callable[[Sequence[_T]], Sequence[_T]]:
    def reindex(index: Sequence[_T]) -> Sequence[_T]:
        assert len(index) == len(order)
        return [index[order[i]] for i in range(len(index))]

    return reindex


def fuse_reindexing(
    reindex1: Callable[[Sequence[_U]], Sequence[_V]],
    reindex2: Callable[[Sequence[_T]], Sequence[_U]],
) -> Callable[[Sequence[_T]], Sequence[_V]]:
    def reindex(index: Sequence[_T]) -> Sequence[_V]:
        return reindex1(reindex2(index))

    return reindex


NHWC_STRIDE_ORDER = [3, 0, 2, 1]
NHWDC_STRIDE_ORDER = [4, 0, 3, 2, 1]


def get_fill_order(
    seq: Sequence[Union[int, torch.SymInt, Expr]], shape_env: Optional[ShapeEnv] = None
) -> Sequence[int]:
    """
    Convert strides to fill order (argsort)
    """
    if shape_env is None:
        sorted_idx: Sequence[int] = argsort(seq)
    else:
        # argsort_sym handles unbacked symints (with the help of the shape_env)
        sorted_idx = argsort_sym(shape_env, seq)
    return sorted_idx


def stride_order2fill_order(order: Sequence[Union[int, Integer]]) -> Sequence[int]:
    """
    Convert stride order to fill order
    For channel last format,

    stride order = [3, 0, 2, 1] and fill order = [1, 3, 2, 0]
    """
    lookup = {pos: idx for idx, pos in enumerate(order)}
    fill_order = [lookup[i] for i in range(len(order))]
    return fill_order


def get_stride_order(
    seq: Sequence[Union[int, torch.SymInt, Expr]], shape_env: Optional[ShapeEnv] = None
) -> Sequence[int]:
    """
    Convert strides to stride order
    """
    sorted_idx: Sequence[int] = get_fill_order(seq, shape_env)
    out = [0 for _ in range(len(seq))]
    for i, elem in enumerate(sorted_idx):
        out[elem] = i
    return out


@overload
def ir_node_to_tensor(x: Literal[None], guard_shape: bool = True) -> None:
    ...


@overload
def ir_node_to_tensor(x: IRNode, guard_shape: bool = True) -> torch.Tensor:
    ...


def ir_node_to_tensor(
    x: Optional[IRNode], guard_shape: bool = True
) -> Optional[torch.Tensor]:
    if x is None:
        return None

    shape_fn: Callable[[Union[int, Expr]], Union[int, Expr]]
    if not guard_shape:
        shape_fn = V.graph.sizevars.size_hint
    else:
        shape_fn = identity
    size = [shape_fn(s) for s in x.get_size()]
    stride: StrideType
    if is_storage_and_layout(x):
        stride = [shape_fn(s) for s in x.get_layout().stride]
    else:
        stride = FlexibleLayout.contiguous_strides(size)
    dtype = x.get_dtype()
    device = x.get_device()
    size = convert_shape_to_symint(size)
    stride = convert_shape_to_symint(stride)
    with V.graph.sizevars.shape_env.suppress_guards():
        t = torch.empty_strided(
            size=size, stride=stride, dtype=dtype, device=device
        ).zero_()
    return t


def may_convert_to_optional(
    value: Optional[Sequence[_T]],
) -> Optional[Sequence[Optional[_T]]]:
    if isinstance(value, list) and not value:
        # [None] makes sure the cpp wrapper codegen will generate something like
        # {std::nullopt} instead of {}
        return [None]
    return value


def get_device_type(
    x: Union[IRNode, OutputSpec, torch.device, None, str]
) -> Optional[str]:
    if isinstance(x, str) or x is None:
        return x
    elif isinstance(x, torch.device):
        return x.type
    elif isinstance(x, (IRNode, OutputSpec)):
        return get_device_type(x.get_device())
    assert_never(f"get_device_type({x}: {type(x).__name__})")


def is_triton(x: Union[IRNode, torch.device, None, str]) -> bool:
    return is_gpu(get_device_type(x))


def is_cpu(x: Union[IRNode, torch.device, None, str]) -> bool:
    return get_device_type(x) == "cpu"


def is_aligned_realized_tensor(x: Union[Buffer, TensorBox], alignment: int) -> bool:
    if not isinstance(x, IRNode) or x.maybe_get_stride() is None:
        return False

    aligned_strides = all(
        (V.graph.sizevars.size_hint(x.get_stride()[i]) % alignment) == 0
        for i in range(len(x.get_stride()) - 1)
    )
    # if the last dim size is <= 1, stride doesnt matter
    aligned_last_dim = (
        V.graph.sizevars.size_hint(x.get_stride()[-1]) == 1
        or V.graph.sizevars.size_hint(x.get_size()[-1]) <= 1
    )
    return aligned_last_dim and aligned_strides


class IRNode:
    _current_origins: ClassVar[OrderedSet[Any]] = OrderedSet()

    # NB: These are kinda weird,
    origins: OrderedSet[Any] = dataclasses.field(init=False)
    traceback: Optional[List[str]] = dataclasses.field(init=False)
    origin_node: Optional[torch.fx.Node] = dataclasses.field(init=False)

    @staticmethod
    @contextlib.contextmanager
    def current_origins(origins: OrderedSet[Node]) -> Generator[None, None, None]:
        old = IRNode._current_origins
        IRNode._current_origins = old | origins
        try:
            yield
        finally:
            IRNode._current_origins = old

    def _post_init_setattr(self, attr: str, value: Any) -> None:
        # Intended for use in __post_init__ for enforcing an invariant on a dataclass
        # If you must, can also be used for setting provenance info
        # We would like to try and minimize these usages though
        object.__setattr__(self, attr, value)

    def __post_init__(self) -> None:
        self._post_init_setattr("origins", OrderedSet(self._current_origins))
        self._post_init_setattr(
            "traceback", traceback.format_stack() if config.debug_ir_traceback else None
        )
        self._post_init_setattr("origin_node", None)

    def get_read_names(self) -> OrderedSet[str]:
        return OrderedSet(dep.name for dep in self.get_reads())

    def get_traceback(self) -> Optional[List[str]]:
        return self.traceback

    def get_origin_node(self) -> Optional[torch.fx.Node]:
        return self.origin_node

    def get_defining_op(self) -> Optional[Operation]:
        return None

    def common_repr(self, shorten: bool = True) -> Sequence[str]:
        origins = f"origins={getattr(self, 'origins', '')}"
        if shorten and len(origins) > 64:
            # this can get *very* long
            origins = f"{origins[:61]}..."
        return [origins]

    def str_helper(
        self, lines: Sequence[object], shorten: bool = True, multiline: bool = True
    ) -> str:
        lines = list(lines) + list(self.common_repr(shorten))
        lines = list(map(str, lines))
        if multiline:
            new_lines = indent(",\n".join(lines))
            return f"{type(self).__name__}(\n{new_lines}\n)"
        else:
            return f"{type(self).__name__}({lines})"

    def get_dtype(self) -> torch.dtype:
        return self.dtype

    def maybe_get_dtype(self) -> Optional[torch.dtype]:
        try:
            return self.get_dtype()
        except NotImplementedError:
            return None

    def get_layout(self) -> Layout:
        raise NotImplementedError(f"get_layout() is not implemented by {type(self)}!")

    def maybe_get_layout(self) -> Optional[Layout]:
        try:
            return self.get_layout()
        except NotImplementedError:
            return None

    def get_output_spec(self) -> OutputSpec:
        return self.get_layout()

    def maybe_get_output_spec(self) -> Optional[OutputSpec]:
        try:
            return self.get_output_spec()
        except NotImplementedError:
            return None

    def has_tensor_output(self) -> bool:
        """True for single tensor output (excludes MultiOutput)"""
        return isinstance(self.maybe_get_output_spec(), Layout)

    def get_size(self) -> Sequence[Expr]:
        raise NotImplementedError(f"get_size() is not implemented by {type(self)}!")

    def maybe_get_size(self) -> Optional[Sequence[_IntLike]]:
        try:
            return self.get_size()
        except NotImplementedError:
            return None

    @property
    def shape(self) -> Union[_IntLike, sympy.Rel, Sequence[_IntLike]]:
        return self.get_size()

    def get_numel(self) -> Expr:
        return sympy_product(self.get_size())

    def is_zero_elements(self) -> bool:
        return V.graph.sizevars.is_expr_static_and_true(sympy.Eq(self.get_numel(), 0))

    def realize(self) -> Optional[str]:
        """
        If the IRNode refers to data which has not been materialized (e.g.,
        it is a Pointwise/Reduction that could potentially have more
        compute fused into it), realize the IRNode into physical memory,
        ending the possibility of fusing into it, but allowing, e.g., multiple
        users to access the data without having to recompute.

        Check StorageBox.realize for a particularly notable implementation.

        TODO(ezyang): I think, in principle, every IRNode should have an
        implementation of this, and most of the time no-op is OK, but you
        really do have to audit each IRNode for this, so for now, raise
        an error if it's not implemented.  Note that some code in graph.py
        will catch this thrown error and suppress it with a warning.
        """
        raise NotImplementedError(f"realize NYI on {type(self)}")

    def codegen_reference(self, writer: Optional[IndentedBuffer] = None) -> str:
        raise NotImplementedError(f"codegen_reference NYI on {type(self)}")

    def get_device(self) -> Optional[torch.device]:
        return None

    def get_device_or_error(self) -> torch.device:
        device = self.get_device()
        assert device is not None
        return device

    def has_exceeded_max_reads(self) -> bool:
        return False

    def make_loader(self) -> Callable[[Sequence[Expr]], OpsValue]:
        raise NotImplementedError(type(self).__name__)

    def make_indexer(self) -> Callable[[Sequence[Expr]], Expr]:
        raise NotImplementedError(type(self).__name__)

    def get_stride(self) -> Sequence[_IntLike]:
        raise NotImplementedError(type(self).__name__)

    def maybe_get_stride(self) -> Optional[Sequence[_IntLike]]:
        try:
            return self.get_stride()
        except NotImplementedError:
            return None

    def get_name(self) -> str:
        raise NotImplementedError(type(self).__name__)

    def maybe_get_name(self) -> Optional[str]:
        try:
            return self.get_name()
        except NotImplementedError:
            return None

    def has_large_inner_fn(self, threshold: Optional[int] = None) -> bool:
        return False

    def mark_reuse(self, users: int) -> None:
        pass

    def realize_hint(self) -> None:
        pass

    def unwrap_view(self) -> IRNode:
        raise NotImplementedError(type(self).__name__)

    def freeze_layout(self) -> None:
        raise NotImplementedError(type(self).__name__)

    def freeze_layout_with_stride_order(
        self, order: List[int], allow_padding: bool = False
    ) -> None:
        raise NotImplementedError(type(self).__name__)

    def freeze_layout_with_fill_order(self, order: List[int]) -> None:
        raise NotImplementedError(type(self).__name__)

    def freeze_layout_with_same_order(self, stride: List[_IntLike]) -> None:
        raise NotImplementedError(type(self).__name__)

    def freeze_layout_with_exact_strides(
        self, exact_strides: List[_IntLike], allow_padding: bool = False
    ) -> None:
        raise NotImplementedError(type(self).__name__)

    def get_read_writes(self) -> dependencies.ReadWrites:
        raise NotImplementedError(type(self).__name__)

    def get_reads(self) -> OrderedSet[Dep]:
        return self.get_read_writes().reads

    def num_reads(self) -> int:
        return len(self.get_reads())

    def get_storage_numel(self) -> _IntLike:
        raise NotImplementedError(type(self).__name__)

    def get_unbacked_symbol_uses(self) -> OrderedSet[Symbol]:
        raise NotImplementedError(type(self).__name__)

    def get_reduction_type(self) -> Optional[str]:
        raise NotImplementedError(type(self).__name__)

    def get_reduction_size(self) -> Sequence[sympy.Expr]:
        raise NotImplementedError(type(self).__name__)

    def is_extern(self) -> bool:
        return False

    def is_no_op(self) -> bool:
        return False

    def constant_to_device(self, device: torch.device) -> IRNode:
        raise NotImplementedError(type(self).__name__)

    def get_mutation_names(self) -> Sequence[str]:
        raise NotImplementedError(type(self).__name__)

    def get_operation_name(self) -> str:
        raise NotImplementedError(type(self).__name__)

    def get_inputs_that_alias_output(self) -> Sequence[str]:
        raise NotImplementedError(type(self).__name__)

    if TYPE_CHECKING:

        @property
        def dtype(self) -> torch.dtype:
            ...


@ir_dataclass(frozen=False)
class Operation:
    def __post_init__(self) -> None:
        self.operation_name: Optional[str] = None

    def get_device(self) -> Optional[torch.device]:
        raise NotImplementedError

    def get_origin_node(self) -> Optional[torch.fx.Node]:
        assert hasattr(self, "origin_node")
        return self.origin_node

    def get_origins(self) -> OrderedSet[Any]:
        assert hasattr(self, "origins")
        return self.origins

    def get_operation_name(self) -> str:
        assert self.operation_name is not None
        return self.operation_name

    def is_extern(self) -> bool:
        return False

    def is_no_op(self) -> bool:
        return False

    def get_read_writes(self) -> dependencies.ReadWrites:
        raise NotImplementedError

    def is_user_of(self, name: str) -> bool:
        return name in self.get_read_names()

    def get_read_names(self) -> OrderedSet[str]:
        return OrderedSet(dep.name for dep in self.get_reads())

    def get_reads(self) -> OrderedSet[Dep]:
        return self.get_read_writes().reads

    def get_outputs(self) -> List[Buffer]:
        raise NotImplementedError

    def get_unbacked_symbol_defs(self) -> OrderedSet[sympy.Symbol]:
        return OrderedSet()

    def get_unbacked_symbol_uses(self) -> OrderedSet[sympy.Symbol]:
        """
        Returns the unbacked symbols which are required to be in scope in
        order to successfully perform codegen for this buffer.  For example,
        a buffer that corresponds to an extern kernel call that takes i0 as
        an argument would return {i0} here.  This is used to generate necessary
        dependencies that ensure we actually bind i0 in codegen before you
        try to use it.

        Note that this is NOT transitive; in particular, if this buffer takes
        in as input another buffer with dynamic shape (e.g., (i0,)), we will
        not report it here, because you will already have a dependency
        on that buffer, which will eventually have a dependency on i0 if
        necessary.
        """
        return OrderedSet()

    def get_workspace_size(self) -> int:
        """
        Gets extra global memory size needed by this buffer.
        Some algorithms (e.g. group gemm) may require extra global memory in the generated code.
        """
        return 0


@ir_dataclass
class Loops(IRNode):
    device: torch.device
    dtype: torch.dtype
    inner_fn: Callable[..., Any]
    ranges: Sequence[_IntLike]

    def get_unbacked_symbol_uses(self) -> OrderedSet[Symbol]:
        return OrderedSet().union(
            *(free_unbacked_symbols(e) for e in self.ranges),
            self.inner_fn_free_unbacked_symbols(),
        )

    def _to_str(self, names: Sequence[str]) -> str:
        return self.str_helper(
            [
                f"'{self.device.type}'",
                str(self.dtype),
                self.inner_fn_str(),
            ]
            + [f"{name}={getattr(self, name)}" for name in names]
            + [f"origin_node={self.origin_node!r}"]
        )

    def __post_init__(self) -> None:
        super().__post_init__()

    def __str__(self) -> str:
        return self._to_str(("ranges",))

    __repr__ = __str__

    def get_device(self) -> Optional[torch.device]:
        return self.device

    def get_origin_node(self) -> Optional[torch.fx.Node]:
        return self.origin_node

    def get_size(self) -> Sequence[Expr]:
        return self.ranges

    def get_pointwise_size(self) -> Sequence[Expr]:
        return self.ranges

    @classmethod
    def create(cls, *args: Any, **kwargs: Any) -> TensorBox:
        origin_node = kwargs.pop("origin_node", None)
        tb = kwargs.pop("traceback", None)
        # if "origin_node" in kwargs:
        #     breakpoint()
        r = cls(*args, **kwargs)
        # Need to explicitly set origin_node here to propagate it down.
        # todo(chilli): I think it would be better for IRNode to directly set
        # origin_node
        r._post_init_setattr("origin_node", origin_node)
        r._post_init_setattr("traceback", tb or r.traceback)
        return TensorBox.create(r)

    @staticmethod
    def _index(ranges: Sequence[_IntLike], prefix: SymT = SymT.INDEX) -> Sequence[Expr]:
        return [
            sympy.S.Zero if s == 1 else sympy_index_symbol_with_prefix(prefix, n)
            for n, s in enumerate(ranges)
        ]

    @cache_on_self
    def inner_fn_opcount(self) -> OpCountResult:
        opcounter = OpCounterCSE(V.MockHandler())
        with V.set_ops_handler(opcounter), patch.object(
            FlexibleLayout, "allow_indexing", True
        ):
            self.inner_fn(*self.inner_fn_args())
            return opcounter.getvalue()

    def inner_fn_args(self) -> Sequence[Sequence[_IntLike]]:
        return (self._index(self.ranges),)

    @cache_on_self
    def inner_fn_str(self) -> str:
        return V.KernelFormatterHandler.ir_to_string(
            self.inner_fn, *self.inner_fn_args()
        )

    def has_large_inner_fn(self, threshold: Optional[int] = None) -> bool:
        if threshold is None:
            threshold = 0
        threshold = max(threshold, config.realize_opcount_threshold)
        return self.inner_fn_opcount().num_ops > threshold

    def inner_fn_free_unbacked_symbols(self) -> OrderedSet[Symbol]:
        index = self._index(self.ranges)
        return extract_free_unbacked_symbols(self.inner_fn, index)

    def get_reads(self) -> OrderedSet[Dep]:
        with patch.object(FlexibleLayout, "allow_indexing", True):
            if self.get_reduction_type():
                return extract_read_writes(
                    self.make_loader(),
                    self.get_size(),
                    self.get_reduction_size(),
                ).reads
            else:
                return extract_read_writes(
                    self.make_loader(),
                    self.get_size(),
                ).reads

    def get_read_names(self) -> OrderedSet[str]:
        return OrderedSet(self.inner_fn_opcount().read_buffers)

    def num_reads(self) -> int:
        return len(self.inner_fn_opcount().read_buffers)

    def get_reduction_size(self) -> Sequence[sympy.Expr]:
        raise NotImplementedError(
            f"get_reduction_size() is not implemented by {type(self)}!"
        )

    def get_reduction_type(self) -> Optional[str]:
        raise NotImplementedError(
            f"get_reduction_type() is not implemented by {type(self)}!"
        )

    def constant_to_device(self, device: torch.device) -> IRNode:
        raise NotImplementedError(
            f"constant_to_device() is not implemented by {type(self)}!"
        )


def nop_loader_fn(idx: Union[Expr, Sequence[Expr]], *, dtype: torch.dtype) -> OpsValue:
    if dtype.is_floating_point:
        return ops.constant(float("nan"), dtype)
    else:
        return ops.constant(0, dtype)


@ir_dataclass
class Pointwise(Loops):
    def make_loader(self) -> Callable[[Sequence[Expr]], OpsValue]:
        # Make zero-element loops into a no-op
        if self.is_zero_elements():
            return partial(nop_loader_fn, dtype=self.dtype)

        return self.inner_fn

    def get_reduction_size(self) -> Sequence[sympy.Expr]:
        return []

    def get_reduction_type(self) -> Optional[str]:
        return None

    def store_output(
        self,
        output_name: Optional[str],
        indexer: Callable[[Sequence[Expr]], Never],
        vars: Sequence[Expr],
    ) -> OpsValue:
        loader = self.make_loader()
        return ops.store(output_name, indexer(vars), loader(vars))

    def constant_to_device(self, device: torch.device) -> IRNode:
        """Move this to a given device. Requires that all reads are to constants."""
        loader = self.make_loader()
        loader = patch.object(ConstantBuffer, "override_device", device)(loader)
        return Pointwise(
            device=device, dtype=self.dtype, inner_fn=loader, ranges=self.ranges
        )


@ir_dataclass
class Scatter(Pointwise):
    output_indexer: Callable[[Sequence[Expr]], Expr]
    scatter_mode: Optional[str] = None

    def constant_to_device(self, device: torch.device) -> IRNode:
        """Move this to a given device. Requires that all reads are to constants."""
        loader = self.make_loader()
        loader = patch.object(ConstantBuffer, "override_device", device)(loader)
        return Scatter(
            device=device,
            dtype=self.dtype,
            inner_fn=loader,
            ranges=self.ranges,
            output_indexer=self.output_indexer,
            scatter_mode=self.scatter_mode,
        )

    def store_output(
        self,
        output_name: Optional[str],
        indexer: Callable[[Sequence[Expr]], Never],
        vars: Sequence[Expr],
    ) -> OpsValue:
        loader = self.make_loader()
        return ops.store(
            output_name,
            indexer(self.output_indexer(vars)),
            loader(vars),
            mode=self.scatter_mode,
        )


REDUCTION_COMBINE_FN: Dict[str, Callable[..., OpsValue]] = {
    "any": ops_wrapper("logical_or"),
    "max": ops_wrapper("maximum"),
    "min": ops_wrapper("minimum"),
    "prod": ops_wrapper("mul"),
    "sum": ops_wrapper("add"),
    "xor_sum": ops_wrapper("bitwise_xor"),
}


def get_reduction_combine_fn(
    reduction_type: str, dtype: torch.dtype, arg_break_ties_left: bool = True
) -> Callable[..., object]:
    if reduction_type in REDUCTION_COMBINE_FN:
        return REDUCTION_COMBINE_FN[reduction_type]

    elif reduction_type in ("argmax", "argmin"):

        def argmax_combine_fn(
            a: Tuple[object, object], b: Tuple[object, object]
        ) -> Tuple[OpsValue, OpsValue]:
            a_value, a_index = a
            b_value, b_index = b

            if reduction_type == "argmin":
                mask = ops.lt(a_value, b_value)
            else:
                mask = ops.gt(a_value, b_value)

            equal = ops.eq(a_value, b_value)
            if is_float_dtype(dtype):
                a_isnan = ops.ne(a_value, a_value)
                b_isnan = ops.ne(b_value, b_value)
                mask = ops.logical_or(mask, ops.gt(a_isnan, b_isnan))
                equal = ops.logical_or(equal, ops.logical_and(a_isnan, b_isnan))

            tie = (
                ops.lt(a_index, b_index)
                if arg_break_ties_left
                else ops.gt(a_index, b_index)
            )
            mask = ops.logical_or(mask, ops.logical_and(equal, tie))
            return (
                ops.where(mask, a_value, b_value),
                ops.where(mask, a_index, b_index),
            )

        return argmax_combine_fn

    elif reduction_type == "welford_combine":

        def welford_combine_fn(
            a: Tuple[OpsValue, OpsValue, OpsValue],
            b: Tuple[OpsValue, OpsValue, OpsValue],
        ) -> Tuple[OpsValue, OpsValue, OpsValue]:
            a_mean, a_m2, a_weight = a
            b_mean, b_m2, b_weight = b

            delta = b_mean - a_mean
            new_weight = a_weight + b_weight
            w2_over_w = b_weight / new_weight
            return (
                a_mean + delta * w2_over_w,
                a_m2 + b_m2 + delta * delta * a_weight * w2_over_w,
                new_weight,
            )

        return welford_combine_fn

    else:
        raise NotImplementedError(f"unknown reduction_type={reduction_type}")


def significant_strides_equal(
    strides1: Sequence[_IntLike], strides2: Sequence[_IntLike], size: Sequence[_IntLike]
) -> bool:
    """
    Returns true if the strides are equal, ignoring dimensions of size 1 .
    """
    non_1_indices = [
        i
        for i, dim in enumerate(size)
        if V.graph.sizevars.size_hint(dim, fallback=2) != 1
    ]
    strides1 = [V.graph.sizevars.size_hint(strides1[i]) for i in non_1_indices]
    strides2 = [V.graph.sizevars.size_hint(strides2[i]) for i in non_1_indices]
    return strides1 == strides2


@ir_dataclass
class Reduction(Loops):
    reduction_ranges: Sequence[_IntLike]
    reduction_type: str
    # self.dtype represents the dst dtype
    src_dtype: torch.dtype
    reduction_hint: ReductionHint

    def __str__(self) -> str:
        return self._to_str(("ranges", "reduction_ranges", "reduction_type"))

    __repr__ = __str__

    def get_unbacked_symbol_uses(self) -> OrderedSet[Symbol]:
        return super().get_unbacked_symbol_uses() | OrderedSet().union(
            *(free_unbacked_symbols(e) for e in self.reduction_ranges)
        )

    def get_reduction_size(self) -> Sequence[sympy.Expr]:
        return self.reduction_ranges

    def get_reduction_type(self) -> Optional[str]:
        return self.reduction_type

    def store_reduction(
        self,
        output_name: Optional[str],
        indexer: Callable[[Sequence[Expr]], Never],
        vars: Sequence[Expr],
        reduction_vars: Sequence[Symbol],
    ) -> OpsValue:
        value = ops.reduction(
            self.dtype,
            self.src_dtype,
            self.reduction_type,
            self.inner_fn(vars, reduction_vars),
        )
        return ops.store_reduction(output_name, indexer(vars), value)

    def index_length(self) -> int:
        return len(self.ranges) + len(self.reduction_ranges)

    def inner_fn_args(self) -> Sequence[Sequence[Expr]]:
        index = self._index(self.ranges)
        rindex = self._index(self.reduction_ranges, SymT.R0_INDEX)
        return (index, rindex)

    def inner_fn_free_unbacked_symbols(self) -> OrderedSet[Symbol]:
        index = self._index(self.ranges)
        rindex = self._index(self.reduction_ranges, SymT.R0_INDEX)
        return extract_free_unbacked_symbols(self.inner_fn, index, rindex)

    def constant_to_device(self, device: torch.device) -> IRNode:
        """Move this to a given device. Requires that all reads are to constants."""
        loader = self.make_loader()
        loader = patch.object(ConstantBuffer, "override_device", device)(loader)
        return Reduction(
            device=device,
            dtype=self.dtype,
            inner_fn=loader,
            ranges=self.ranges,
            reduction_ranges=self.reduction_ranges,
            reduction_type=self.reduction_type,
            src_dtype=self.src_dtype,
            reduction_hint=ReductionHint.DEFAULT,
        )

    @staticmethod
    def num_splits(
        device: torch.device,
        dst_dtype: torch.dtype,
        src_dtype: torch.dtype,
        inner_fn: Callable[..., OpsValue],
        ranges: Sequence[_IntLike],
        reduction_ranges: Sequence[_IntLike],
        reduction_type: str,
        reduction_numel: Expr,
        input_node: Optional[IRNode] = None,
    ) -> Tuple[ReductionHint, _IntLike]:
        def _is_static(x: object) -> bool:
            return isinstance(x, (int, Integer))

        reduction_numel_hint = V.graph.sizevars.symbolic_hint(reduction_numel)
        numel_hint = V.graph.sizevars.symbolic_hint(sympy_product(ranges))

        should_split = reduction_type == "scan" or (
            not V.graph.has_feature(device, BackendFeature.REDUCE_TO_SINGLE_ELEMENT)
            and reduction_type
            not in (
                "argmax",
                "argmin",
            )
            and config.split_reductions
        )
        if not (_is_static(reduction_numel_hint) and _is_static(numel_hint)):
            # We don't support unbacked symints
            return ReductionHint.DEFAULT, 1

        props = DeviceProperties.create(device)
        num_sm = props.multi_processor_count
        min_elements_per_thread = 32
        if should_split:
            inner_reduction_splits: Callable[[int, int], int] = functools.partial(
                V.choices.reduction_split_factor, device, inner_reduction=True
            )
            outer_reduction_splits: Callable[[int, int], int] = functools.partial(
                V.choices.reduction_split_factor, device, inner_reduction=False
            )
        else:

            def inner_reduction_splits(
                reduction_numel_hint: int,
                numel_hint: int,
            ) -> int:
                return 1

            outer_reduction_splits = inner_reduction_splits

        # easy cases
        if numel_hint == 1:
            split = inner_reduction_splits(reduction_numel_hint, numel_hint)
            if split == 1:
                # No need to split.
                return ReductionHint.INNER, split
            if input_node is not None and isinstance(input_node, TensorBox):
                new_ranges, new_reduction_ranges = extract_input_node_reduction_ranges(
                    input_node
                )
                if new_ranges is not None and new_reduction_ranges is not None:
                    extracted_numel_hint = V.graph.sizevars.symbolic_hint(
                        sympy_product(new_ranges + new_reduction_ranges)
                    )
                    if reduction_numel_hint == extracted_numel_hint:
                        log.debug(
                            "Use previous IRNode's range and reduction_ranges instead of split. "
                            "current ranges: %s, current reduction ranges: %s, current split: %d, "
                            "new ranges: %s, new reduction ranges: %s",
                            ranges,
                            reduction_ranges,
                            split,
                            new_ranges,
                            new_reduction_ranges,
                        )
                        # If the input_node or its dependent nodes are also Reduction nodes,
                        # use reduction_sizes of this node or its dependent nodes directly.
                        return ReductionHint.INNER, -1
            return ReductionHint.INNER, split
        if (
            reduction_numel_hint <= min_elements_per_thread
            or numel_hint >= num_sm * 2 * 32
        ):
            return ReductionHint.DEFAULT, 1

        r = Reduction(
            device=device,
            dtype=dst_dtype,
            inner_fn=inner_fn,
            ranges=ranges,
            reduction_ranges=reduction_ranges,
            reduction_type=reduction_type,
            src_dtype=src_dtype,
            reduction_hint=ReductionHint.DEFAULT,
        )

        def get_read_indices(r: Reduction) -> Tuple[Sequence[Expr], bool]:
            cb = ComputedBuffer(
                name=None,
                layout=FlexibleLayout(
                    device=r.get_device(),
                    dtype=r.get_dtype(),
                    size=r.get_size(),
                ),
                data=r,
            )
            read_writes = cb.get_read_writes()
            # try finding the full size producer
            # TODO this will fail for something like ((1, N) * (N, 1)).sum()
            # this would also possibly be wrong for producers with the different contiguity but we hope those cases are rare
            assert read_writes.range_vars is not None
            range_vars = [
                r
                for r in read_writes.range_vars
                if isinstance(r, Expr) and not isinstance(r, sympy.Number)
            ]
            indices = []
            changed = False
            for md in sorted(read_writes.reads, key=lambda x: x.name):
                if all(r in md.index.free_symbols for r in range_vars):
                    indices.append(md.index)
                    if md.name in V.graph.name_to_buffer:
                        buf = V.graph.name_to_buffer[md.name]
                        original_stride = getattr(buf.layout, "stride", None)
                        buf.decide_layout()
                        if getattr(buf.layout, "stride", None) != original_stride:
                            changed = True
            return indices, changed

        indices, changed = get_read_indices(r)
        if changed:
            indices, _ = get_read_indices(r)

        if len(indices) == 0:
            # TODO determine splits when all inputs are broadcast
            return ReductionHint.DEFAULT, 1

        (_, reduction_vars), ranges1 = dependencies.index_vars_squeeze(
            r.get_size(), r.get_reduction_size()
        )
        num_outer = 0
        num_inner = 0
        for i in indices:
            j = V.graph.sizevars.simplify_with_ranges(i, ranges1)
            strides = V.graph.sizevars.stride_hints(j, reduction_vars, ranges1.keys())
            outer = all(s > 1 for s in strides)
            if outer:
                num_outer += 1
            else:
                num_inner += 1
        if num_inner > num_outer:
            return ReductionHint.INNER, inner_reduction_splits(
                reduction_numel_hint, numel_hint
            )
        else:
            return ReductionHint.OUTER, outer_reduction_splits(
                reduction_numel_hint, numel_hint
            )

    @staticmethod
    def _unroll_reduction_fn(
        inner_fn: Callable[[Sequence[_IntLike], Sequence[_IntLike]], OpsValue],
        reduction_ranges: Sequence[_IntLike],
        reduction_type: str,
        src_dtype: torch.dtype,
    ) -> Callable[[Sequence[_IntLike]], OpsValue]:
        """Convert inner_fn from a reduction to an pointwise"""
        reduction_ranges = [
            V.graph.sizevars.evaluate_static_shape(x) for x in reduction_ranges
        ]

        combine_fn = get_reduction_combine_fn(reduction_type, src_dtype)

        def fn(index: Sequence[_IntLike]) -> Any:
            return functools.reduce(
                combine_fn,
                (
                    value_fn(index, rindex)
                    for rindex in itertools.product(
                        *[range(x) for x in reduction_ranges]
                    )
                ),
            )

        value_fn: Callable[[Sequence[_IntLike], Sequence[_IntLike]], Any]
        if reduction_type in ("argmin", "argmax"):
            flatten_index = FixedLayout(
                None,  # type: ignore[arg-type]
                None,  # type: ignore[arg-type]
                reduction_ranges,
                FlexibleLayout.contiguous_strides(reduction_ranges),
            ).make_indexer()

            def value_fn(
                index: Sequence[_IntLike], rindex: Sequence[_IntLike]
            ) -> Tuple[OpsValue, OpsValue]:
                rindex = [sympy.expand(i) for i in rindex]
                return (
                    inner_fn(index, rindex),
                    ops.index_expr(flatten_index(rindex), torch.int64),
                )

            return lambda index: fn(index)[1]
        else:
            value_fn = inner_fn
            return fn

    @classmethod
    def create(
        cls,
        device: torch.device,
        dst_dtype: torch.dtype,
        src_dtype: torch.dtype,
        inner_fn: Callable[..., Any],
        ranges: Sequence[Expr],
        reduction_ranges: Sequence[Expr],
        reduction_type: str,
        reduction_hint: ReductionHint = ReductionHint.DEFAULT,
        input_node: Optional[IRNode] = None,
    ) -> TensorBox:
        reduction_numel = V.graph.sizevars.simplify(sympy_product(reduction_ranges))

        if reduction_numel == 0:
            # N.B. This is a hack to generate the literal of the given type
            # Ideally, we should be fixing `def constant` in triton.py
            # but it breaks due to hardcoded dtypes in other places
            def py_cnst(val: object) -> Union[bool, float, int]:
                if dst_dtype == torch.bool:
                    return bool(val)
                elif dst_dtype.is_floating_point:
                    assert isinstance(val, typing.SupportsFloat)
                    return float(val)
                else:
                    assert isinstance(val, typing.SupportsInt)
                    return int(val)

            rtypes_to_inits = {
                "sum": py_cnst(0),
                "xor_sum": py_cnst(0),
                "prod": py_cnst(1),
                "any": py_cnst(0),
                # "all" is desugared to `!any(!val)`
            }

            assert (
                reduction_type in rtypes_to_inits.keys()
            ), f"{reduction_type} not supported for zero-dimension tensors!"

            def const_fn(index: int) -> OpsValue:
                return ops.constant(rtypes_to_inits[reduction_type], dst_dtype)

            return Pointwise.create(
                device=device,
                dtype=src_dtype,
                inner_fn=const_fn,
                ranges=list(ranges),
            )

        if reduction_numel == 1:
            # this reduction is actually a pointwise op
            if reduction_type in ("argmin", "argmax"):

                def fn(index: int) -> OpsValue:
                    return ops.constant(0, dst_dtype)

            else:

                def fn(index: int) -> OpsValue:
                    reduction_index = [sympy.S.Zero for _ in reduction_ranges]
                    return inner_fn(index, reduction_index)

            return Pointwise.create(
                device=device, dtype=dst_dtype, inner_fn=fn, ranges=ranges
            )

        if (
            isinstance(reduction_numel, Integer)
            and V.graph.sizevars.size_hint(reduction_numel)
            < config.unroll_reductions_threshold
            and (sympy_product(ranges) != 1 or is_gpu(device.type))
        ):
            # NB: This works around https://github.com/pytorch/pytorch/issues/140457
            # since turning reductions into pointwise ops can exacerbate this problem
            return Pointwise.create(
                device=device,
                dtype=dst_dtype,
                inner_fn=cls._unroll_reduction_fn(
                    inner_fn, reduction_ranges, reduction_type, src_dtype
                ),
                ranges=ranges,
            )

        # triton doesn't support reduce to single element well, so break it up
        hint, split = cls.num_splits(
            device,
            dst_dtype,
            src_dtype,
            inner_fn,
            ranges,
            reduction_ranges,
            reduction_type,
            reduction_numel,
            input_node,
        )
        # intermediate reduction in split can contain complex indexing,
        # and num_splits will fail to correctly set the hint
        # reuse the passed hint if available
        if reduction_hint == ReductionHint.DEFAULT:
            reduction_hint = hint
        if split == -1:
            assert input_node is not None
            new_ranges, new_reduction_ranges = extract_input_node_reduction_ranges(
                input_node
            )
            assert new_ranges is not None
            assert new_reduction_ranges is not None
            return cls.create_multilayer_existing_ranges(
                device,
                dst_dtype,
                src_dtype,
                inner_fn,
                ranges,
                reduction_ranges,
                new_ranges,
                new_reduction_ranges,
                reduction_type,
                reduction_hint,
            )
        elif split > 1:
            # triton doesn't support reduce to single element well, so break it up
            return cls.create_multilayer(
                device,
                dst_dtype,
                src_dtype,
                inner_fn,
                ranges,
                reduction_ranges,
                reduction_type,
                split,
                reduction_hint,
            )

        return TensorBox.create(
            Reduction(
                device=device,
                dtype=dst_dtype,
                inner_fn=inner_fn,
                ranges=ranges,
                reduction_ranges=reduction_ranges,
                reduction_type=reduction_type,
                src_dtype=src_dtype,
                reduction_hint=reduction_hint,
            )
        )

    @staticmethod
    def default_accumulator(
        reduction_type: str, dtype: torch.dtype
    ) -> Union[_NumLike, Sequence[_NumLike]]:
        if reduction_type in ("max", "argmax"):
            if is_float_dtype(dtype):
                return float("-inf")
            elif is_boolean_dtype(dtype):
                return 0
            else:
                return torch.iinfo(dtype).min
        if reduction_type in ("min", "argmin"):
            if is_float_dtype(dtype):
                return float("inf")
            elif is_boolean_dtype(dtype):
                return 1
            else:
                return torch.iinfo(dtype).max

        return {
            "sum": 0,
            "prod": 1,
            "xor_sum": 0,
            "any": 0,
            "welford_reduce": (0, 0, 0),
            "welford_combine": (0, 0, 0),
        }[reduction_type]

    @staticmethod
    def default_value(
        reduction_type: str, dtype: torch.dtype
    ) -> Union[_NumLike, Sequence[_NumLike]]:
        if reduction_type == "welford_reduce":
            return 0
        return Reduction.default_accumulator(reduction_type, dtype)

    @staticmethod
    def _multilayer_second_step_hint(
        split: _IntLike, numel_hint: int, reduction_hint: ReductionHint
    ) -> ReductionHint:
        if split == -1:
            return reduction_hint
        if split <= 512 and numel_hint <= 512 and reduction_hint == ReductionHint.OUTER:
            return ReductionHint.OUTER_TINY
        if (
            split <= 1024
            and numel_hint <= 256
            and reduction_hint == ReductionHint.OUTER
        ):
            return ReductionHint.OUTER_TINY

        return reduction_hint

    @classmethod
    def _multilayer_wrap_loader(
        cls,
        loader: Callable[..., OpsValue],
        reduction_ranges: Sequence[_IntLike],
        reduction_numel: _IntLike,
        split: _IntLike,
        block_size: _IntLike,
        default: Union[_NumLike, Sequence[_NumLike]],
    ) -> Callable[..., object]:
        reindex = View.dynamic_reshape_indexer(reduction_ranges, [reduction_numel])
        need_mask = not V.graph.sizevars.is_expr_static_and_true(
            sympy.Eq(reduction_numel % split, 0)
        )

        def wrapper_fn(
            index: Sequence[Symbol], reduction_index: Sequence[Symbol]
        ) -> OpsValue:
            (reduction_index,) = reduction_index
            *new_index, reduction_block = index
            indices = block_size * reduction_block + reduction_index

            def body() -> OpsValue:
                return loader(new_index, reindex([indices]))

            if need_mask:
                mask = ops.lt(
                    ops.index_expr(indices, torch.int32),
                    ops.index_expr(reduction_numel, torch.int32),
                )
                return ops.masked(mask, body, default)
            else:
                return body()

        return wrapper_fn

    @classmethod
    def _multilayer_wrap_loader_existing_ranges(
        cls,
        loader: Callable[[Sequence[sympy.Expr], Sequence[sympy.Expr]], OpsValue],
        original_ranges: Sequence[Expr],
        original_reduction_ranges: Sequence[Expr],
        new_ranges: Sequence[Integer],
        new_reduction_ranges: Sequence[Integer],
    ) -> Callable[[Sequence[sympy.Expr], Sequence[sympy.Expr]], OpsValue]:
        assert all(
            r == 1 for r in original_ranges
        ), f"Only enabled for numel_hint == 1, found {original_ranges=}"
        reindex = View.dynamic_reshape_indexer(
            original_reduction_ranges, tuple(new_ranges) + tuple(new_reduction_ranges)
        )

        def wrapper_fn(
            merged_index: Sequence[sympy.Expr],
            new_reduction_index: Sequence[sympy.Expr],
        ) -> OpsValue:
            original_idx = merged_index[: len(original_ranges)]
            new_index = merged_index[len(original_ranges) :]
            return loader(
                original_idx,
                reindex(tuple(new_index) + tuple(new_reduction_index)),
            )

        return wrapper_fn

    @classmethod
    def create_multilayer_helper(
        cls,
        device: torch.device,
        dst_dtype: torch.dtype,
        src_dtype: torch.dtype,
        wrapper_fn: Callable[..., Any],
        original_ranges: Sequence[Expr],
        original_reduction_ranges: Sequence[Expr],
        new_ranges: List[Expr],
        new_reduction_ranges: List[Integer],
        reduction_type: str,
        split: _IntLike,
        reduction_hint: ReductionHint,
    ) -> TensorBox:
        """
        Break a large reduction up into multiple smaller reductions
        recursively
        """
        # triton will automatically compute reductions in fp32 if reducing over fp16/bf16
        # within the kernel. keep the intermediate in fp32 so as to keep the whole reduction
        # in fp32 and not reduce precision by breaking up the kernel into multiple layers
        intermediate_dtype = (
            dst_dtype
            if dst_dtype not in (torch.float16, torch.bfloat16)
            else torch.float
        )
        intermediate = Reduction.create(
            device,
            intermediate_dtype,
            src_dtype,
            wrapper_fn,
            new_ranges,
            new_reduction_ranges,
            reduction_type,
            reduction_hint,
        )
        intermediate.realize()
        intermediate_loader = intermediate.make_loader()

        def intermediate_fn(
            index: Sequence[_IntLike], reduction_index: Sequence[_IntLike]
        ) -> OpsValue:
            return intermediate_loader([*index, *reduction_index])

        numel_hint = V.graph.sizevars.size_hint(sympy_product(original_ranges))
        reduction_hint = cls._multilayer_second_step_hint(
            split, numel_hint, reduction_hint
        )

        assert original_ranges == new_ranges[: len(original_ranges)]
        return TensorBox.create(
            Reduction(
                device=device,
                dtype=dst_dtype,
                inner_fn=intermediate_fn,
                ranges=original_ranges,
                reduction_ranges=new_ranges[len(original_ranges) :],
                reduction_type=reduction_type,
                src_dtype=src_dtype,
                reduction_hint=reduction_hint,
            )
        )

    @classmethod
    def create_multilayer(
        cls,
        device: torch.device,
        dst_dtype: torch.dtype,
        src_dtype: torch.dtype,
        inner_fn: Callable[..., Any],
        ranges: Sequence[Expr],
        reduction_ranges: Sequence[Expr],
        reduction_type: str,
        split: _IntLike,
        reduction_hint: ReductionHint,
    ) -> TensorBox:
        """
        Break a large reduction up into multiple smaller reductions
        recursively
        """
        # TODO(jansel): realize the reduction so we can do dynamic indexing
        reduction_numel = sympy_product(reduction_ranges)
        block_size = FloorDiv(reduction_numel + (split - 1), split)
        default = cls.default_value(reduction_type, dst_dtype)
        wrapper_fn = cls._multilayer_wrap_loader(
            inner_fn, reduction_ranges, reduction_numel, split, block_size, default
        )

        return cls.create_multilayer_helper(
            device,
            dst_dtype,
            src_dtype,
            wrapper_fn,
            ranges,
            reduction_ranges,
            [*ranges, split],
            [block_size],
            reduction_type,
            split,
            reduction_hint,
        )

    @classmethod
    def create_multilayer_existing_ranges(
        cls,
        device: torch.device,
        dst_dtype: torch.dtype,
        src_dtype: torch.dtype,
        inner_fn: Callable[..., Any],
        original_ranges: Sequence[Expr],
        original_reduction_ranges: Sequence[Expr],
        new_ranges: List[Integer],
        new_reduction_ranges: List[Integer],
        reduction_type: str,
        reduction_hint: ReductionHint,
    ) -> TensorBox:
        """
        Break a large reduction up into multiple smaller reductions
        recursively
        """
        wrapper_fn = cls._multilayer_wrap_loader_existing_ranges(
            inner_fn,
            original_ranges,
            original_reduction_ranges,
            new_ranges,
            new_reduction_ranges,
        )
        return cls.create_multilayer_helper(
            device,
            dst_dtype,
            src_dtype,
            wrapper_fn,
            original_ranges,
            original_reduction_ranges,
            [*original_ranges, *new_ranges],
            new_reduction_ranges,
            reduction_type,
            -1,
            reduction_hint,
        )


class WelfordReduction(Reduction):
    output_index: int

    def __init__(
        self,
        device: torch.device,
        dtype: torch.dtype,
        inner_fns: Sequence[Callable[[Sequence[Expr], Sequence[Expr]], OpsValue]],
        ranges: Sequence[Integer],
        reduction_ranges: Sequence[Integer],
        reduction_type: str,
        reduction_hint: ReductionHint,
        output_index: int,
    ) -> None:
        loader: Callable[[Sequence[Expr], Sequence[Expr]], Any]
        if len(inner_fns) == 1:
            loader = inner_fns[0]
        else:

            def loader(
                idx: Sequence[Expr], reduction_idx: Sequence[Expr]
            ) -> Tuple[OpsValue, ...]:
                return tuple(fn(idx, reduction_idx) for fn in inner_fns)

        super().__init__(
            device=device,
            dtype=dtype,
            inner_fn=loader,
            ranges=ranges,
            reduction_ranges=reduction_ranges,
            reduction_type=reduction_type,
            src_dtype=dtype,
            reduction_hint=reduction_hint,
        )
        self.output_index = output_index

    def store_reduction(
        self,
        output_name: Optional[str],
        indexer: Callable[[Sequence[Expr]], Never],
        vars: Sequence[Expr],
        reduction_vars: Sequence[Symbol],
    ) -> OpsValue:
        values = ops.reduction(
            self.dtype,
            self.src_dtype,
            self.reduction_type,
            self.inner_fn(vars, reduction_vars),
        )
        value = values[self.output_index]
        return ops.store_reduction(output_name, indexer(vars), value)

    @classmethod
    def create(  # type: ignore[override]
        cls,
        device: torch.device,
        dtype: torch.dtype,
        inner_fns: Sequence[Callable[..., Any]],
        ranges: List[Integer],
        reduction_ranges: List[Integer],
        reduction_type: str,
        reduction_hint: ReductionHint = ReductionHint.DEFAULT,
    ) -> Sequence[TensorBox]:
        assert reduction_type in ("welford_reduce", "welford_combine")

        reduction_numel = V.graph.sizevars.simplify(sympy_product(reduction_ranges))

        def const(val: int) -> TensorBox:
            def inner_fn(idx: Sequence[Expr]) -> OpsValue:
                return ops.constant(
                    val,
                    dtype,
                )

            return Pointwise.create(
                device=device,
                dtype=dtype,
                inner_fn=inner_fn,
                ranges=list(ranges),
            )

        if reduction_numel == 0:
            mean = const(0)
            m2 = const(0)
            weight = const(0)
            return mean, m2, weight

        if reduction_numel == 1:

            def copy(
                loader: Callable[[Sequence[Expr], Sequence[Expr]], OpsValue]
            ) -> TensorBox:
                def inner_fn(idx: Sequence[Expr]) -> OpsValue:
                    reduction_index = [sympy.S.Zero for _ in reduction_ranges]
                    return loader(idx, reduction_index)

                return Pointwise.create(
                    device=device,
                    dtype=dtype,
                    inner_fn=inner_fn,
                    ranges=list(ranges),
                )

            if reduction_type == "welford_reduce":
                return copy(inner_fns[0]), const(0), const(1)
            else:
                return tuple(copy(fn) for fn in inner_fns)

        # TODO: Unrolled reduction
        # if (
        #     isinstance(reduction_numel, Integer)
        #     and V.graph.sizevars.size_hint(reduction_numel)
        #     < config.unroll_reductions_threshold
        #     and sympy_product(ranges) != 1
        # ):
        #     return Pointwise.create(
        #         device,
        #         dst_dtype,
        #         cls._unroll_reduction_fn(
        #             inner_fn, reduction_ranges, reduction_type, src_dtype
        #         ),
        #         ranges,
        #     )

        # triton doesn't support reduce to single element well, so break it up
        hint, split = Reduction.num_splits(
            device,
            dtype,
            dtype,
            inner_fns[0],
            ranges,
            reduction_ranges,
            reduction_type=reduction_type,
            reduction_numel=reduction_numel,
        )
        # intermediate reduction in split can contain complex indexing,
        # and num_splits will fail to correctly set the hint
        # reuse the passed hint if available
        if reduction_hint == ReductionHint.DEFAULT:
            reduction_hint = hint
        if split > 1:
            # triton doesn't support reduce to single element well, so break it up
            return cls.create_multilayer(
                device,
                dtype,
                inner_fns,
                ranges,
                reduction_ranges,
                reduction_type,
                split,
                reduction_hint,
            )

        results = [
            TensorBox.create(
                WelfordReduction(
                    device,
                    dtype,
                    inner_fns,
                    ranges,
                    reduction_ranges,
                    reduction_type,
                    reduction_hint,
                    output_idx,
                )
            )
            for output_idx in range(3)
        ]
        for t in results:
            t.realize()
        return results

    @staticmethod
    def default_value(
        reduction_type: str, dtype: torch.dtype
    ) -> Union[_NumLike, Sequence[_NumLike]]:
        return (0, 0, 0)

    @classmethod
    def create_multilayer(  # type: ignore[override]
        cls,
        device: torch.device,
        dtype: torch.dtype,
        inner_fns: Sequence[Callable[..., Any]],
        ranges: List[Integer],
        reduction_ranges: List[Integer],
        reduction_type: str,
        split: _IntLike,
        reduction_hint: ReductionHint,
    ) -> Sequence[TensorBox]:
        """
        Break a large reduction up into multiple smaller reductions
        recursively
        """
        reduction_numel = sympy_product(reduction_ranges)
        need_mask = not V.graph.sizevars.is_expr_static_and_true(
            sympy.Eq(reduction_numel % split, 0)
        )

        if need_mask and reduction_type != "welford_combine":
            # If we need mask, then "welford_reduce" doesn't work because
            # masked inputs shouldn't count towards the welford weight

            def constant(
                idx: Sequence[Expr], reduction_idx: Sequence[Expr], value: int
            ) -> OpsValue:
                return ops.constant(value, dtype)

            return cls.create_multilayer(
                device=device,
                dtype=dtype,
                inner_fns=(
                    inner_fns[0],
                    partial(constant, value=0),
                    partial(constant, value=1),
                ),
                ranges=ranges,
                reduction_ranges=reduction_ranges,
                reduction_type="welford_combine",
                split=split,
                reduction_hint=reduction_hint,
            )

        block_size = FloorDiv(reduction_numel + (split - 1), split)
        intermediates = WelfordReduction.create(
            device,
            dtype,
            tuple(
                cls._multilayer_wrap_loader(
                    loader,
                    reduction_ranges,
                    reduction_numel,
                    split,
                    block_size,
                    default=0,
                )
                for loader in inner_fns
            ),
            [*ranges, split],
            [block_size],
            reduction_type,
            reduction_hint,
        )
        for i in intermediates:
            i.realize()

        def intermediate_loader_fn(
            index: Sequence[Expr],
            reduction_index: Sequence[Expr],
            loader: Callable[[Sequence[Expr]], OpsValue],
        ) -> OpsValue:
            return loader([*index, *reduction_index])

        numel_hint = V.graph.sizevars.size_hint(sympy_product(ranges))
        reduction_hint = cls._multilayer_second_step_hint(
            split, numel_hint, reduction_hint
        )
        return WelfordReduction.create(
            device,
            dtype,
            tuple(
                partial(intermediate_loader_fn, loader=i.make_loader())
                for i in intermediates
            ),
            ranges,
            [split],
            # welford_reduce turns one input into three outputs, which are combined with welford_combine
            "welford_combine",
            reduction_hint,
        )


@ir_dataclass
class Scan(Loops):
    scan_ranges: List[Integer]
    size: List[Integer]
    combine_fn: Callable[[Tuple[Any, ...], Tuple[Any, ...]], Tuple[Any, ...]]
    reindex: Callable[[Sequence[_IntLike], Sequence[_IntLike]], Sequence[_IntLike]]
    reduction_hint: ReductionHint
    output_index: int
    # output_index indexes the following tuples
    dtypes: Tuple[torch.dtype, ...]
    inner_fns: Tuple[Callable[..., Any], ...]

    # HACK we mimick reduction

    def get_unbacked_symbol_uses(self) -> OrderedSet[Symbol]:
        # TODO: Can combine_fn/reindex close over unbacked symbols? If so, we
        # need to explicitly represent the closure so we can pull out unbacked
        # symbols here
        return (
            super().get_unbacked_symbol_uses()
            | OrderedSet().union(*(free_unbacked_symbols(e) for e in self.scan_ranges))
            | OrderedSet().union(*(free_unbacked_symbols(e) for e in self.size))
        )

    def __post_init__(self) -> None:
        assert len(self.ranges) + len(self.scan_ranges) == len(self.size)
        super().__post_init__()

    def store_reduction(
        self,
        output_name: Optional[str],
        indexer: Callable[[Sequence[_IntLike]], Never],
        vars: Sequence[Expr],
        scan_vars: Sequence[Symbol],
    ) -> OpsValue:
        idx = self.reindex(vars, scan_vars)
        values = [inner_fn(idx) for inner_fn in self.inner_fns]
        result = ops.scan(self.dtypes, self.combine_fn, values)
        return ops.store(output_name, indexer(idx), result[self.output_index])

    def get_reduction_type(self) -> Optional[str]:
        # return self.scan_op
        return "custom"

    def get_reduction_size(self) -> Sequence[sympy.Expr]:
        return self.scan_ranges

    def get_size(self) -> Sequence[Expr]:
        return self.size

    def get_pointwise_size(self) -> Sequence[Expr]:
        return self.ranges

    def index_length(self) -> int:
        return len(self.ranges) + len(self.scan_ranges)

    def inner_fn_args(self) -> Sequence[Sequence[_IntLike]]:
        index = self._index(self.ranges)
        rindex = self._index(self.scan_ranges, SymT.R0_INDEX)
        idx = self.reindex(index, rindex)
        return (idx,)

    def inner_fn_free_unbacked_symbols(self) -> OrderedSet[Symbol]:
        index = self._index(self.ranges)
        rindex = self._index(self.scan_ranges, SymT.R0_INDEX)
        idx = self.reindex(index, rindex)
        return extract_free_unbacked_symbols(self.inner_fn, idx)

    @classmethod
    def create(  # type: ignore[override]
        cls,
        device: torch.device,
        dtypes: Tuple[torch.dtype, ...],
        inner_fns: Tuple[Callable[[Sequence[Expr]], Any], ...],
        size: List[Integer],
        axis: int,
        combine_fn: Callable[[Tuple[Any, ...], Tuple[Any, ...]], Tuple[Any, ...]],
        reduction_hint: ReductionHint = ReductionHint.DEFAULT,
        *,
        # Whether we have the option to fallback to aten
        can_fallback_to_aten: bool = True,
        **kwargs: Any,
    ) -> Sequence[Optional[TensorBox]]:
        pointwise_ranges = [*size[:axis], *size[axis + 1 :]]
        scan_ranges = [size[axis]]

        if not V.graph.has_feature(device, BackendFeature.SCAN):
            return [None] * len(dtypes)

        if len(dtypes) > 1 and not V.graph.has_feature(
            device, BackendFeature.TUPLE_REDUCTION
        ):
            return [None] * len(dtypes)

        sizevars = V.graph.sizevars
        scan_numel = sizevars.simplify(sympy_product(scan_ranges))

        assert len(dtypes) == len(inner_fns)

        # Scan with a single element is just a copy
        if sizevars.is_expr_static_and_true(sympy.Le(scan_numel, 1)):
            return [
                Pointwise.create(
                    device=device,
                    dtype=dtypes[output_index],
                    inner_fn=inner_fns[output_index],
                    ranges=size,
                )
                for output_index in range(len(dtypes))
            ]

        reduction_hint, num_splits = cls.num_splits(
            device=device,
            dtype=dtypes[0],
            inner_fn=inner_fns[0],
            axis=axis,
            pointwise_ranges=pointwise_ranges,
            scan_ranges=scan_ranges,
            combine_fn=combine_fn,
            scan_numel=scan_numel,
        )
        scan_type = Scan
        if num_splits > 1:
            supports_split = torch.version.hip is None and len(dtypes) == 1
            if not supports_split:
                if can_fallback_to_aten:
                    # Fallback to ATen
                    return [None] * len(dtypes)
                else:
                    num_splits = 1
            else:
                scan_type = SplitScan

        def reindex(index: Sequence[Expr], scan_index: Sequence[Expr]) -> List[Expr]:
            assert len(scan_index) == len(scan_ranges)
            assert len(index) == len(pointwise_ranges)
            return [*index[:axis], *scan_index, *index[axis:]]

        results = [
            TensorBox.create(
                scan_type(
                    device=device,
                    dtype=dtypes[output_index],
                    dtypes=dtypes,
                    inner_fn=inner_fns[output_index],
                    inner_fns=inner_fns,
                    size=size,
                    ranges=pointwise_ranges,
                    scan_ranges=scan_ranges,
                    combine_fn=combine_fn,
                    reindex=reindex,
                    reduction_hint=reduction_hint,
                    output_index=output_index,
                    **kwargs,
                )
            )
            for output_index in range(len(dtypes))
        ]

        for result in results:
            result.realize()

        return results

    @classmethod
    def num_splits(
        cls,
        device: torch.device,
        dtype: torch.dtype,
        inner_fn: Callable[[Sequence[Expr]], OpsValue],
        axis: int,
        pointwise_ranges: List[Integer],
        scan_ranges: List[Integer],
        combine_fn: Callable[[Tuple[Any, ...], Tuple[Any, ...]], Tuple[Any, ...]],
        scan_numel: Expr,
    ) -> Tuple[ReductionHint, _IntLike]:
        # TODO: custom splitting heuristic for scan
        def wrapper_fn(idx: Sequence[Expr], reduction_idx: Sequence[Expr]) -> OpsValue:
            return inner_fn([*idx[:axis], *reduction_idx, *idx[axis:]])

        return Reduction.num_splits(
            device=device,
            dst_dtype=dtype,
            src_dtype=dtype,
            inner_fn=wrapper_fn,
            ranges=pointwise_ranges,
            reduction_ranges=scan_ranges,
            reduction_type="scan",
            reduction_numel=scan_numel,
        )


# This signifies a scan op that should go through TritonSplitScanKernel codegen on CUDA.
@ir_dataclass
class SplitScan(Scan):
    pass


@ir_dataclass
class Sort(Loops):
    # Sorts a tuple of key, value pairs
    sort_ranges: List[Integer]
    size: List[Integer]
    reindex: Callable[[Sequence[Expr], Sequence[Expr]], Sequence[Expr]]
    reduction_hint: ReductionHint
    output_index: int
    # output_index indexes the following tuples
    dtypes: Tuple[torch.dtype, ...]
    inner_fns: Tuple[Callable[..., Any], ...]

    stable: bool
    descending: bool

    # HACK we mimick reduction

    def get_unbacked_symbol_uses(self) -> OrderedSet[Symbol]:
        return (
            super().get_unbacked_symbol_uses()
            | OrderedSet().union(*(free_unbacked_symbols(e) for e in self.sort_ranges))
            | OrderedSet().union(*(free_unbacked_symbols(e) for e in self.size))
        )

    def __post_init__(self) -> None:
        assert len(self.ranges) + len(self.sort_ranges) == len(self.size)
        super().__post_init__()

    def store_reduction(
        self,
        output_name: Optional[str],
        indexer: Callable[[Sequence[Expr]], Expr],
        vars: Sequence[Expr],
        reduction_vars: Sequence[Expr],
    ) -> OpsValue:
        idx = self.reindex(vars, reduction_vars)
        values = [inner_fn(idx) for inner_fn in self.inner_fns]
        result = ops.sort(self.dtypes, values, self.stable, self.descending)
        return ops.store(output_name, indexer(idx), result[self.output_index])

    def get_reduction_type(self) -> Optional[str]:
        return "sort"

    def get_reduction_size(self) -> Sequence[Expr]:
        return self.sort_ranges

    def get_size(self) -> Sequence[Expr]:
        return self.size

    def get_pointwise_size(self) -> Sequence[Expr]:
        return self.ranges

    def index_length(self) -> int:
        return len(self.ranges) + len(self.sort_ranges)

    def inner_fn_args(self) -> Sequence[Sequence[Expr]]:
        index = self._index(self.ranges)
        rindex = self._index(self.sort_ranges, SymT.R0_INDEX)
        idx = self.reindex(index, rindex)
        return (idx,)

    def inner_fn_free_unbacked_symbols(self) -> OrderedSet[Symbol]:
        index = self._index(self.ranges)
        rindex = self._index(self.sort_ranges, SymT.R0_INDEX)
        idx = self.reindex(index, rindex)
        return extract_free_unbacked_symbols(self.inner_fn, idx)

    @classmethod
    def create(  # type: ignore[override]
        cls,
        device: torch.device,
        dtypes: Tuple[torch.dtype, ...],
        inner_fns: Tuple[Callable[[List[Expr]], Any], ...],
        size: List[Integer],
        axis: int,
        stable: bool,
        descending: bool,
        reduction_hint: ReductionHint = ReductionHint.DEFAULT,
        **kwargs: Any,
    ) -> Sequence[Optional[TensorBox]]:
        pointwise_ranges = [*size[:axis], *size[axis + 1 :]]
        sort_ranges = [size[axis]]

        if not V.graph.has_feature(device, BackendFeature.SORT):
            return [None] * len(dtypes)

        sizevars = V.graph.sizevars
        sort_numel = sizevars.simplify(sympy_product(sort_ranges))

        # Heuristic, smallest rblock where triton usually outperforms aten.sort
        # It also isn't bandwidth bound so fusion is unlikely to help.
        max_rblock = 512
        is_persistent_kernel = (
            config.triton.persistent_reductions
            and sizevars.is_expr_static_and_true(sympy.Le(sort_numel, max_rblock))
        )
        if not is_persistent_kernel:
            # We only support persistent triton kernels
            return [None] * len(dtypes)

        assert len(dtypes) == len(inner_fns)

        # Sort with a single element is just a copy
        if sizevars.is_expr_static_and_true(sympy.Le(sort_numel, 1)):
            return [
                Pointwise.create(
                    device=device,
                    dtype=dtypes[output_index],
                    inner_fn=inner_fns[output_index],
                    ranges=size,
                )
                for output_index in range(len(dtypes))
            ]

        def reindex(index: Sequence[Expr], sort_index: Sequence[Expr]) -> List[Expr]:
            assert len(sort_index) == len(sort_ranges)
            assert len(index) == len(pointwise_ranges)
            return [*index[:axis], *sort_index, *index[axis:]]

        results = [
            TensorBox.create(
                Sort(
                    device=device,
                    dtype=dtypes[output_index],
                    dtypes=dtypes,
                    inner_fn=inner_fns[output_index],
                    inner_fns=inner_fns,
                    size=size,
                    ranges=pointwise_ranges,
                    sort_ranges=sort_ranges,
                    reindex=reindex,
                    reduction_hint=reduction_hint,
                    output_index=output_index,
                    stable=stable,
                    descending=descending,
                    **kwargs,
                )
            )
            for output_index in range(len(dtypes))
        ]

        for result in results:
            result.realize()

        return results


def is_storage_and_layout(x: IRNode) -> bool:
    try:
        as_storage_and_layout(x, freeze=False)
        return True
    except NotImplementedError:
        return False


def is_contiguous_storage_and_layout(x: IRNode) -> bool:
    try:
        _buffer, layout = as_storage_and_layout(x, freeze=False)
        # pad the stride here so we will NOT claim an tensor as contiguous
        # if a padding is gonna happen.
        if layout.should_pad_strides():
            layout.pad_strides()
        return layout.is_contiguous()
    except NotImplementedError:
        return False


def as_storage_and_layout(
    x: IRNode,
    freeze: bool = True,
    want_contiguous: bool = False,
    stride_order: Optional[Sequence[Union[int, Integer]]] = None,
    allow_padding: bool = False,
    exact_strides: Optional[Sequence[Union[int, Integer]]] = None,
) -> Tuple[StorageBox, Layout]:
    """
    Try to simplify x into a StorageBox and a Layout.

    allow_padding only affect how we apply stride_order. When allow_padding
    is True, we have the freedom to add padding when applying the stride_order.
    """
    if isinstance(x, TensorBox):
        return as_storage_and_layout(
            x.data,
            freeze=freeze,
            want_contiguous=want_contiguous,
            stride_order=stride_order,
            allow_padding=allow_padding,
            exact_strides=exact_strides,
        )
    if isinstance(x, StorageBox) and isinstance(x.data, Buffer):
        if freeze:
            if want_contiguous:
                x.data.freeze_layout()
                assert x.data.get_layout().is_contiguous()
            elif stride_order is not None:
                x.data.freeze_layout_with_stride_order(
                    stride_order, allow_padding=allow_padding
                )
            elif exact_strides is not None:
                x.data.freeze_layout_with_exact_strides(
                    exact_strides, allow_padding=allow_padding
                )
            else:
                x.data.decide_layout()
        return x, x.data.get_layout()
    if isinstance(x, ReinterpretView):
        # making the base of x contiguous or stride_ordered will not necessarily make
        # the ReinterpretView either, so don't pass along those arguments
        buffer, _ = as_storage_and_layout(
            x.data,
            freeze=freeze,
        )
        return buffer, x.layout
    raise NotImplementedError


as_contiguous_storage_and_layout = functools.partial(
    as_storage_and_layout, want_contiguous=True
)


def is_stride_order_storage_and_layout(
    x: IRNode, stride_order: Sequence[Union[int, Integer]]
) -> bool:
    try:
        _buffer, layout = as_storage_and_layout(x, freeze=False)
        return layout.is_stride_ordered(stride_order)
    except NotImplementedError:
        return False


@ir_dataclass
class BaseView(IRNode):
    data: IRNode

    def get_unbacked_symbol_uses(self) -> OrderedSet[Symbol]:
        return self.data.get_unbacked_symbol_uses()

    def make_reindexer(self) -> Callable[[Sequence[Expr]], Sequence[Expr]]:
        raise NotImplementedError(f"make_reindexer NYI on {self}")

    def make_indexer(self) -> Callable[[Sequence[Expr]], Expr]:
        inner = self.data.make_indexer()
        reindex = self.make_reindexer()

        def indexer(idx: Sequence[Expr]) -> Expr:
            return inner(reindex(idx))

        return indexer

    def make_loader(self) -> Callable[[Sequence[Expr]], OpsValue]:
        inner = self.data.make_loader()
        reindex = self.make_reindexer()

        def loader(idx: Sequence[Expr]) -> OpsValue:
            return inner(reindex(idx))

        return loader

    @property
    def dtype(self) -> torch.dtype:
        return self.data.get_dtype()

    def get_layout(self) -> Layout:
        return self.data.get_layout()

    def get_device(self) -> Optional[torch.device]:
        return self.data.get_device()

    def get_origin_node(self) -> Optional[torch.fx.Node]:
        return None

    def get_name(self) -> str:
        return self.data.get_name()

    def get_pointwise_size(self) -> Sequence[Expr]:
        return self.get_size()

    def mark_reuse(self, users: int) -> None:
        return self.data.mark_reuse(users)

    def has_exceeded_max_reads(self) -> bool:
        return self.data.has_exceeded_max_reads()

    def realize(self) -> Optional[str]:
        return self.data.realize()

    def realize_hint(self):  # type: ignore[no-untyped-def]
        return self.data.realize_hint()

    def get_storage_numel(self):  # type: ignore[no-untyped-def]
        return self.data.get_storage_numel()

    def is_extern(self) -> bool:
        return self.data.is_extern()  # type: ignore[attr-defined]

    def is_module_buffer(self) -> bool:
        return self.data.is_module_buffer()  # type: ignore[attr-defined]

    def get_read_names(self) -> OrderedSet[str]:
        return self.data.get_read_names()

    def get_reads(self) -> OrderedSet[Dep]:
        with patch.object(FlexibleLayout, "allow_indexing", True):
            return extract_read_writes(
                self.make_loader(),
                self.get_size(),  # type: ignore[arg-type]
            ).reads

    def unwrap_view(self):  # type: ignore[no-untyped-def]
        x: IRNode = self
        while isinstance(x, BaseView):
            x = x.data
        return x

    def constant_to_device(self, device: torch.device) -> IRNode:
        """Move this to a given device. Requires that all reads are to constants."""
        loader = self.make_loader()
        loader = patch.object(ConstantBuffer, "override_device", device)(loader)
        return Pointwise(
            device=device,
            dtype=self.get_dtype(),
            inner_fn=loader,
            ranges=self.get_size(),
        )


@ir_dataclass
class ExpandView(BaseView):
    size: List[Expr]

    @staticmethod
    def _normalize_size(x, new_size):  # type: ignore[no-untyped-def]
        """Replace `-1` with correct sizes"""
        sizevars = V.graph.sizevars
        new_size = list(map(sympy.expand, new_size))
        old_size = x.get_size()
        old_size = [None] * (len(new_size) - len(old_size)) + list(old_size)
        assert len(new_size) == len(old_size)
        for i in range(len(new_size)):
            if new_size[i] == -1:
                assert old_size[i] is not None
                new_size[i] = old_size[i]
            elif old_size[i] is None or V.graph.sizevars.shape_env.evaluate_expr(
                sympy.Eq(old_size[i], 1), size_oblivious=True
            ):
                pass
            else:
                # Sanity check: Expect broadcast compatibility
                #
                # NB: new_size[i] == old_size[i] is expected to already be
                # guarded because the meta formula was expected to have taught
                # us this equality.
                assert (
                    sizevars.size_hint(new_size[i] - old_size[i], fallback=0) == 0
                ), "Broadcast failed in ExpandView({x.get_size()}, {new_size}) on dimension {i}"
        return new_size

    @classmethod
    def create(cls, x, new_size):  # type: ignore[no-untyped-def]
        new_size = cls._normalize_size(x, new_size)

        if is_storage_and_layout(x):
            storage, old_layout = as_storage_and_layout(x)
            skip = len(new_size) - len(old_layout.size)
            assert skip >= 0
            new_stride = [sympy.S.Zero] * skip
            for stride, size in zip(old_layout.stride, old_layout.size):
                new_stride.append(
                    stride
                    if not V.graph.sizevars.shape_env.evaluate_expr(
                        sympy.Eq(size, 1), size_oblivious=True
                    )
                    else sympy.S.Zero
                )
            new_layout = FixedLayout(
                old_layout.device,
                old_layout.dtype,
                list(new_size),
                new_stride,
                old_layout.offset,
            )
            return ReinterpretView(data=storage, layout=new_layout)

        return ExpandView(data=x, size=new_size)

    def get_size(self) -> Sequence[Expr]:
        return self.size

    def make_reindexer(self):  # type: ignore[no-untyped-def]
        target = self.get_size()
        actual = self.data.get_size()
        skip = len(target) - len(actual)

        def reindex(index):  # type: ignore[no-untyped-def]
            index = list(index[skip:])
            assert len(index) == len(actual)
            for i in range(len(actual)):
                if actual[i] == 1:
                    # zero out broadcast dimension
                    index[i] = sympy.S.Zero
            return index

        return reindex


@ir_dataclass
class PermuteView(BaseView):
    dims: List[Expr]

    @classmethod
    def create(cls, x, dims):  # type: ignore[no-untyped-def]
        dims = cls._map_neg_dims(dims)
        assert OrderedSet(dims) == OrderedSet(range(len(dims)))

        if is_storage_and_layout(x):
            storage, old_layout = as_storage_and_layout(x)
            new_layout = FixedLayout(
                old_layout.device,
                old_layout.dtype,
                [old_layout.size[i] for i in dims],
                [old_layout.stride[i] for i in dims],
                old_layout.offset,
            )
            return ReinterpretView(data=storage, layout=new_layout)

        return PermuteView(data=x, dims=dims)

    @classmethod
    def _map_neg_dims(cls, dims):  # type: ignore[no-untyped-def]
        return [dim if dim >= 0 else len(dims) + dim for dim in dims]

    def get_size(self) -> Sequence[Expr]:
        assert OrderedSet(self._map_neg_dims(self.dims)) == OrderedSet(
            range(len(self.dims))
        )
        size = self.data.get_size()
        return [size[i] for i in self.dims]

    def make_reindexer(self):  # type: ignore[no-untyped-def]
        inv = {j: i for i, j in enumerate(self.dims)}
        inv = [inv[i] for i in range(len(self.dims))]
        assert OrderedSet(inv) == OrderedSet(range(len(self.dims)))

        def reindex(index):  # type: ignore[no-untyped-def]
            return [index[i] for i in inv]

        return reindex


@ir_dataclass
class SqueezeView(BaseView):
    @classmethod
    def create(cls, x, *, dim=None):  # type: ignore[no-untyped-def]
        if is_storage_and_layout(x):
            storage, old_layout = as_storage_and_layout(x)
            new_size = []
            new_stride = []
            if dim is not None:
                assert isinstance(dim, int), "expected integer dim argument"
                assert 0 <= dim and dim < len(old_layout.size)

            for i, (size, stride) in enumerate(zip(old_layout.size, old_layout.stride)):
                if dim is None:
                    if size != 1:
                        new_size.append(size)
                        new_stride.append(stride)
                else:
                    if i != dim:
                        new_size.append(size)
                        new_stride.append(stride)
                    else:
                        assert size == 1, "expected squeezed size to be 1"

            new_layout = FixedLayout(
                old_layout.device,
                old_layout.dtype,
                new_size,
                new_stride,
                old_layout.offset,
            )
            return ReinterpretView(data=storage, layout=new_layout)

        if dim is None:
            # redirect to a generic view
            return View.create(x, [s for s in x.get_size() if s != 1])
        else:
            assert x.get_size()[dim] == 1
            return View.create(x, [s for i, s in enumerate(x.get_size()) if i != dim])

    @staticmethod
    def squeezer(size: Sequence[sympy.Expr]):  # type: ignore[no-untyped-def]
        new_size = [s for s in size if s != 1]
        not_one = [i for i, s in enumerate(size) if s != 1]
        length = len(size)

        def reindex(index: List[sympy.Expr]) -> Tuple[sympy.Expr, ...]:
            assert len(index) == len(not_one), f"{index} {not_one}"
            new_index = [sympy.S.Zero] * length
            for idx, s in zip(not_one, index):
                new_index[idx] = s
            return tuple(new_index)

        return new_size, reindex

    def __init__(self, data) -> None:  # type: ignore[no-untyped-def]
        raise AssertionError("use SqueezeView.create()")


@ir_dataclass
class GenericView(BaseView):
    size: List[Expr]
    reindex: Callable[..., Any]

    def make_reindexer(self):  # type: ignore[no-untyped-def]
        return self.reindex

    def reindex_str(self) -> str:
        index_old = [
            sympy_index_symbol_with_prefix(SymT.INDEX, n) for n in range(len(self.size))
        ]
        index_new = list(self.reindex(index_old))
        return f"lambda {', '.join(map(str, index_old))}: {index_new}"

    def __str__(self) -> str:
        return self.str_helper(
            [self.data, f"size={self.size}", f"reindex={self.reindex_str()}"]
        )

    __repr__ = __str__

    @classmethod
    def create(cls, x, new_size, reindex):  # type: ignore[no-untyped-def]
        return cls(data=x, size=list(new_size), reindex=reindex)

    def get_size(self) -> Sequence[Expr]:
        return self.size


@ir_dataclass
class View(GenericView):
    @staticmethod
    def handle_negative_index(idx, size):  # type: ignore[no-untyped-def]
        idx = sympy.expand(idx)
        size = sympy.expand(size)
        evaluate_expr = V.graph.sizevars.shape_env.evaluate_expr
        if evaluate_expr(sympy.Lt(idx, 0)):
            idx = idx + size
        return idx

    @classmethod
    def create(cls, x, new_size):  # type: ignore[no-untyped-def]
        assert isinstance(new_size, (tuple, list))
        old_size, new_size = cls.resolve_negative_size(x.get_size(), new_size)

        # Skip pointless views
        if V.graph.sizevars.statically_known_list_equals(old_size, new_size):
            return x

        unbacked_symbols_in_sizes = False
        if (
            len(free_unbacked_symbols(old_size)) > 0
            or len(free_unbacked_symbols(new_size)) > 0
        ):
            unbacked_symbols_in_sizes = True

        if 0 in new_size:

            def fake_reindex(index):  # type: ignore[no-untyped-def]
                return tuple([0] * len(old_size))

            return cls(data=x, size=list(new_size), reindex=fake_reindex)
        # TODO: a new class for FixedTransferLayout that output layout is constrained by input layout
        elif is_contiguous_storage_and_layout(x) or unbacked_symbols_in_sizes:
            if unbacked_symbols_in_sizes and (not is_contiguous_storage_and_layout(x)):
                # realize x; otherwise, the dynamic_reshape_indexer below will fail
                # due to the size_hint's inability to process unbacked SymInts
                x = ExternKernel.realize_input(x)

            storage, old_layout = as_contiguous_storage_and_layout(x)
            new_layout = FixedLayout(
                old_layout.device,
                old_layout.dtype,
                new_size,
                FlexibleLayout.contiguous_strides(new_size),
                old_layout.offset,
            )
            return ReinterpretView(data=storage, layout=new_layout)

        reindex = cls.dynamic_reshape_indexer(old_size, new_size)
        return cls(data=x, size=list(new_size), reindex=reindex)

    @staticmethod
    def resolve_negative_size(old_size, new_size):  # type: ignore[no-untyped-def]
        new_size = [V.graph.sizevars.simplify(x) for x in new_size]
        old_size = [V.graph.sizevars.simplify(x) for x in old_size]

        new_size = list(new_size)
        for i in range(len(new_size)):
            if new_size[i] == -1:
                new_size[i] = sympy.S.One
                new_size[i] = CleanDiv(sympy_product(old_size), sympy_product(new_size))
                break

        V.graph.sizevars.guard_equals(sympy_product(old_size), sympy_product(new_size))
        return old_size, new_size

    @classmethod
    def dynamic_reshape_indexer(cls, old_size, new_size):  # type: ignore[no-untyped-def]
        try:
            reindex = cls._dynamic_reshape_indexer(old_size, new_size)
        except (AssertionError, IndexError):
            # optimistic algorithm failed, lets do a fallback
            flat = [sympy_product(old_size)]
            reindex1 = cls._dynamic_reshape_indexer(old_size, flat)
            reindex2 = cls._dynamic_reshape_indexer(flat, new_size)
            reindex = fuse_reindexing(reindex1, reindex2)
        return reindex

    @staticmethod
    def _dynamic_reshape_indexer(old_size, new_size):  # type: ignore[no-untyped-def]
        """
        Perform a reshape entirely by modifying indexing math
        """
        size_hint = V.graph.sizevars.size_hint
        # TODO: These symbols may not escape, if they don't assert so and
        # treat them as temporary
        vars = [
            sympy_index_symbol_with_prefix(SymT.VIEW, i) for i in range(len(new_size))
        ]

        stack_new = list(zip(vars, new_size))
        stack_old = list(old_size)

        view_expr = []
        while stack_new and stack_old:
            size_old = stack_old.pop()
            var, size_new = stack_new.pop()
            if size_old == 1:
                view_expr.append(sympy.S.Zero)
                stack_new.append((var, size_new))  # re-add
            elif size_new == 1:
                stack_old.append(size_old)  # re-add
            elif size_hint(size_new) == size_hint(size_old):
                view_expr.append(var)
                V.graph.sizevars.guard_equals(size_new, size_old)
            elif size_hint(size_new) < size_hint(size_old):
                while size_hint(size_new) < size_hint(size_old):
                    var2, size_new2 = stack_new.pop()
                    var = var2 * size_new + var
                    size_new = size_new * size_new2
                view_expr.append(var)
                V.graph.sizevars.guard_equals(size_new, size_old)
            elif size_hint(size_new) > size_hint(size_old):
                divisor = sympy.S.One
                modulus = size_old
                view_expr.append(ModularIndexing(var, divisor, modulus))
                divisor = divisor * modulus
                while size_hint(size_new) > size_hint(size_old):
                    modulus = stack_old.pop()
                    view_expr.append(ModularIndexing(var, divisor, modulus))
                    divisor = divisor * modulus
                    size_old = size_old * modulus
                V.graph.sizevars.guard_equals(size_new, size_old)
            else:
                raise AssertionError

        while stack_old:
            size_old = stack_old.pop()
            V.graph.sizevars.guard_equals(size_old, 1)
            view_expr.append(sympy.S.Zero)

        while stack_new:
            var, size_new = stack_new.pop()
            V.graph.sizevars.guard_equals(size_new, 1)

        view_expr.reverse()
        assert len(view_expr) == len(old_size)

        def reindex(index):  # type: ignore[no-untyped-def]
            assert len(index) == len(vars), (len(index), len(vars))
            replacements = dict(zip(vars, index))
            return tuple(sympy_subs(x, replacements) for x in view_expr)

        return reindex


@ir_dataclass
class ReinterpretView(BaseView):
    """Pretend our storage has a different layout"""

    layout: Layout

    def __post_init__(self) -> None:
        super().__post_init__()
        if isinstance(self.data, BaseView):
            object.__setattr__(self, "data", self.data.unwrap_view())

    def __str__(self) -> str:
        return self.str_helper(
            [
                self.data,
                self.layout,
            ]
        )

    __repr__ = __str__

    def get_name(self):  # type: ignore[no-untyped-def]
        return self.data.get_name()

    def get_device(self) -> Optional[torch.device]:
        return self.layout.device

    def get_origin_node(self) -> Optional[torch.fx.Node]:
        return None

    @property
    def dtype(self):  # type: ignore[no-untyped-def]
        return self.layout.dtype

    def get_size(self) -> Sequence[Expr]:
        return list(self.layout.size)

    def get_stride(self):  # type: ignore[no-untyped-def]
        return list(self.layout.stride)

    def make_loader(self) -> Callable[[Sequence[Expr]], OpsValue]:
        def loader(index: Sequence[Expr]) -> OpsValue:
            indexer = self.layout.make_indexer()
            tmp_loader = ops.load(self.get_name(), indexer(index))
            if self.layout.dtype != self.data.dtype:
                return ops.to_dtype_bitcast(tmp_loader, self.dtype, self.data.dtype)
            else:
                return tmp_loader

        return loader

    def make_indexer(self) -> Callable[[Sequence[Expr]], Expr]:
        return self.layout.make_indexer()

    def get_layout(self) -> Layout:
        return self.layout

    def freeze_layout(self):  # type: ignore[no-untyped-def]
        pass

    def get_unbacked_symbol_uses(self) -> OrderedSet[sympy.Symbol]:
        return (
            free_unbacked_symbols(self.layout.size)
            | free_unbacked_symbols(self.layout.stride)
            | free_unbacked_symbols(self.layout.offset)
        )

    def codegen_reference(self, writer: Optional[IndentedBuffer] = None) -> str:
        # reinterpret_tensor is similar to as_strided except:
        # - offset is added to the existing offset (rather than replacing it)
        # - view tracking is disabled similar to unsafe_view
        return V.graph.wrapper_code.codegen_reinterpret_view(
            self.data,
            self.layout.size,
            self.layout.stride,
            self.layout.offset,
            writer.writeline if writer is not None else V.graph.wrapper_code.writeline,
            dtype=self.layout.dtype,
        )

    def num_reads(self) -> int:
        return 1


@ir_dataclass
class DtypeView(BaseView):
    """Pretend our storage has a different type"""

    target_dtype: torch.dtype

    @classmethod
    def create(cls, x, new_dtype):  # type: ignore[no-untyped-def]
        if is_storage_and_layout(x):
            storage, old_layout = as_storage_and_layout(x)
            new_layout = FixedLayout(
                old_layout.device,
                new_dtype,
                old_layout.size,
                old_layout.stride,
                old_layout.offset,
            )
            return ReinterpretView(data=storage, layout=new_layout)
        return DtypeView(data=x, target_dtype=new_dtype)

    def __str__(self) -> str:
        return self.str_helper([self.data, self.target_dtype])

    __repr__ = __str__

    @property
    def dtype(self):  # type: ignore[no-untyped-def]
        return self.target_dtype

    def get_size(self) -> Sequence[Expr]:
        return self.data.get_size()

    def make_loader(self) -> Callable[[Sequence[Expr]], OpsValue]:
        inner = self.data.make_loader()

        def loader(idx):  # type: ignore[no-untyped-def]
            return ops.to_dtype_bitcast(inner(idx), self.target_dtype, self.data.dtype)

        return loader


class SliceView(View):
    @classmethod
    def normalize_start_end(cls, x, dim, start, end):  # type: ignore[no-untyped-def]
        """
        Normalize start and end such that both are in the range
        [0, x.get_size()[dim]] and start <= end.
        """
        sizevars = V.graph.sizevars
        dim_size = x.get_size()[dim]

        if any(free_unbacked_symbols(x) for x in (start, end, dim_size)):

            def clamp(x, lower, upper):  # type: ignore[no-untyped-def]
                return sympy.Min(sympy.Max(x, lower), upper)

        else:

            def clamp(x, lower, upper):  # type: ignore[no-untyped-def]
                return sizevars.evaluate_min(sizevars.evaluate_max(x, lower), upper)

        def clamp_wrap(val, lower, upper, default):  # type: ignore[no-untyped-def]
            if val is None:
                return default
            val = cls.handle_negative_index(val, dim_size)
            return clamp(val, lower, upper)

        start = clamp_wrap(start, 0, dim_size, 0)
        end = clamp_wrap(end, start, dim_size, dim_size)
        return start, end

    @classmethod
    def create(cls, x, dim, start, end, step=1, clamp=True):  # type: ignore[no-untyped-def]
        step = sympy.expand(step)
        assert isinstance(step, sympy.Expr) or step > 0
        try:
            if start == 0 and end >= 2**63 - 1 and step == 1:
                return x
        except TypeError:
            pass

        new_size = list(x.get_size())

        # NB: Ordinarily we default to clamping.
        # We only don't clamp for split_with_sizes. For split_with_sizes, sizes should be already valid
        # failing in this situation is ok, since invalid sizes could trigger silent errors.
        if clamp:
            start, end = cls.normalize_start_end(x, dim, start, end)

        new_size[dim] = FloorDiv(end - start + (step - 1), step)

        if is_storage_and_layout(x):
            # Fast path
            storage, old_layout = as_storage_and_layout(x)
            new_stride = list(old_layout.stride)
            new_stride[dim] = new_stride[dim] * step
            new_layout = FixedLayout(
                old_layout.device,
                old_layout.dtype,
                new_size,
                new_stride,
                old_layout.offset + old_layout.stride[dim] * start,
            )
            return ReinterpretView(data=storage, layout=new_layout)

        def reindex(index):  # type: ignore[no-untyped-def]
            assert len(index) == len(new_size), f"wrong ndim {index} {new_size}"
            index = list(index)
            index[dim] = index[dim] * step + start
            return index

        # redirect to a generic view
        return SliceView(data=x, size=new_size, reindex=reindex)


@ir_dataclass
class BaseConstant(IRNode):
    dtype: torch.dtype
    device: torch.device

    def get_size(self) -> Sequence[Expr]:
        return ()

    def get_device(self) -> Optional[torch.device]:
        return self.device

    def get_origin_node(self) -> Optional[torch.fx.Node]:
        return None

    def get_reads(self) -> OrderedSet[Dep]:
        return OrderedSet()


@ir_dataclass
class Constant(BaseConstant):
    value: Any
    dtype: torch.dtype
    device: torch.device

    def make_loader(self) -> Callable[[Sequence[Expr]], OpsValue]:
        def loader(index: Sequence[Expr]) -> OpsValue:
            return ops.constant(self.value, self.dtype)

        return loader

    def realize(self) -> Optional[str]:
        pass

    def constant_to_device(self, device: torch.device) -> IRNode:
        return Constant(value=self.value, dtype=self.dtype, device=device)


@ir_dataclass
class IndexingConstant(BaseConstant):
    index: Any
    dtype: torch.dtype
    device: torch.device

    def make_loader(self) -> Callable[[Sequence[Expr]], OpsValue]:
        def loader(index: Sequence[Expr]) -> OpsValue:
            return ops.index_expr(self.index, self.dtype)

        return loader

    def constant_to_device(self, device: torch.device) -> IRNode:
        return IndexingConstant(index=self.index, dtype=self.dtype, device=device)


def is_contiguous_strides_for_shape(
    stride: Sequence[_IntLike], shape: Sequence[_IntLike]
) -> bool:
    return all(
        size == 1 or left == right
        for left, right, size in zip(
            stride, FlexibleLayout.contiguous_strides(shape), shape
        )
    )


def get_align_for_dtype(dtype: torch.dtype) -> int:
    return config.padding_alignment_bytes // dtype.itemsize


class OutputSpec:
    """Abstract base for Layout, MultiOutputLayout, NoneLayout.
    Represents the memory layout of the output of an Operation."""

    def get_device(self) -> Optional[torch.device]:
        raise NotImplementedError(type(self).__name__)

    def storage_size(self) -> int:
        raise NotImplementedError(type(self).__name__)


@ir_dataclass
class Layout(OutputSpec):
    def __init__(
        self,
        device: torch.device,
        dtype: torch.dtype,
        size: List[Expr],
        stride: Optional[List[Expr]] = None,
        offset: Expr = Integer(0),
    ) -> None:
        if stride is None:
            stride = FlexibleLayout.contiguous_strides(size)
        self.device = device
        self.dtype = dtype
        assert len(size) == len(stride), f"size={size}, stride={stride}"
        assert all(isinstance(s, (Expr, int)) for s in size)
        self.size: List[Expr] = size
        self.stride: List[Expr] = stride
        self.offset: Expr = offset

    def __str__(self) -> str:
        offset = ""
        if self.offset != 0:
            offset = f", offset={self.offset}"

        device_index_str = "" if self.device.index is None else f":{self.device.index}"
        return (
            f"{type(self).__name__}('{self.device.type}{device_index_str}', {self.dtype}, "
            f"size={self.size}, stride={self.stride}{offset})"
        )

    __repr__ = __str__

    def get_device(self) -> torch.device:
        return self.device

    def is_contiguous(self) -> bool:
        return is_contiguous_strides_for_shape(self.stride, self.size)

    @staticmethod
    def is_channels_last_contiguous(
        shape: Sequence[_IntLike], strides: Sequence[_IntLike]
    ) -> bool:
        ndim = len(shape)
        if ndim not in [4, 5] or shape[1] == 1:
            return False
        for left, right, size in zip(
            strides, make_channels_last_strides_for(shape), shape
        ):
            if size != 1 and left != right:
                return False
        return True

    def is_transposed(self) -> bool:
        for left, right, size in zip(
            self.stride,
            reversed(FlexibleLayout.contiguous_strides(list(reversed(self.size)))),
            self.size,
        ):
            if size != 1 and left != right:
                return False
        return True

    def is_stride_ordered(self, order) -> bool:  # type: ignore[no-untyped-def]
        assert len(self.stride) == len(order)

        # ignore dimensions of size 1, they dont affect layout
        non_1_indices = [
            i
            for i, dim in enumerate(self.size)
            if V.graph.sizevars.size_hint(dim, fallback=2) != 1
        ]

        stride = [self.stride[i] for i in non_1_indices]
        order = [order[i] for i in non_1_indices]

        def sorted_indices(arr):  # type: ignore[no-untyped-def]
            sorted_arr = sorted(arr)
            return [sorted_arr.index(element) for element in arr]

        # since we may have removed dimensions, need to re-sort & re-index order
        order = sorted_indices(order)

        # reorder the stride given order
        stride_ordered = [-1] * len(order)
        for i in range(len(order)):
            stride_ordered[order[i]] = stride[i]
        # check if it is in ascending order
        for i in range(len(order) - 1):
            expr = stride_ordered[i] > stride_ordered[i + 1]
            if not isinstance(expr, bool):
                expr = V.graph._shape_env.evaluate_expr(
                    stride_ordered[i] > stride_ordered[i + 1], size_oblivious=True
                )
            if expr:
                return False
        return True

    def is_channels_last_stride_ordered(self):  # type: ignore[no-untyped-def]
        # create channels_last order(NCHW, NCDHW, the C is the first order).
        order = [0] + list(reversed(range(1, len(self.stride) - 1)))
        order = [len(order)] + order
        return self.is_stride_ordered(order)

    @staticmethod
    def _pad_strides(in_strides, size, dtype):  # type: ignore[no-untyped-def]
        """
        The padding does not change stride order but makes sure all strides larger
        than the threshold are multiple of align.
        """
        align = get_align_for_dtype(dtype)
        if len(in_strides) == 0:
            return in_strides

        if not config.pad_channels_last and Layout.is_channels_last_contiguous(
            size, in_strides
        ):
            return in_strides

        current_fx_node = V.get_current_node()
        if hasattr(current_fx_node, "meta") and current_fx_node.meta.get(
            "dislike_padding", False
        ):
            return in_strides

        # get_stride_order does not work with dynamic shape. Also we can not
        # statically decide if a padding is needed or how much padding we should
        # do for dynamic shape.
        #
        # Skip padding the strides for dynamic shape for now.
        if not all(
            isinstance(s, (int, sympy.Integer))
            for s in itertools.chain(in_strides, size)
        ):
            return in_strides

        stride_order = get_stride_order(in_strides)
        fill_order = stride_order2fill_order(stride_order)

        new_strides = [0 for _ in range(len(in_strides))]
        # since we pad when the layout is flexible, we can decide the
        # smallest stride to be 1.
        new_strides[fill_order[0]] = 1

        padded = False
        for rank, idx in enumerate(fill_order[1:], start=1):
            prev_idx = fill_order[rank - 1]
            stride = new_strides[prev_idx] * size[prev_idx]

            if stride > config.padding_stride_threshold and stride % align != 0:
                stride = ceildiv(stride, align) * align
                padded = True
            new_strides[idx] = stride

        if not padded:
            # Consider a tensor with shape [256, 1, 5, 5]
            # Avoid strides like [25, 5, 5, 1] being padded to equivalent strides
            # [25, 25, 5, 1].
            return in_strides

        metrics.num_comprehensive_padding += 1
        return new_strides

    def pad_strides(self):  # type: ignore[no-untyped-def]
        assert isinstance(self, FlexibleLayout)
        assert self.stride is not None
        self.stride = self._pad_strides(self.stride, self.size, self.dtype)

    def should_pad_strides(self):  # type: ignore[no-untyped-def]
        return config.comprehensive_padding and isinstance(self, FlexibleLayout)

    def as_fixed(self):  # type: ignore[no-untyped-def]
        if isinstance(self, FixedLayout):
            return self

        if self.should_pad_strides():
            self.pad_strides()
        return FixedLayout(
            self.device,
            self.dtype,
            self.size,
            self.stride,
            self.offset,
        )

    def make_indexer(self) -> Callable[[Sequence[Expr]], Expr]:
        assert (
            FlexibleLayout.allow_indexing
        ), f"convert {type(self).__name__} to FixedLayout first"
        return self.as_fixed().make_indexer()

    def __eq__(self, other) -> bool:  # type: ignore[no-untyped-def]
        return (
            self.device == other.device
            and self.dtype == other.dtype
            and self.size == other.size
            and self.stride == other.stride
            and self.offset == other.offset
        )

    def storage_size(self) -> sympy.Expr:
        return compute_required_storage_length(self.size, self.stride, self.offset)


class FixedLayout(Layout):
    """A Tensor layout we cannot change"""

    def make_indexer(self) -> Callable[[Sequence[Expr]], Expr]:
        """A closure containing math to read a given element"""

        def indexer(index):  # type: ignore[no-untyped-def]
            assert len(index) == len(self.stride)
            assert len(index) == len(self.size)
            result = self.offset
            for idx, stride, sz in zip(index, self.stride, self.size):
                if sz != 1:
                    result = result + idx * stride
            return result

        return indexer


class FlexibleLayout(Layout):
    """A Tensor layout we are allowed to change"""

    allow_indexing = False

    # WARNING!  This doesn't handle zero size tensors correctly
    @staticmethod
    def contiguous_strides(sizes):  # type: ignore[no-untyped-def]
        if len(sizes) == 0:
            return []
        reversed_strides = [sympy.S.One]
        for size in reversed(sizes[1:]):
            reversed_strides.append(size * reversed_strides[-1])
        return list(reversed(reversed_strides))

    @staticmethod
    def fill_ordered(sizes, order):  # type: ignore[no-untyped-def]
        """
        Create a stride based on the order the dimensions should be filled in.

        In this format, channels last would be:
            [1, 3, 2, 0]
        """
        assert OrderedSet(range(len(sizes))) == OrderedSet(order), (sizes, order)
        next_stride = sympy.S.One
        strides = [None] * len(order)

        for i in order:
            strides[i] = next_stride
            next_stride = next_stride * sizes[i]
        return strides

    @staticmethod
    def stride_ordered(sizes, order):  # type: ignore[no-untyped-def]
        """
        Create a stride based on the sorted order of a permuted range.

        In this format, channels last would be:
            [3, 0, 2, 1]
        """
        assert OrderedSet(range(len(sizes))) == OrderedSet(order)
        fill_order = stride_order2fill_order(order)
        return FlexibleLayout.fill_ordered(sizes, fill_order)

    @staticmethod
    def stride_ordered_for_memory_format(sizes, memory_format):  # type: ignore[no-untyped-def]
        """
        Create a stride based on a memory format.

        Memory format is translasted into a stride order,
        so channels_last is the same as:
            FlexibleLayout.stride_ordered(sizes, [3, 0, 2, 1])

        This interface does not support memory_format `torch.preserve_format`
        which should be used to deduce a format from another source
        """
        if memory_format == torch.channels_last:
            return FlexibleLayout.stride_ordered(sizes, NHWC_STRIDE_ORDER)
        elif memory_format == torch.channels_last_3d:
            return FlexibleLayout.stride_ordered(sizes, NHWDC_STRIDE_ORDER)
        elif memory_format == torch.contiguous_format:
            return FlexibleLayout.contiguous_strides(sizes)
        else:
            log.debug(
                "stride_ordered_for_memory_format, unsuppored memory_format: %s",
                memory_format,
            )
            raise NotImplementedError

    @staticmethod
    def same_ordered(sizes, stride):  # type: ignore[no-untyped-def]
        """
        Create a stride that has the same stride order as given stride

        For example, if given stride is [1000, 1, 100, 10],
        the fill order should be [1, 3, 2, 0]
        """
        assert len(sizes) == len(stride)
        stride = [V.graph.sizevars.size_hint(x) for x in stride]
        fill_order = sorted(range(len(stride)), key=stride.__getitem__)
        return FlexibleLayout.fill_ordered(sizes, fill_order)

    def as_stride_order(self, order, allow_padding=False):  # type: ignore[no-untyped-def]
        new_stride = self.stride_ordered(self.size, order)
        if self.should_pad_strides() and allow_padding:
            new_stride = self._pad_strides(new_stride, self.size, self.dtype)

        return FixedLayout(
            self.device,
            self.dtype,
            self.size,
            new_stride,
            self.offset,
        )

    def as_exact_strides(self, exact_strides, allow_padding=False):  # type: ignore[no-untyped-def]
        new_stride = exact_strides
        if self.should_pad_strides() and allow_padding:
            new_stride = self._pad_strides(new_stride, self.size, self.dtype)

        return FixedLayout(
            self.device,
            self.dtype,
            self.size,
            new_stride,
            self.offset,
        )

    def as_fill_order(self, order):  # type: ignore[no-untyped-def]
        new_stride = self.fill_ordered(self.size, order)
        if self.should_pad_strides():
            new_stride = self._pad_strides(new_stride, self.size, self.dtype)
        return FixedLayout(
            self.device,
            self.dtype,
            self.size,
            new_stride,
            self.offset,
        )

    def as_same_order(self, stride):  # type: ignore[no-untyped-def]
        new_stride = self.same_ordered(self.size, stride)
        if self.should_pad_strides():
            new_stride = self._pad_strides(new_stride, self.size, self.dtype)
        return FixedLayout(
            self.device,
            self.dtype,
            self.size,
            new_stride,
            self.offset,
        )

    def __init__(self, device, dtype, size, stride_order=None) -> None:  # type: ignore[no-untyped-def]
        if stride_order:
            strides = FlexibleLayout.fill_ordered(size, stride_order)
        else:
            strides = FlexibleLayout.contiguous_strides(size)
        super().__init__(device, dtype, size, strides)


class NonOwningLayout(Layout):
    """Is a view into the storage of another tensor"""

    def __init__(self, view: Union[BaseView, TensorBox]) -> None:
        layout = view.get_layout()
        super().__init__(
            layout.device,
            layout.dtype,
            layout.size,
            layout.stride,
        )
        self.view = view

    def make_indexer(self) -> Callable[[Sequence[Expr]], Expr]:
        return self.as_fixed().make_indexer()

    def maybe_guard_aligned(self):  # type: ignore[no-untyped-def]
        offset = self.view.get_layout().offset
        if offset == 0:
            return True
        from .utils import ALIGNMENT

        return V.graph.sizevars.statically_known_multiple_of(offset, ALIGNMENT)


class CommBufferType(Enum):
    SYMM_MEM = "symm_mem"


class CommBufferLayout(FixedLayout):
    """
    A layout that signifies the buffer is a comm buffer.
    In terms of striding, the layout is identical to `FixedLayout`.

    Buffers with this layout do not participate in in-place reuse - it can be
    neither the source nor the target for in-place reuse.

    For detailed motivation and usage of this layout, see
    NOTE [lowering-time collective optimization].
    """

    comm_buffer_type: CommBufferType
    group_name: str

    def __init__(
        self,
        layout: FlexibleLayout,
        comm_buffer_type: CommBufferType,
        group_name: str,
    ):
        if not isinstance(layout, FlexibleLayout):
            raise AssertionError(
                "A `CommBufferLayout` can only be initialized with "
                f"a `FlexibleLayout` (got {layout})."
            )

        fixed = layout.as_fixed()
        super().__init__(
            device=fixed.device,
            dtype=fixed.dtype,
            size=fixed.size,
            stride=fixed.stride,
            offset=fixed.offset,
        )
        self.comm_buffer_type = comm_buffer_type
        self.group_name = group_name


@ir_dataclass
class NoneLayout(OutputSpec):
    # This is janky, I figured out what fields to populate by just running
    # the model I was interested in and adding properties/methods as needed.
    # This doesn't inherit from Layout because Layout assumes you have stuff
    # like sizes, but I don't really have anything here.
    #
    # If you have an ir.Node with NoneLayout, you probably need to setup
    # dependencies manually in scheduler

    device: Optional[torch.device]
    size: List[int] = dataclasses.field(default_factory=lambda: [0])
    stride: List[int] = dataclasses.field(default_factory=lambda: [0])

    def storage_size(self) -> int:
        return 0

    def as_fixed(self):  # type: ignore[no-untyped-def]
        return self

    def get_device(self) -> Optional[torch.device]:
        return self.device


class MutationLayoutSHOULDREMOVE(Layout):
    def __init__(self, target: IRNode) -> None:
        super().__init__(
            target.get_device_or_error(),
            target.get_dtype(),
            target.get_size(),  # type: ignore[arg-type]
            None,
        )
        self.target = target
        name = self.get_buffer().get_name()
        V.graph.mark_buffer_mutated(name)

    @property
    def stride(self) -> List[Expr]:
        return self.real_layout().stride

    @stride.setter
    def stride(self, value: Never) -> None:
        pass  # ignore setting of stride

    def storage_size(self) -> sympy.Expr:
        return self.real_layout().storage_size()

    def get_buffer(self) -> Buffer:
        def unwrap_views(target):  # type: ignore[no-untyped-def]
            if isinstance(target, MutationLayoutSHOULDREMOVE):
                return unwrap_views(target.target)
            if isinstance(target, BaseView):
                return unwrap_views(target.unwrap_view())
            if isinstance(target, MutableBox):
                return unwrap_views(target.data)
            return target

        result = unwrap_views(self.target)
        assert isinstance(
            result, Buffer
        ), "MutationLayoutSHOULDREMOVE must refer to a buffer"
        return result

    def real_layout(self):  # type: ignore[no-untyped-def]
        return self.get_buffer().layout

    @classmethod
    def realize_into(cls, src, dst, unsafe_alias=False):  # type: ignore[no-untyped-def]
        dst.realize()
        # NOTE: We must realize users of `dst` before we realize `src`, since
        # realization order determines scheduling order. Otherwise, src's
        # mutation would be scheduled before the existing users of dst!
        V.graph.mark_buffer_mutated(dst.get_name())

        if isinstance(src, TensorBox):
            src = src.data

        # We copy the contents of src into dst. In most cases this should
        # be fused into a single kernel by the scheduler.
        # NOTE: We cannot change src's layout to mutate dst directly as this
        # would alias src to dst, which is not correct as further mutations to
        # dst would effect users of src. However if there are no more users of
        # dst, we can alias src to dst.
        src.realize_hint()

        if not unsafe_alias:
            src = Pointwise.create(
                device=src.get_device(),
                dtype=src.get_dtype(),
                inner_fn=src.make_loader(),
                ranges=[
                    V.graph.sizevars.guard_equals(a, b)
                    for a, b in zip(src.get_size(), dst.get_size())
                ],
            ).data

        src.realize()
        assert isinstance(src.data.layout, FlexibleLayout)
        src.data.layout = MutationLayoutSHOULDREMOVE(dst)
        return src.data

    def as_fixed(self):  # type: ignore[no-untyped-def]
        return self

    def make_indexer(self) -> Callable[[Sequence[Expr]], Expr]:
        return self.target.make_indexer()


@ir_dataclass(frozen=False)
class Buffer(IRNode):
    # Name is sometimes None; e.g., ForceInPlace, where there isn't
    # a meaningful name
    name: Optional[str]
    layout: OutputSpec

    # Multi-output buffers will define 'outputs: List[Buffer]'. Confusingly,
    # MultiOutput does NOT define this!

    def __post_init__(self) -> None:
        super().__post_init__()
        self._post_init_setattr("origin_node", None)

    def make_indexer(self) -> Callable[[Sequence[Expr]], Expr]:
        return self.get_layout().make_indexer()

    def get_name(self) -> str:
        assert self.name, self
        return self.name

    def get_device(self) -> Optional[torch.device]:
        return self.get_output_spec().get_device()

    def get_defining_op(self) -> Optional[Operation]:
        return None

    @property
    def dtype(self) -> torch.dtype:
        return self.get_layout().dtype

    def get_size(self) -> Sequence[Expr]:
        return [*self.get_layout().size]

    def get_stride(self) -> List[Expr]:
        return [*self.get_layout().stride]

    def get_offset(self) -> Expr:
        return self.get_layout().offset

    def get_layout(self) -> Layout:
        if isinstance(self.layout, Layout):
            return self.layout
        raise NotImplementedError(type(self.layout).__name__)

    def get_output_spec(self) -> OutputSpec:
        return self.layout

    def get_storage_numel(self):  # type: ignore[no-untyped-def]
        return self.get_numel()

    def freeze_layout(self):  # type: ignore[no-untyped-def]
        if isinstance(self.layout, Layout) and not isinstance(
            self.layout, NonOwningLayout
        ):
            self.layout = self.layout.as_fixed()

    def freeze_layout_with_stride_order(self, order, allow_padding=False) -> None:  # type: ignore[no-untyped-def]
        assert isinstance(self.layout, FlexibleLayout)
        self.layout = self.layout.as_stride_order(order, allow_padding=allow_padding)

    def freeze_layout_with_fill_order(self, order) -> None:  # type: ignore[no-untyped-def]
        assert isinstance(self.layout, FlexibleLayout)
        self.layout = self.layout.as_fill_order(order)

    def freeze_layout_with_same_order(self, stride) -> None:  # type: ignore[no-untyped-def]
        assert isinstance(self.layout, FlexibleLayout)
        self.layout = self.layout.as_same_order(stride)

    def freeze_layout_with_exact_strides(self, exact_strides, allow_padding=False) -> None:  # type: ignore[no-untyped-def]
        assert isinstance(self.layout, FlexibleLayout)
        self.layout = self.layout.as_exact_strides(
            exact_strides, allow_padding=allow_padding
        )

    def is_zero_elements(self):  # type: ignore[no-untyped-def]
        return V.graph.sizevars.is_expr_static_and_true(sympy.Eq(self.get_numel(), 0))

    def make_loader(self) -> Callable[[Sequence[Expr]], OpsValue]:
        # Loading from a zero-element buffer is a no-op
        if self.is_zero_elements():
            return partial(nop_loader_fn, dtype=self.get_dtype())

        def loader(index):  # type: ignore[no-untyped-def]
            indexer = self.make_indexer()
            return ops.load(self.name, indexer(index))

        return loader

    def codegen_reference(self, writer: Optional[IndentedBuffer] = None) -> str:
        return self.get_name()

    def decide_layout(self):  # type: ignore[no-untyped-def]
        pass

    def get_inputs_that_alias_output(self) -> Sequence[str]:
        if isinstance(self.layout, NonOwningLayout):
            return [self.layout.view.get_name()]
        return ()

    def get_mutation_names(self) -> Sequence[str]:
        if isinstance(self.layout, MutationLayoutSHOULDREMOVE):
            return [self.layout.target.get_name()]
        return ()

    def get_read_names(self) -> OrderedSet[str]:
        return OrderedSet([self.get_name()])

    def get_unbacked_symbol_uses(self) -> OrderedSet[sympy.Symbol]:
        return OrderedSet()

    def get_unbacked_symbol_defs(self) -> OrderedSet[sympy.Symbol]:
        return OrderedSet()

    def realize(self) -> Optional[str]:
        pass

    def should_allocate(self) -> bool:
        # Returns False by default.
        return False


@ir_dataclass(frozen=False)
class OperationBuffer(Buffer, Operation):
    # An operation that produces a single output buffer
    def get_outputs(self) -> List[Buffer]:
        return [self]

    def get_defining_op(self) -> Operation:
        return self

    # Skip implementation in Buffer
    get_operation_name = Operation.get_operation_name

    def __post_init__(self) -> None:
        Buffer.__post_init__(self)
        Operation.__post_init__(self)


class InputBuffer(Buffer):
    def num_reads(self) -> int:
        return 1


class DonatedBuffer(InputBuffer):
    """
    Represents a donated buffer which is a saved tensor that is not alias to any
    fwd inputs, fwd user outputs, and bwd outputs. We generally cannot inplace
    reuse the input tensor memory during backward since it might be used in another
    function. However, donated buffer can be inplace reused during backward
    to save memory.
    """


class ConstantBuffer(InputBuffer):
    override_device: Optional[torch.device] = None

    def make_loader(self) -> Callable[[Sequence[Expr]], OpsValue]:
        def loader(index: Sequence[Expr]) -> OpsValue:
            indexer = self.get_layout().make_indexer()
            return ops.load(
                V.graph.constant_name(self.get_name(), self.override_device),
                indexer(index),
            )

        return loader

    def constant_to_device(self, device: torch.device) -> IRNode:
        return ConstantBuffer(
            name=V.graph.constant_name(self.get_name(), device), layout=self.layout
        )


@ir_dataclass
class NoneAsConstantBuffer(IRNode):
    def get_unbacked_symbol_uses(self) -> OrderedSet[sympy.Symbol]:
        return OrderedSet()

    def codegen_reference(self, writer: Optional[IndentedBuffer] = None) -> str:
        return V.graph.wrapper_code.none_str

    def get_output_spec(self) -> OutputSpec:
        return NoneLayout(device=None)

    def has_tensor_output(self) -> bool:
        return False


@ir_dataclass
class ShapeAsConstantBuffer(IRNode):
    expr: Expr

    def get_unbacked_symbol_uses(self) -> OrderedSet[sympy.Symbol]:
        return free_unbacked_symbols(self.expr)

    def codegen_reference(self, writer: Optional[IndentedBuffer] = None) -> str:
        return V.graph.wrapper_code.codegen_sizevar(self.expr)

    def has_tensor_output(self) -> bool:
        return False


@ir_dataclass(frozen=False)
class ComputedBuffer(OperationBuffer):
    data: Loops

    def get_computed_buffer_name(self) -> Optional[str]:
        """
        Returns self.name if it exists, otherwise returns the name of the data node if that exists.
        If neither exist, returns None.
        """
        if self.name is not None:
            return self.name
        if hasattr(self.data, "name"):
            return self.data.name
        return None

    def num_reads(self) -> int:
        return self.data.num_reads()

    def get_reads(self) -> OrderedSet[Dep]:
        return self.data.get_reads()

    def get_read_names(self) -> OrderedSet[str]:
        return self.data.get_read_names()

    def get_read_writes(self) -> dependencies.ReadWrites:
        with patch.object(FlexibleLayout, "allow_indexing", True):
            if self.data.get_reduction_type():
                return extract_read_writes(
                    self.get_store_function(),
                    self.data.get_pointwise_size(),  # type: ignore[arg-type]
                    self.data.get_reduction_size(),  # type: ignore[arg-type]
                )
            else:
                return extract_read_writes(
                    self.get_store_function(),
                    self.data.get_size(),  # type: ignore[arg-type]
                )

    def get_unbacked_symbol_uses(self) -> OrderedSet[sympy.Symbol]:
        # Ordinarily, we'd like to just peek at the arguments list,
        # but ComputedBuffers have no argument list.
        #
        # Morally, this logic needs to be synchronized with the
        # KernelArgs.size calls, which are responsible for making symbols make
        # there way as kernel arguments (and it is precisely passing in one of
        # those symbols that establishes a dependency).  However, we haven't
        # started codegen yet so we can't directly reuse that logic.
        #
        # For now, I'm just yoloing with the size of the buffer.  Not sure if
        # it is enough.
        #
        # One thing you might wonder is if this is enough for a ComputedBuffer
        # denoting a reduction over i0.  Empirically, it is enough, but for an
        # unusual reason: we only need accurate dependencies for item() call,
        # but it's impossible to end up with a reduction over i0 from an
        # item() call without a regular non-reduction buffer first.
        return (
            free_unbacked_symbols(self.get_size())
            | free_unbacked_symbols(self.get_stride())
            | free_unbacked_symbols(self.get_offset())
            | self.data.get_unbacked_symbol_uses()
        )

    def make_loader(self) -> Callable[[Sequence[Expr]], OpsValue]:
        if (
            not self.get_reduction_type()
            and self.name not in V.graph.mutated_buffers
            and self.num_reads() == 0
        ):
            # inline this op rather than generating ops.load()
            return self.data.make_loader()
        return super().make_loader()

    def get_store_function(self) -> Callable[..., OpsValue]:
        indexer = self.get_layout().as_fixed().make_indexer()
        if isinstance(self.data, (Reduction, Scan, Sort)):
            return partial(self.data.store_reduction, self.name, indexer)
        else:
            assert isinstance(self.data, Pointwise)
            return partial(self.data.store_output, self.name, indexer)

    def get_fill_order(self) -> Optional[List[int]]:
        """
        If our layout is still flexible, try to determine the stride order based on stride orders of reads.

        TODO(jansel): A better algorithm here would look at downstream consumers of this
                      value and try to do global graph-level layout optimization.
                      This is also something just begging to be autotuned.
        """
        if isinstance(self.layout, FlexibleLayout):
            (index_vars, reduction_vars), _ = dependencies.index_vars_squeeze(
                self.data.get_pointwise_size(), self.data.get_reduction_size()
            )
            reads = self.get_read_writes().reads
            # only consider reads to buffer of same size
            # ignore StarDeps because they don't contribute stride information
            assert all(
                isinstance(r, (dependencies.StarDep, dependencies.MemoryDep))
                for r in reads
            )
            reads = [
                sympy_subs(r.index, {v: sympy.S.Zero for v in reduction_vars if v != 0})
                for r in reads
                if isinstance(r, dependencies.MemoryDep)
            ]

            if reads:
                if isinstance(self.data, (Scan, Sort)):
                    indices = self.data.reindex(index_vars, reduction_vars)
                else:
                    indices = index_vars
                stride_lengths = [
                    V.graph.sizevars.stride_hints(expr, indices) for expr in reads
                ]
                from .scheduler import pick_loop_order

                return pick_loop_order(stride_lengths, self.get_size())

        return None

    def decide_layout(self) -> None:
        if isinstance(self.layout, FlexibleLayout):
            order = self.get_fill_order()
            if order:
                self.freeze_layout_with_fill_order(order)
            else:
                self.freeze_layout()

    @cache_on_self
    def get_default_sizes_body(
        self,
    ) -> Tuple[
        Tuple[List[sympy.Expr], List[sympy.Expr]],
        LoopBody,
        Tuple[List[sympy.Expr], List[sympy.Expr]],
    ]:
        args, var_ranges = dependencies.index_vars_squeeze(
            self.data.get_pointwise_size(), self.data.get_reduction_size(), prefix="q"
        )
        with patch.object(ConstantBuffer, "override_device", self.get_device()):
            body = LoopBody(
                self.get_store_function(),
                (args if self.get_reduction_type() else args[:1]),
                var_ranges,
                *args,
            )
        index_vars = []
        reduce_vars: List[Any] = []
        index_size = []
        reduce_size = []
        for v, s in var_ranges.items():
            if v in args[0]:
                assert not reduce_vars
                index_vars.append(v)
                index_size.append(s)
            else:
                assert v in args[1]
                reduce_vars.append(v)
                reduce_size.append(s)
        return (index_size, reduce_size), body, (index_vars, reduce_vars)

    def simplify_and_reorder(
        self,
        extra_indexing_constraints: Optional[Tuple[Dict[Any, Any], List[Any]]] = None,
        recompute_sizes_body_func: Optional[Callable[..., Any]] = None,
    ) -> Tuple[Tuple[List[sympy.Expr], List[sympy.Expr]], LoopBody]:
        """
        This is a main place where we do loop transformations in a
        backend-agnostic way.

        Here we:
            1) Remove any 1 dimensions
            2) Fuse contiguous dimensions together
            3) Reorder dimensions based on stride orders

        Optional argument extra_indexing_constraints can be used to append additional
        indexing expressions to existing ones derived from buffer's body. This can be useful
        to fuse scheduler nodes with compatible ranges, e.g. (s0*s1*...,) and (s0, s1, s2, ...)
        on CPU by preventing indexing simplifications and obtaining index/reduce ranges for
        the scheduler node compatible with other nodes.
        Optional argument recompute_sizes_body_func can be used to recompute sizes and body
        on the default body. This can be useful to append additional loop transformations.
        """
        (
            (index_size, reduce_size),
            body,
            (index_vars, reduce_vars),
        ) = self.get_default_sizes_body()

        if recompute_sizes_body_func:
            (
                (index_size, reduce_size),
                body,
                (index_vars, reduce_vars),
            ) = recompute_sizes_body_func(
                (index_size, reduce_size), body, (index_vars, reduce_vars)
            )

        index_formulas = [*body.indexing_exprs.values()]
        if extra_indexing_constraints is not None:
            assert (
                isinstance(extra_indexing_constraints, tuple)
                and len(extra_indexing_constraints) == 2
            )
            extra_indexing_ranges, extra_indexing_expr = extra_indexing_constraints
            assert isinstance(extra_indexing_ranges, dict)
            assert isinstance(extra_indexing_expr, list)
            assert all(isinstance(f, Expr) for f in extra_indexing_expr)

            expected_var_ranges = body.var_ranges
            assert expected_var_ranges == extra_indexing_ranges, (
                expected_var_ranges,
                extra_indexing_ranges,
            )
            # remove already existing expressions
            extra_indexing_expr = [
                e for e in extra_indexing_expr if e not in index_formulas
            ]
            index_formulas += extra_indexing_expr

        memory_addrs = [*body.get_write_exprs()]
        if not V.graph.has_feature(self, BackendFeature.PREFER_STORE_LOOP_ORDER):
            memory_addrs.extend(body.get_read_exprs())

        def simplify_and_reorder(x_vars, support_vars, sizes, simplify_loops):  # type: ignore[no-untyped-def]
            sizes, reindex0, reindex1 = self._apply_loop_reordering(
                x_vars, support_vars, sizes, memory_addrs
            )
            # for NHWC: reindex0([0,1,2,3]) = [0,2,3,1], reindex1([0,1,2,3]) = [0,3,2,1]
            x_vars = reindex0(x_vars)

            if simplify_loops:
                sizes, reindex2, _prune = V.graph.sizevars._simplify_loops(
                    x_vars,
                    sizes,
                    index_prevent_reordering(index_formulas, x_vars, sizes),
                )
                reindex = fuse_reindexing(reindex1, reindex2)
            else:
                reindex = reindex1
            return sizes, reindex, reindex1

        support_vars = index_vars + reduce_vars
        should_merge_loops = (
            not is_gpu(get_device_type(self)) or not config.loop_ordering_after_fusion
        )
        iter_ranges, iter_reindex, _ = simplify_and_reorder(
            index_vars,
            support_vars,
            index_size,
            should_merge_loops,
        )

        # Like iteration dimensions, we may also want to delay merging reduction dimensions.
        # E.g., if we reduce a tensor [M, N, K] for its M and N dimensions followed by a pointwise
        # kernel, merging M and N dimension too early makes it hard to decide what loop order
        # we should pick for the piontwise kernel so that it is fusible with the reduction.
        reduce_ranges, reduce_reindex, _ = simplify_and_reorder(
            reduce_vars, support_vars, reduce_size, should_merge_loops
        )

        # retrace the loop body with simplification and reordering applied
        (iter_vars, reduce_vars), var_ranges = dependencies.index_vars_no_squeeze(
            iter_ranges,
            reduce_ranges,
            prefix="p",
        )
        body = LoopBody(
            body,
            [iter_reindex(iter_vars), reduce_reindex(reduce_vars)],
            var_ranges,
            iter_vars,
            reduce_vars,
        )
        return (iter_ranges, reduce_ranges), body

    @staticmethod
    def _apply_loop_reordering(  # type: ignore[no-untyped-def]
        index_vars,
        support_vars,
        sizes,
        memory_addrs,
        priority_idx=None,
    ):
        """
        Shuffle the order of loops around to hopefully improve performance.
        """
        from .scheduler import pick_loop_order

        if priority_idx is None:
            priority_idx = []

        try:
            strides = [
                V.graph.sizevars.stride_hints(expr, index_vars, support_vars)
                for expr in memory_addrs
            ]
            assert len(strides) == len(memory_addrs) and len(strides[0]) == len(
                index_vars
            )
            order = list(reversed(pick_loop_order(strides, sizes, priority_idx)))
        except Exception:
            if config.debug:
                log.warning(
                    "Did not simplify complex index:\n%s\n%s",
                    dict(zip(index_vars, sizes)),
                    memory_addrs,
                )
            order = list(range(len(sizes)))
        sizes = [sizes[i] for i in order]
        return sizes, same_reorder(order), inverse_reorder(order)

    def get_reduction_size(self) -> Sequence[sympy.Expr]:
        return self.data.get_reduction_size()

    def get_reduction_type(self) -> Optional[str]:
        return self.data.get_reduction_type()

    def is_no_op(self) -> bool:
        return self.data.is_zero_elements()

    def should_allocate(self) -> bool:
        return True

    def constant_to_device(self, device: torch.device) -> IRNode:
        """Move this to a given device. Requires that all reads are to constants."""
        return self.data.constant_to_device(device)


class TemplateBuffer(OperationBuffer):
    """
    Represents a Triton (in the future other type) of template operator
    that we can fuse an epilogue onto.
    """

    def __init__(
        self,
        layout: Layout,
        inputs: Sequence[IRNode],
        make_kernel_render: Callable[..., Any],
    ) -> None:
        super().__init__(name=None, layout=layout)
        self.inputs = InputsKernel.unwrap_storage(inputs)
        self.make_kernel_render = make_kernel_render
        self.name = V.graph.register_buffer(self)
        V.graph.register_operation(self)

    def get_read_writes(self) -> dependencies.ReadWrites:
        return self.extract_read_writes(normalize=True)

    def extract_read_writes(self, normalize):  # type: ignore[no-untyped-def]
        name = self.get_name()
        indexer = self.get_layout().make_indexer()

        def dummy(index, rindex):  # type: ignore[no-untyped-def]
            assert len(rindex) == 0
            return ops.store(name, indexer(index), "fake")

        deps = dependencies.extract_read_writes(
            dummy, self.get_size(), (), normalize=normalize
        )

        for inp in self.inputs:
            indexer = inp.layout.make_indexer()

            def dummy(index, rindex):  # type: ignore[no-untyped-def]
                assert len(rindex) == 0
                ops.load(inp.get_name(), indexer(index))

            deps.reads |= dependencies.extract_read_writes(
                dummy, inp.get_size(), (), normalize=True
            ).reads

        return deps

    def get_reduction_size(self) -> Sequence[sympy.Expr]:
        return sympy.S.One

    def get_reduction_type(self) -> Optional[str]:
        return None

    def should_allocate(self) -> bool:
        return True

    def simplify_and_reorder(  # type: ignore[no-untyped-def]
        self,
        extra_indexing_constraints: Optional[Tuple[Dict[Any, Any], List[Any]]] = None,
        recompute_sizes_body_func: Optional[Callable[..., Any]] = None,
    ):
        return (
            (
                self.get_size(),
                (),
            ),
            None,
        )


class TritonTemplateBuffer(TemplateBuffer):
    def __init__(  # type: ignore[no-untyped-def]
        self,
        layout,
        inputs,
        make_kernel_render,
        mutated_inputs: Optional[Iterable[IRNode]] = None,
        allowed_prologue_inps: Optional[OrderedSet[str]] = None,
    ) -> None:
        """
        NOTE:[TritonTemplates with multiple outputs]
        We want the ability for TritonTemplates to output multiple tensors. Triton
        kernels have no notion of outputs and this is done by creating tensors that
        are then mutated by the kernel. Currenlty our STORE_OUTPUT codegen doesn't
        support creating multinode outputs for triton templates.
        We work around this by creating an extra input buffer during the lowering
        and we mark them as mutated inputs.
        """
        super().__init__(layout, inputs, make_kernel_render)
        self.mutated_inputs = mutated_inputs
        self.outputs: List[Buffer] = [self]
        if mutated_inputs is not None:
            # Ensure that the mutated inputs are only allowed for certain nodes
            allowed_set = (
                torch.ops.higher_order.flex_attention,
                torch.ops.higher_order.flex_attention_backward,
            )
            current_node = V.graph.current_node.target
            assert (
                current_node in allowed_set
            ), f"Mutated inputs are only allowed for {allowed_set} but got {current_node}"
            device = self.inputs[0].get_device()
            self.outputs += [
                MutationOutput(NoneLayout(device=device), buf, self)
                for buf in mutated_inputs
            ]

        self.allowed_prologue_inps = (
            allowed_prologue_inps if allowed_prologue_inps else OrderedSet()
        )

    def get_outputs(self) -> List[Buffer]:
        return self.outputs

    def get_allowed_prologue_inps(self) -> OrderedSet[str]:
        return self.allowed_prologue_inps

    def __str__(self) -> str:
        out = f"TritonTemplateBuffer(layout={self.layout})"
        return out


PrimitiveInfoType = Union[int, float, bool, str, List[Union[int, str, float, bool]]]


class ChoiceCaller:
    """
    Represents a possible choice used in autotune_process.py.
    During autotuning, self.benchmark() is first called to get benchmark result,
    and if this choice is selected, self.output_node() is called to get the output_node.

    Children classes: TritonTemplateCaller, CUDATemplateCaller.
    """

    def __init__(
        self,
        name: str,
        input_nodes: List[Buffer],
        layout: Layout,
        description: str,
    ) -> None:
        super().__init__()
        self.name = name
        self.layout = layout
        self.input_nodes = input_nodes
        # An additional description used to describe the choice (useful for
        # knowing what autotuning is choosing)
        self.description = description

    def benchmark(self, *args, out, lazy=False) -> Union[LazyBenchmark, float]:  # type: ignore[no-untyped-def]
        algo = self.to_callable()
        if lazy:
            return benchmarker.lazy_benchmark(algo, args, {"out": out})
        return benchmarker.benchmark(algo, args, {"out": out})

    def call_name(self) -> str:
        raise NotImplementedError

    def to_callable(self):  # type: ignore[no-untyped-def]
        raise NotImplementedError

    def hash_key(self) -> str:
        raise NotImplementedError

    def output_node(self) -> TensorBox:
        raise NotImplementedError

    def info_dict(self) -> Dict[str, Union[PrimitiveInfoType, List[PrimitiveInfoType]]]:
        """Information returned here is logged to the autotune log file when that is enabled."""
        return {}

    def autoheuristic_id(self) -> str:
        return "unsupported_choice"


class TritonTemplateCallerBase(ChoiceCaller):
    def get_make_kernel_render(self) -> Any:
        raise NotImplementedError


class MultiTemplateBuffer(TritonTemplateBuffer):
    """
    Represents a Buffer with multiple backing implementation choices.

    Choices can be TritonTemplates or ExternKernels. During scheduling if there is a potential
    epilogue we will benchmark each of the choices with the epilogue to determine an implementation.
    Otherwise, the fastest base choice will be chosen.
    """

    def __init__(
        self,
        layout: Layout,
        inputs: List[IRNode],
        choice_timings: Callable[[], Dict[ChoiceCaller, float]],
        unfiltered_choices: List[ChoiceCaller],
        allowed_prologue_inps: OrderedSet[str],
    ) -> None:
        super().__init__(
            layout=layout,
            inputs=inputs,
            make_kernel_render=None,
            allowed_prologue_inps=allowed_prologue_inps,
        )
        self._choice_timings_fn = choice_timings
        self._choice_timings: Optional[Dict[ChoiceCaller, float]] = None
        self.original_inputs = inputs
        self._output_plannable = all(
            isinstance(choice, TritonTemplateCallerBase)
            or (
                isinstance(choice, torch._inductor.select_algorithm.ExternKernelCaller)
                and choice.has_out_variant
            )
            for choice in unfiltered_choices
        )

    @property
    def output_plannable(self) -> bool:
        """
        Are all possible choices TritonTemplates or Extern Kernels with out variants
        """
        return self._output_plannable

    @property
    def choice_timings(self) -> Dict[ChoiceCaller, float]:
        if self._choice_timings is None:
            self._choice_timings = self._choice_timings_fn()
        return self._choice_timings

    @contextlib.contextmanager
    def swap_as_triton_caller(self, caller: TritonTemplateCallerBase):  # type: ignore[no-untyped-def]
        assert isinstance(caller, torch._inductor.select_algorithm.TritonTemplateCaller)
        assert self.layout == caller.layout

        render = self.make_kernel_render
        self.make_kernel_render = caller.get_make_kernel_render()
        try:
            yield
        finally:
            self.make_kernel_render = render

    def finalize_as_triton_caller(self, caller: TritonTemplateCallerBase) -> None:
        assert isinstance(caller, torch._inductor.select_algorithm.TritonTemplateCaller)
        assert self.get_size() == caller.layout.size
        assert self.get_stride() == caller.layout.stride
        self.make_kernel_render = caller.get_make_kernel_render()

    def get_min_choice(self) -> Tuple[ChoiceCaller, float]:
        min_choice = min(self.choice_timings, key=self.choice_timings.get)  # type: ignore[arg-type]
        return (min_choice, self.choice_timings[min_choice])


class CUDATemplateBuffer(TemplateBuffer):
    def __init__(  # type: ignore[no-untyped-def]
        self,
        layout,
        inputs,
        make_kernel_render,
        workspace_size: int,
        template: CUDATemplate,
    ) -> None:
        super().__init__(layout, inputs, make_kernel_render)
        # Global memory (in bytes) needed for this template.
        self.workspace_size = workspace_size
        self.template = template

    def get_workspace_size(self):  # type: ignore[no-untyped-def]
        return self.workspace_size if self.workspace_size is not None else 0


class CppTemplateBuffer(TemplateBuffer):
    def __init__(self, layout, inputs, make_kernel_render, template, choice) -> None:  # type: ignore[no-untyped-def]
        super().__init__(layout, inputs, make_kernel_render)
        self.template = template
        self.choice = choice


@ir_dataclass(frozen=False)
class InputsKernel(OperationBuffer):
    inputs: List[Buffer]

    def get_read_writes(self) -> dependencies.ReadWrites:
        reads = OrderedSet[dependencies.Dep]()
        StarDep = dependencies.StarDep
        for input in self.inputs:
            if isinstance(input, list):
                reads.update(StarDep(x.get_name()) for x in input)
            elif isinstance(input, ShapeAsConstantBuffer):
                # Skip creating dependncy for symbolics as they're visible globally
                continue
            else:
                reads.add(StarDep(input.get_name()))

        writes = OrderedSet[dependencies.Dep](
            StarDep(buf.get_name()) for buf in self.get_outputs()
        )

        return dependencies.ReadWrites(
            reads=reads,
            writes=writes,
            index_exprs=OrderedSet(),
        )

    def get_reads(self) -> OrderedSet[Dep]:
        return self.get_read_writes().reads

    @classmethod
    def unwrap_storage_for_input(cls, x: IRNode) -> IRNode:
        if isinstance(x, TensorBox):
            x = x.data
        if isinstance(x, StorageBox):
            x = x.data
        if isinstance(x, BaseView) and not isinstance(x, ReinterpretView):
            x = ExternKernel.realize_input(x)
        if isinstance(x, TensorBox):
            # when converting to ReinterpretView fails in the
            # realize_input call above, the result will be wrapped
            # into TensorBox / StorageBox pair as a result of the
            # cls.copy_input call; so we should unwrap recursively
            return cls.unwrap_storage_for_input(x)
        if isinstance(x, TorchBindObject):
            return x
        assert isinstance(x, (Buffer, ReinterpretView)), x
        return x

    @staticmethod
    def unwrap_storage(inputs):  # type: ignore[no-untyped-def]
        inputs_new = []
        for x in inputs:
            if isinstance(x, list):
                x = [InputsKernel.unwrap_storage_for_input(i) for i in x]
            else:
                x = InputsKernel.unwrap_storage_for_input(x)
            inputs_new.append(x)
        return inputs_new

    def is_extern(self) -> bool:
        return True

    def num_reads(self) -> int:
        return 1


class NopKernel(InputsKernel):
    def is_no_op(self) -> bool:
        return True

    def get_reads(self) -> OrderedSet[Dep]:
        return OrderedSet()


class ConcatKernel(NopKernel):
    """
    There isn't actually a real kernel for concat, we just change the
    storage for the upstream data.
    """

    @classmethod
    def create(cls, inputs, dim):  # type: ignore[no-untyped-def]
        device = inputs[0].get_device()
        dtype = inputs[0].get_dtype()
        new_size = list(inputs[0].get_size())
        offsets_start = [0]
        offsets_end = [new_size[dim]]
        assert 0 <= dim < len(new_size)
        for i in range(1, len(inputs)):
            input_size = inputs[i].get_size()
            offsets_start.append(new_size[dim])
            assert len(input_size) == len(new_size)
            assert inputs[i].get_dtype() == dtype
            assert inputs[i].get_device() == device
            for j in range(len(new_size)):
                if j == dim:
                    new_size[j] = new_size[j] + input_size[j]
                else:
                    new_size[j] = V.graph.sizevars.guard_equals(
                        new_size[j], input_size[j]
                    )
            offsets_end.append(new_size[dim])

        output_stride = FlexibleLayout.contiguous_strides(new_size)
        # If any of the inputs is in CL format, use CL format for the output
        for i in range(len(inputs)):
            x = inputs[i]
            if is_storage_and_layout(x):
                layout = x.get_layout()
                if isinstance(
                    layout, FixedLayout
                ) and Layout.is_channels_last_contiguous(layout.size, layout.stride):
                    # use CL stride for the output
                    output_stride = make_channels_last_strides_for(new_size)
                    break
        any_input_is_storage_and_layout = any(is_storage_and_layout(x) for x in inputs)
        fx_node_args = V.graph.current_node.args[0]
        assert isinstance(fx_node_args, list)
        # If any of the inputs has meta tensor and the meta tensor is in CL format, use CL format for the output
        if any_input_is_storage_and_layout is False and any(
            "val" in arg.meta
            and (
                arg.meta["val"].is_contiguous(memory_format=torch.channels_last)
                or arg.meta["val"].is_contiguous(memory_format=torch.channels_last_3d)
            )
            for arg in fx_node_args
        ):
            output_stride = make_channels_last_strides_for(new_size)

        concat_kernel = ConcatKernel(
            name=None,
            layout=FixedLayout(
                device=device,
                dtype=dtype,
                size=new_size,
                stride=output_stride,
            ),
            inputs=[],
        )
        kernel = StorageBox(concat_kernel)
        op_names = []
        for i in range(len(inputs)):
            input_buffer = cls.realize_into(
                inputs[i],
                SliceView.create(
                    kernel, dim, offsets_start[i], offsets_end[i], clamp=False
                ),
            )
            concat_kernel.inputs.append(input_buffer)

            if isinstance(inputs[i].data, BaseView):
                input_unwrapped = inputs[i].data.unwrap_view()
            else:
                input_unwrapped = inputs[i].data

            if (
                input_unwrapped.is_input_buffer()
                and is_gpu(inputs[i].get_device().type)
                and not is_dynamic(input_buffer)
            ):
                op_names.append(input_buffer.get_operation_name())

        if len(op_names) > 1 and V.graph.has_feature(device, BackendFeature.FOREACH):
            V.graph.register_operation_list(op_names)

        concat_kernel.name = V.graph.register_buffer(concat_kernel)
        concat_kernel.inputs = cls.unwrap_storage(concat_kernel.inputs)
        V.graph.register_operation(concat_kernel)

        return kernel

    @classmethod
    def can_realize_into_without_copy(cls, src, dst=None):  # type: ignore[no-untyped-def]
        if isinstance(src, TensorBox):
            # unwrap a TensorBox
            return cls.can_realize_into_without_copy(src.data, dst)

        if isinstance(src.data, MultiTemplateBuffer):
            if (
                not isinstance(src.data.layout, FixedLayout)
                or not src.data.output_plannable
            ):
                return False

            # we call can_realize_into_without_copy in cat lowering before we've decided
            # on output format, optimistically assume layout matches
            if dst is None:
                return True

            # otherwise, check equality of layouts
            if not len(src.get_stride()) == len(dst.get_stride()):
                return False

            return all(
                V.graph.sizevars.statically_known_equals(s1, s2)
                for s1, s2 in zip(src.get_stride(), dst.get_stride())
            )

        return isinstance(src.data.layout, FlexibleLayout) and not isinstance(
            src.data, ExternKernelAlloc
        )

    @classmethod
    def realize_into(cls, src, dst):  # type: ignore[no-untyped-def]
        # Attempt to turn this into a ReinterpretView rather than assert.
        # This has concessions around layout, as as_storage_and_layout
        # can cause us to go from flexible to fixed layout.
        if not isinstance(dst, ReinterpretView):
            if is_storage_and_layout(dst):
                storage, layout = as_storage_and_layout(dst)
                dst = ReinterpretView(data=storage, layout=layout)
        assert isinstance(dst, ReinterpretView), dst
        if isinstance(src, TensorBox):
            # unwrap a TensorBox
            return cls.realize_into(src.data, dst)

        if isinstance(src, StorageBox):
            src.realize()
            # ExternKernelAlloc has specific requirements for output layout, should create a copy
            assert hasattr(src.data, "layout")
            if cls.can_realize_into_without_copy(src, dst):
                src.data.layout = NonOwningLayout(dst)
                return src.data
        # introduce a copy
        pw = Pointwise.create(
            device=src.get_device(),
            dtype=src.get_dtype(),
            inner_fn=src.make_loader(),
            ranges=[
                V.graph.sizevars.guard_equals(a, b)
                for a, b in zip(src.get_size(), dst.get_size())
            ],
        )
        return cls.realize_into(pw, dst)

    def should_allocate(self) -> bool:
        return True


@ir_dataclass(frozen=False)
class ExternKernel(InputsKernel):
    constant_args: Tuple[Any, ...] = ()
    kwargs: Dict[str, Any] = dataclasses.field(default_factory=dict)
    output_view: Optional[ReinterpretView] = None
    python_kernel_name: Optional[str] = None
    cpp_kernel_name: Optional[str] = None
    # FIXME: in some cases we sill need to explicitly pass in ordered_kwargs_for_cpp_kernel
    # We shouldn't need to do this since the information can be retrieved from op_overload._schema.
    ordered_kwargs_for_cpp_kernel: Iterable[str] = dataclasses.field(
        default_factory=list
    )
    op_overload: Optional[
        Union[torch._ops.OpOverload, torch._ops.HigherOrderOperator]
    ] = None
    arg_properties: Optional[List[Dict[str, Any]]] = None
    kwarg_properties: Optional[Dict[str, Dict[str, Any]]] = None
    unbacked_bindings: Dict[sympy.Symbol, pytree.KeyPath] = dataclasses.field(
        default_factory=dict
    )
    mutation_outputs: List[MutationOutput] = dataclasses.field(default_factory=list)

    def __init__(  # type: ignore[no-untyped-def]
        self,
        name,
        layout,
        inputs,
        constant_args=(),
        kwargs=None,
        output_view=None,
        python_kernel_name=None,
        cpp_kernel_name=None,
        ordered_kwargs_for_cpp_kernel=(),
        op_overload=None,
    ) -> None:
        super().__init__(
            name=name,
            layout=layout,
            inputs=inputs,
        )
        self.constant_args = constant_args
        self.kwargs = kwargs if kwargs else {}
        self.output_view = output_view
        self.op_overload = op_overload
        self.set_cpp_kernel_name(cpp_kernel_name)
        self.set_python_kernel_name(python_kernel_name)
        self.ordered_kwargs_for_cpp_kernel = ordered_kwargs_for_cpp_kernel
        self.collect_arg_kwarg_properties()
        self.unbacked_bindings = {}
        self.mutation_outputs = []
        self.fx_node = V.graph.current_node

    def get_outputs(self) -> List[Buffer]:
        return [self, *self.mutation_outputs]

    def get_unbacked_symbol_defs(self) -> OrderedSet[sympy.Symbol]:
        return OrderedSet()

    def collect_arg_kwarg_properties(self):  # type: ignore[no-untyped-def]
        # if self.op_overload is torch._ops.OpOverload, we can use its schema to collect additional
        # information for args and kwargs, e.g. type and default value, to help with the cpp wrapper codegen
        self.arg_properties = (
            [
                {
                    "name": x.name,
                    "type": x.real_type,
                    "default_value": x.default_value,
                }
                for x in self.op_overload._schema.arguments
                if not x.kwarg_only
            ]
            if isinstance(self.op_overload, torch._ops.OpOverload)
            else [{} for i in range(len(self.inputs))]
        )
        self.allarg_properties = (
            {
                x.name: {"type": x.real_type, "default_value": x.default_value}
                for x in self.op_overload._schema.arguments
            }
            if isinstance(self.op_overload, torch._ops.OpOverload)
            else {}
        )
        # FIXME: self.kwargs does not always match kwargs defined in schema, so sometimes
        # ordered_kwargs_for_cpp_kernel is explicilty passed in.
        if isinstance(self.op_overload, torch._ops.OpOverload):
            if not self.ordered_kwargs_for_cpp_kernel:
                self.ordered_kwargs_for_cpp_kernel = [
                    x.name for x in self.op_overload._schema.arguments if x.kwarg_only
                ]
            self.schema_kwargs = [
                x for x in self.op_overload._schema.arguments if x.kwarg_only
            ]

    def decide_layout(self):  # type: ignore[no-untyped-def]
        if isinstance(self.layout, FlexibleLayout):
            self.apply_constraint()
            self.freeze_layout()

    def codegen_comment(self, wrapper) -> None:  # type: ignore[no-untyped-def]
        origin_str, _detailed_origin_str = get_kernel_metadata(self, wrapper)
        if origin_str:
            wrapper.writeline(origin_str)

    def codegen(self, wrapper):  # type: ignore[no-untyped-def]
        raise NotImplementedError

    def set_cpp_kernel_name(self, cpp_kernel_name: Optional[str] = None) -> None:
        self.cpp_kernel_name = cpp_kernel_name
        if not V.graph.cpp_wrapper or not isinstance(
            self.op_overload, torch._ops.OpOverload
        ):
            return

        kernel = self.op_overload
        if self.cpp_kernel_name is None:
            # Try to construct cpp_kernel_name from op_overload
            if kernel.namespace == "aten":
                # Calling with the default kernel name can lead to ambiguous behavior like the following example.
                # repeat_interleave(const at::Tensor & repeats, std::optional<int64_t> output_size=std::nullopt)
                # repeat_interleave(const at::Tensor & self, int64_t repeats,
                #       std::optional<int64_t> dim=std::nullopt, std::optional<int64_t> output_size=std::nullopt)
                opname = (
                    kernel.__name__.split(".")[0]
                    if kernel._overloadname == "default"
                    else kernel.__name__.replace(".", "_")
                )
                self.cpp_kernel_name = f"at::_ops::{opname}::call"
            else:
                self.cpp_kernel_name = kernel._schema.name

    def set_python_kernel_name(self, python_kernel_name: Optional[str]) -> None:
        self.python_kernel_name = python_kernel_name
        if python_kernel_name is not None:
            return

        kernel = self.op_overload
        if kernel is None:
            pass
        elif isinstance(kernel, torch._ops.HigherOrderOperator):
            self.python_kernel_name = f"torch.ops.higher_order.{kernel.__name__}"
        else:
            self.python_kernel_name = (
                f"{kernel.__module__.replace('._ops.', '.ops.')}.{kernel.__name__}"
            )

    def get_kernel_name(self):  # type: ignore[no-untyped-def]
        return (
            V.graph.wrapper_code.get_c_shim_func_name(self.cpp_kernel_name)  # type: ignore[attr-defined]
            if V.graph.cpp_wrapper
            else self.python_kernel_name
        )

    @staticmethod
    def copy_input(x):  # type: ignore[no-untyped-def]
        pw = Pointwise.create(
            device=x.get_device(),
            dtype=x.get_dtype(),
            inner_fn=x.make_loader(),
            ranges=x.get_size(),
            origin_node=x.get_origin_node(),
            traceback=x.get_traceback(),
        )
        pw.realize()
        return pw

    @classmethod
    def process_kernel(  # type: ignore[no-untyped-def]
        cls, kernel, *args, **kwargs
    ) -> Tuple[
        Any,
        List[Any],
        List[Any],
        Callable[[Any, Any], Any],
        Optional[Dict[sympy.Symbol, pytree.KeyPath]],
    ]:
        binded_args = {"args": args, "kwargs": kwargs}

        args_flat, args_spec = pytree.tree_flatten(binded_args)

        is_arg_tensor = []
        tensor_args = []
        non_tensor_args: List[Any] = []
        for arg in args_flat:
            is_arg_tensor.append(isinstance(arg, IRNode))
            if is_arg_tensor[-1]:
                tensor_args.append(arg)
            else:
                if isinstance(arg, sympy.Expr):
                    arg = V.graph.sizevars.shape_env.create_symintnode(arg, hint=None)
                non_tensor_args.append(arg)

        def unflatten_args(new_tensor_args, new_non_tensor_args):  # type: ignore[no-untyped-def]
            result = []
            it_tensors = iter(new_tensor_args)
            it_non_tensors = iter(new_non_tensor_args)
            for is_tensor in is_arg_tensor:
                if is_tensor:
                    result.append(next(it_tensors))
                else:
                    result.append(next(it_non_tensors))
            r = pytree.tree_unflatten(result, args_spec)
            return r.get("args", []), r.get("kwargs", {})

        tensor_args = [cls.realize_input(x) for x in tensor_args]

        # freeze layout otherwise our output stride calculation might
        # become incorrect
        for x in tensor_args:
            if is_storage_and_layout(x):
                as_storage_and_layout(x, freeze=True)

        # Rerun fake tensor propagation, because Inductor may have changed the
        # strides of inputs and we need to determine accurately what the
        # output stride will be.
        example_args: List[Union[torch.Tensor, torch._C.ScriptObject]] = []

        # We need to retain the constant values of fake tensors that we originally
        # propagated the graph with, because for some operators running without a
        # constant would trigger an error / DataDependentException
        for x in tensor_args:
            # if x is a view of a constant, we need to realize the view
            # (we can't pass the constant into the kernel directly)
            if not isinstance(x, BaseView) and x.get_name() in V.graph.constants:
                example_args.append(V.graph.constants[x.get_name()])
            elif (
                not isinstance(x, BaseView)
                and x.get_name() in V.graph.torchbind_constants
            ):
                example_args.append(V.graph.torchbind_constants[x.get_name()])
            else:
                example_args.append(ir_node_to_tensor(x, guard_shape=True))

        new_args, new_kwargs = unflatten_args(example_args, non_tensor_args)
        example_output = kernel(*new_args, **new_kwargs)

        unbacked_bindings: Optional[Dict[sympy.Symbol, pytree.KeyPath]] = None
        if shape_env := V.fake_mode.shape_env:
            rebind_unbacked(shape_env, V.current_node, example_output)
            unbacked_bindings = compute_unbacked_bindings(
                shape_env, example_output, V.current_node.meta.get("val")
            )

        example_out_li = (
            [example_output]
            if not isinstance(example_output, (list, tuple))
            else example_output
        )
        for t in example_out_li:
            if isinstance(t, torch.Tensor) and t.is_sparse:
                msg = "sparsity not handled. Please file issue for sparse inference weights."
                if stack_trace := V.graph.current_node.meta.get("stack_trace", None):
                    msg = f"{msg} Found from : \n {stack_trace}"
                V.graph.disable_cudagraphs_reason = msg

        return (
            example_output,
            tensor_args,
            non_tensor_args,
            unflatten_args,
            unbacked_bindings,
        )

    @classmethod
    def convert_to_reinterpret_view(cls, x):  # type: ignore[no-untyped-def]
        """
        In order to pass this to an extern kernel we need a
        ReinterpretView not a View.  This allows us to avoid some
        unneeded copies.
        """
        assert isinstance(x, BaseView)
        if isinstance(x, ReinterpretView):
            return x

        # NOTE: Don't use extract_read_writes here as it fails when
        # make_loader() inlines the computation
        x_unwrap_view = x.unwrap_view()
        buf = V.graph.get_buffer(x_unwrap_view.get_name())
        assert buf is not None
        x_unwrap_view_fx_node = buf.get_origin_node()
        # Prefer channels last format according to how the format is set from eager.
        if (
            x_unwrap_view_fx_node is not None
            and "val" in x_unwrap_view_fx_node.meta
            and isinstance(x_unwrap_view.layout, FlexibleLayout)
            and (
                x_unwrap_view_fx_node.meta["val"].is_contiguous(
                    memory_format=torch.channels_last
                )
                or x_unwrap_view_fx_node.meta["val"].is_contiguous(
                    memory_format=torch.channels_last_3d
                )
            )
        ):
            x_unwrap_view.freeze_layout_with_same_order(
                make_channels_last_strides_for(x_unwrap_view.get_size())
            )
        else:
            x_unwrap_view.freeze_layout()

        index_args, var_ranges = dependencies.index_vars_squeeze(
            x.get_size(), prefix="r"  # type: ignore[arg-type]
        )
        range_vars = index_args[0]
        index = x.make_indexer()(range_vars)

        index = V.graph.sizevars.simplify_with_ranges(index, var_ranges)
        strides = V.graph.sizevars.stride_vars(index, range_vars)
        offset = V.graph.sizevars.offset_var(index, range_vars)
        expected = sympy_dot(range_vars, strides) + offset

        if index != expected:
            log.debug(
                "convert_to_reinterpret_view failed: stride=%s offset=%s index=%s",
                strides,
                offset,
                index,
            )
            raise NotImplementedError

        return ReinterpretView(
            data=x.data,
            layout=FixedLayout(
                device=x.get_device_or_error(),
                dtype=x.get_dtype(),
                size=x.get_size(),  # type: ignore[arg-type]
                stride=strides,
                offset=offset,
            ),
        )

    @classmethod
    def realize_input(cls, x):  # type: ignore[no-untyped-def]
        if x is None:
            return NoneAsConstantBuffer()
        if isinstance(x, (sympy.Expr, sympy.logic.boolalg.Boolean, int)):
            return ShapeAsConstantBuffer(expr=x)
        if isinstance(x, Constant):
            return V.graph.add_tensor_constant(
                torch.tensor(x.value, dtype=x.get_dtype(), device=x.get_device())
            )
        if isinstance(x, ConstantBuffer):
            return x
        if isinstance(x, TensorBox):
            return cls.realize_input(x.data)
        if isinstance(x, ReinterpretView):
            return ReinterpretView(
                data=cls.realize_input(x.data), layout=x.get_layout()
            )
        if isinstance(x, BaseView):
            x.realize()
            if is_storage_and_layout(x.unwrap_view()):
                try:
                    return cls.convert_to_reinterpret_view(x)
                except NotImplementedError:
                    pass
        if isinstance(x, StorageBox):
            # TODO(jansel): impose layout preference on realized buffer
            x.realize()
            return x
        if isinstance(x, TorchBindObject):
            return x
        return cls.copy_input(x)

    @classmethod
    def require_stride1(cls, x):  # type: ignore[no-untyped-def]
        if is_storage_and_layout(x):
            if len(x.get_stride()) == 0:
                return x
            for stride in x.get_stride():
                if stride == 1:
                    return x
        return cls.copy_input(x)

    @classmethod
    def require_strides(  # type: ignore[no-untyped-def]
        cls,
        x,
        order: Optional[Sequence[int]] = None,
        exact_strides: Optional[Sequence[_IntLike]] = None,
        allow_padding=False,
    ):
        assert order is not None or exact_strides is not None
        if x.get_numel() in (0, 1):  # Layout doesn't matter
            return x

        # require x to have the layout
        if is_storage_and_layout(x):
            while isinstance(x.get_layout(), NonOwningLayout):
                x = x.get_layout().view
            if isinstance(x.get_layout(), FlexibleLayout):
                if order:
                    # If the the FlexibleLayout already has the size and stride in the required order,
                    # freeze it to a FixedLayout by using its current size and stride.
                    # The behavior of using its current size and stride or the given order can be different
                    # if the size and stride has ambiguilty, for example for a 4D input where the iC = 1:
                    # size=[s0, 1, 28, 28], stride=[784, 784, 28, 1]. If the required order is [3, 0, 2, 1] (channels last),
                    # the current size and stride already satisfies this order.
                    # However by freezing it to the required order, the layout will be changed to:
                    # size=[s0, 1, 28, 28], stride=[784, 1, 28, 1]), which is not actually necessary.

                    # fix flexiblelayout to be FixedLayout with stride_order
                    as_storage_and_layout(
                        x,
                        freeze=True,
                        want_contiguous=False,
                        stride_order=(
                            get_stride_order(
                                V.graph.sizevars.size_hints(x.get_layout().stride)
                            )
                            if is_stride_order_storage_and_layout(x, order)
                            else order
                        ),
                        allow_padding=allow_padding,
                    )
                    return x
                else:
                    # If the exact_strides is given, freeze the FlexibleLayout to a FixedLayout with the exact_strides.
                    as_storage_and_layout(
                        x,
                        freeze=True,
                        want_contiguous=False,
                        stride_order=None,
                        allow_padding=allow_padding,
                        exact_strides=exact_strides,
                    )
                    return x
            elif isinstance(x.get_layout(), FixedLayout) and (
                (order and x.get_layout().is_stride_ordered(order))
                or (
                    exact_strides
                    and significant_strides_equal(
                        exact_strides, x.get_layout().stride, x.get_size()
                    )
                )
            ):
                return x
            elif isinstance(x.get_layout(), MutationLayoutSHOULDREMOVE):
                if isinstance(x.get_layout().real_layout(), FlexibleLayout):
                    raise AssertionError(
                        "the MutationLayoutSHOULDREMOVE's real layout shouldn't be FlexibleLayout"
                    )
                elif isinstance(x.get_layout().real_layout(), FixedLayout) and (
                    (order and x.get_layout().real_layout().is_stride_ordered(order))
                    or (
                        exact_strides
                        and significant_strides_equal(
                            exact_strides,
                            x.get_layout().real_layout().stride,
                            x.get_size(),
                        )
                    )
                ):
                    return x

        # TODO - Storage to InputBuffer
        if isinstance(x, InputBuffer) and (
            (order and x.get_layout().is_stride_ordered(order))
            or (
                exact_strides
                and significant_strides_equal(
                    exact_strides, x.get_layout().stride, x.get_size()
                )
            )
        ):
            return x
        if (
            isinstance(x, TensorBox)
            and isinstance(x.data, BaseView)
            and not isinstance(x.data, ReinterpretView)
            and is_storage_and_layout(x.unwrap_view())
            and not isinstance(x.unwrap_view().data, ExternKernelAlloc)  # type: ignore[attr-defined]
        ):
            try:
                x.data = cls.convert_to_reinterpret_view(x.data)
                if order:
                    return cls.require_stride_order(
                        x, order, allow_padding=allow_padding
                    )
                elif exact_strides:
                    return cls.require_exact_strides(
                        x, exact_strides, allow_padding=allow_padding
                    )
            except NotImplementedError:
                pass
        # Although this is a clone, inductor is good about fusing clones into previous
        # operations if they weren't realized and their layouts were flexible.
        x = cls.copy_input(x)
        as_storage_and_layout(
            x,
            freeze=True,
            want_contiguous=False,
            stride_order=order,
            allow_padding=allow_padding,
            exact_strides=exact_strides,
        )
        if order:
            assert is_stride_order_storage_and_layout(x, order)
        return x

    @classmethod
    def require_exact_strides(cls, x, exact_strides, allow_padding=False):  # type: ignore[no-untyped-def]
        return cls.require_strides(
            x, exact_strides=exact_strides, allow_padding=allow_padding
        )

    @classmethod
    def require_stride_order(cls, x, order, allow_padding=False):  # type: ignore[no-untyped-def]
        return cls.require_strides(x, order=order, allow_padding=allow_padding)

    @classmethod
    def require_channels_last(cls, x):  # type: ignore[no-untyped-def]
        return cls.require_stride_order(x, NHWC_STRIDE_ORDER)

    @classmethod
    def require_channels_last_3d(cls, x):  # type: ignore[no-untyped-def]
        return cls.require_stride_order(x, NHWDC_STRIDE_ORDER)

    @classmethod
    def require_contiguous(cls, x):  # type: ignore[no-untyped-def]
        return cls.require_stride_order(x, list(reversed(range(len(x.get_size())))))

    def apply_constraint(self) -> None:
        pass

    def fill_non_provided_args(self, args, kwargs):  # type: ignore[no-untyped-def]
        # Previously, we want to maintain forward-compatibility by skipping
        # default args in the serialized artifacts in fbcode. However,
        # some of our shim interfaces require default values being OrderedSet.
        # Discussed with Sherlock offline and we decided to allow serializing
        # default args into the C++ wrapper code for now. We will refine this
        # part if we see real FC requirement. More details related to FC
        # can be found at:
        # https://docs.google.com/document/d/1FzWm-sHYwmRi3x_g036kOxd99KaYquUsA-L5JwOn8ys/edit?usp=sharing
        assert isinstance(args, (list, tuple))
        if isinstance(args, tuple):
            args = list(args)
        assert self.arg_properties, "ExternKernel.arg_properties should not be empty"

        n_args = len(args)
        n_pos_args = len(self.arg_properties)
        # For cpp wrapper, if some positional args are not provided, we need to check
        # if they're in the kwargs or use their default value
        if n_args < n_pos_args:
            log.debug(
                "%s has %d unprovided positional arguments. "
                "Will check if they are in the keyword arguments or will use default values.",
                self.op_overload,
                n_pos_args - n_args,
            )
            for i in range(n_args, n_pos_args):
                arg_name = self.arg_properties[i]["name"]
                args.append(
                    kwargs[arg_name]
                    if arg_name in kwargs
                    else self.arg_properties[i]["default_value"]
                )
        return args

    def codegen_const_args(self, names: Optional[List[str]] = None):  # type: ignore[no-untyped-def]
        if V.graph.cpp_wrapper:
            result = []
            # Aten ops follow the convention that tensor args are before non-tensor args,
            # in which case the following 'len(self.inputs) + i' logic works. But this
            # may not be true for other ops, and if that is the case, caller needs to
            # pass in a list of const arg names for arg_properties lookup.
            name_to_arg_properties = None
            if names and self.arg_properties:
                assert len(self.constant_args) == len(
                    names
                ), "names passed to codegen_const_args does not match self.constant_args"
                name_to_arg_properties = {
                    arg.get("name"): arg for arg in self.arg_properties
                }

            for i, x in enumerate(self.constant_args):
                if name_to_arg_properties is not None:
                    prop = name_to_arg_properties.get(names[i])  # type: ignore[index]
                    type_ = prop.get("type") if prop else None
                else:
                    idx = len(self.inputs) + i
                    type_ = (
                        self.arg_properties[idx].get("type")
                        if self.arg_properties and idx < len(self.arg_properties)
                        else None
                    )
                result.append(V.graph.wrapper_code.val_to_arg_str(x, type_))
            return result
        else:
            return map(V.graph.wrapper_code.val_to_arg_str, self.constant_args)

    def codegen_args(self):  # type: ignore[no-untyped-def]
        if V.graph.cpp_wrapper and self.op_overload is not None:
            # cpp wrapper needs special logic to fill in missing args with default values
            inputs = self.fill_non_provided_args(
                [*self.inputs, *self.constant_args], self.kwargs
            )
            # fill_non_provided_args has handled constant args, so no need to codegen for that later
            need_codegen_constant_args = False
        else:
            inputs = self.inputs
            need_codegen_constant_args = True

        args = []
        for i, x in enumerate(inputs):
            if V.graph.cpp_wrapper:
                assert self.arg_properties and i < len(
                    self.arg_properties
                ), "Invalid access to ExternKernel.arg_properties"
                type_ = self.arg_properties[i].get("type")
                args.append(V.graph.wrapper_code.val_to_arg_str(x, type_))
            else:
                args.append(V.graph.wrapper_code.val_to_arg_str(x))
        if need_codegen_constant_args:
            args.extend(self.codegen_const_args())
        return args

    def get_kwargs_value(self, arg_name):  # type: ignore[no-untyped-def]
        if arg_name in self.kwargs:
            return self.kwargs.get(arg_name)
        if self.allarg_properties and self.allarg_properties.get(arg_name):
            return self.allarg_properties.get(arg_name).get("default_value")  # type: ignore[union-attr]
        else:
            raise AssertionError(f"{arg_name} not in self.allarg_properties")

    def codegen_kwargs(self, skip_out=False):  # type: ignore[no-untyped-def]
        if V.graph.cpp_wrapper:
            if self.op_overload is not None and len(self.schema_kwargs) == 0:
                # All the args should have been generated by fill_non_provided_args in codegen_args
                return []

            kwargs = []
            for arg_name in self.ordered_kwargs_for_cpp_kernel:
                if skip_out and arg_name == "out":
                    # ExternKernelOut has its own logic for inserting the out parameter
                    continue

                v = self.get_kwargs_value(arg_name)
                if isinstance(v, sympy.Expr):
                    kwargs.append(v)
                else:
                    type_ = (
                        self.allarg_properties.get(arg_name).get("type")  # type: ignore[union-attr]
                        if self.allarg_properties and arg_name in self.allarg_properties
                        else None
                    )
                    kwargs.append(V.graph.wrapper_code.val_to_arg_str(v, type_))
        else:
            kwargs = [
                f"{k}={V.graph.wrapper_code.val_to_arg_str(v)}"
                for k, v in self.kwargs.items()
            ]
        return kwargs

    def codegen_size_asserts(self, wrapper) -> None:  # type: ignore[no-untyped-def]
        if config.size_asserts and not V.graph.cpp_wrapper:
            # comparing strides for 0 size tensor is tricky. Ignore them for now.
            if sympy_product(self.get_size()) == 0:
                return
            size = V.graph.wrapper_code.codegen_shape_tuple(self.get_size())
            stride = V.graph.wrapper_code.codegen_shape_tuple(self.get_stride())
            wrapper.writeline(
                f"assert_size_stride({self.get_name()}, {size}, {stride})"
            )

    def get_group_stride(self):  # type: ignore[no-untyped-def]
        """
        get output sizes and strides, for template_codegen
        """
        _size = self.get_size()
        _stride = self.get_stride()
        # iter_ranges = _size of output tensor, reduce_range = [] because no reduction
        return [_size, []], _stride

    def canonicalize(self):  # type: ignore[no-untyped-def]
        """
        Manually get canonicalization of the output index
        """
        # manually generate index formula for conv
        sizevars = V.graph.sizevars
        sizes = self.get_size()
        strides = self.get_stride()
        strides = [sizevars.size_hint(x) for x in strides]
        # TODO: I can't tell if the symbols here are temporary
        index_vars = [sympy_index_symbol(f"d{i}") for i in range(len(sizes))]
        # reorder index vars according to stride
        index_order = sorted(range(len(strides)), key=strides.__getitem__, reverse=True)
        lookup = {pos: idx for idx, pos in enumerate(index_order)}
        order = [lookup[i] for i in range(len(lookup))]
        index_vars = [index_vars[i] for i in order]
        indexer = self.make_indexer()
        index = indexer(index_vars)

        new_sizes, reindex, _prune = V.graph.sizevars._simplify_loops(
            index_vars, sizes, [index]
        )

        # assign new variables each dimension to deal with numbering mismatches
        # d0, d1, d2 could become d0, d2 -- which won't match d0, d1
        _, add_var = var_builder("c")
        replacement = dict(zip(index_vars, reindex([add_var(x) for x in new_sizes])))

        index = sympy_subs(sympy.expand(index), replacement)
        return index, tuple(new_sizes)

    def get_unbacked_symbol_uses(self) -> OrderedSet[sympy.Symbol]:
        # NB: It's not necessary to check regular inputs as we automatically
        # have dependencies on them
        r = OrderedSet[sympy.Symbol]()
        for arg in self.constant_args:
            r |= maybe_free_unbacked_symbols(arg)
        for arg in self.kwargs.values():
            r |= maybe_free_unbacked_symbols(arg)
        return r

    def __str__(self) -> str:
        kernel_name = getattr(self, "python_kernel_name", None)
        lines = [
            f"python_kernel_name={kernel_name!r}",
        ]
        lines += [
            f"{field.name}={getattr(self, field.name)}"
            for field in dataclasses.fields(self)
        ]
        lines.append(f"origin_node={self.origin_node!r}")
        return self.str_helper(lines)

    __repr__ = __str__


@ir_dataclass(frozen=False)
class ExternKernelOut(ExternKernel):
    def codegen(self, wrapper) -> None:  # type: ignore[no-untyped-def]
        self.codegen_comment(wrapper)
        args = [*self.codegen_args(), *self.codegen_kwargs(skip_out=True)]
        kernel_name = self.get_kernel_name()
        if (
            V.graph.cpp_wrapper
            and self.cpp_kernel_name == "torch::inductor::_mm_plus_mm"
        ):
            # For https://github.com/pytorch/pytorch/issues/128474
            kernel_name = "aoti_torch__mm_plus_mm_out"
        else:
            kernel_name = self.get_kernel_name()
        wrapper.generate_extern_kernel_out(
            kernel_name,
            self.codegen_reference(),
            self.output_view.codegen_reference() if self.output_view else None,
            args,
        )

    def __init__(  # type: ignore[no-untyped-def]
        self,
        layout,
        inputs,
        constant_args=(),
        kwargs=None,
        output_view=None,
        python_kernel_name=None,
        cpp_kernel_name=None,
        ordered_kwargs_for_cpp_kernel=(),
        op_overload=None,
    ) -> None:
        super().__init__(
            None,
            layout,
            self.unwrap_storage(inputs),
            constant_args,
            kwargs or {},
            None,
            python_kernel_name,
            cpp_kernel_name,
            ordered_kwargs_for_cpp_kernel,
            op_overload,
        )
        self.name = V.graph.register_buffer(self)
        V.graph.register_operation(self)

    def should_allocate(self) -> bool:
        return True


class RandomSeeds(ExternKernelOut):
    def __init__(self, count: int, device: torch.device) -> None:
        limits = torch.iinfo(torch.int64)
        super().__init__(
            layout=FixedLayout(
                device=device,
                dtype=torch.int64,
                size=[count],
            ),
            inputs=[],
            constant_args=[limits.min, limits.max, [count]],
            python_kernel_name="aten.randint.low_out",
            # FIXME: Ideally we should only use at::_ops::randint_low_out::call here,
            # but the signature is different from is at::randint_out. Again,
            # we can simplify the code when only keeping an ABI-compatible version.
            cpp_kernel_name="at::_ops::randint_low_out::call",
            op_overload=aten.randint.low_out,
        )


class ExternKernelAlloc(ExternKernel):
    def codegen(self, wrapper) -> None:  # type: ignore[no-untyped-def]
        self.codegen_comment(wrapper)
        args = [*self.codegen_args(), *self.codegen_kwargs()]
        V.graph.wrapper_code.generate_extern_kernel_alloc(self, args)
        if isinstance(self.layout, Layout):
            self.codegen_size_asserts(wrapper)

    def __init__(  # type: ignore[no-untyped-def]
        self,
        layout,
        inputs,
        constant_args=(),
        kwargs=None,
        python_kernel_name=None,
        cpp_kernel_name=None,
        ordered_kwargs_for_cpp_kernel=(),
        op_overload=None,
    ) -> None:
        super().__init__(
            None,
            layout,
            self.unwrap_storage(inputs),
            constant_args,
            kwargs or {},
            None,
            python_kernel_name,
            cpp_kernel_name,
            ordered_kwargs_for_cpp_kernel,
            op_overload,
        )
        # We need output buffers for generating kernel arguments in the
        # abi-compatible mode, where we retrieve outputs by pass each individual
        # output through the abi-compatible interface.
        self.outputs: Sequence[Any] = []
        self.name = V.graph.register_buffer(self)
        V.graph.register_operation(self)

    def should_allocate(self) -> bool:
        return False

    def apply_constraint(self):  # type: ignore[no-untyped-def]
        raise NotImplementedError


class MutationOutput(Buffer):
    """
    An output buffer that represents the mutation of a pre-existing buffer
    """

    def __init__(self, layout, mutated_node, mutating_node: Operation) -> None:  # type: ignore[no-untyped-def]
        super().__init__(name=None, layout=layout)
        mutated_node_name = mutated_node.get_name()
        V.graph.mark_buffer_mutated(mutated_node_name)
        self.mutation_names = [mutated_node_name]
        self.mutating_node: Operation = mutating_node
        self.name = V.graph.register_buffer(self)

    def get_defining_op(self) -> Operation:
        return self.mutating_node

    def get_mutation_names(self):  # type: ignore[no-untyped-def]
        return self.mutation_names

    def should_allocate(self) -> bool:
        return False


class TMADescriptor(ExternKernel):
    """
    An IR node representing a host-side TMA descriptor in the Triton API
    (the ones obtained via create_{1d,2d}_tma_descriptor calls). Mostly
    useful for user-defined Triton kernels relying on host-side TMA; but
    can, in principle, be used for Inductor's Triton templates, too.
    """

    # as TMA descriptors are immutable,
    # we can dedup them by the input args
    _CACHE: Dict[Any, TMADescriptor] = {}

    @classmethod
    def create(  # type: ignore[no-untyped-def]
        cls,
        tensor: IRNode,
        dims: List[Union[int, torch.SymInt]],
        block_dims: List[Union[int, torch.SymInt]],
        element_size: Optional[int] = None,
    ):
        key = (id(tensor), dims, block_dims, element_size)
        if key not in cls._CACHE:
            cls._CACHE[key] = TMADescriptor(tensor, dims, block_dims, element_size)
        return cls._CACHE[key]

    def __init__(
        self,
        tensor: IRNode,
        dims: List[Union[int, torch.SymInt]],
        block_dims: List[Union[int, torch.SymInt]],
        element_size: Optional[int] = None,
    ) -> None:
        assert len(dims) in (1, 2)
        assert len(dims) == len(block_dims)

        if element_size is None:
            element_size = tensor.get_dtype().itemsize

        self.tensor = tensor
        self.dims = dims
        self.block_dims = block_dims
        self.element_size = element_size
        self.rank = len(self.dims)

        inputs = [tensor]
        constant_args = [
            *self.dims,
            *self.block_dims,
            self.element_size,
        ]

        super().__init__(
            None,
            # link back to the underlying tensor in terms of ownership
            # to avoid getting the underlying tensor deleted *before*
            # the TMADescriptor node can be deleted.
            NonOwningLayout(
                ReinterpretView(
                    data=tensor,
                    layout=tensor.get_layout(),
                )
            ),
            inputs,
            tuple(constant_args),
            None,
        )

        self.name = V.graph.register_buffer(self)
        V.graph.register_operation(self)

    def codegen(self, wrapper) -> None:  # type: ignore[no-untyped-def]
        wrapper.generate_tma_descriptor(self)


class UserDefinedTritonKernel(ExternKernel):
    def get_kernel_and_metadata(self):  # type: ignore[no-untyped-def]
        from triton.runtime.autotuner import Autotuner

        from torch._higher_order_ops.triton_kernel_wrap import kernel_side_table

        kernel = kernel_side_table.get_kernel(self.kernel_idx)
        configs = []
        restore_value_args: List[str] = []
        reset_to_zero_args: List[str] = []
        if isinstance(kernel, Autotuner):
            # https://github.com/triton-lang/triton/pull/5083
            # changes kernel.restore_idx to kernel.restore_value
            if hasattr(kernel, "restore_idx"):
                restore_value_args.extend(
                    kernel.fn.arg_names[i] for i in kernel.restore_idx
                )
            else:
                assert hasattr(kernel, "restore_value")
                restore_value_args.extend(kernel.restore_value)

            if hasattr(kernel, "reset_idx"):
                for i in kernel.reset_idx:
                    reset_to_zero_args.append(kernel.fn.arg_names[i])
            else:
                assert hasattr(kernel, "reset_to_zero")
                reset_to_zero_args.extend(kernel.reset_to_zero)

            configs = kernel.configs
            kernel = kernel.fn
        return kernel, configs, restore_value_args, reset_to_zero_args

    def codegen(self, wrapper) -> None:  # type: ignore[no-untyped-def]
        (
            kernel,
            configs,
            restore_value_args,
            reset_to_zero_args,
        ) = self.get_kernel_and_metadata()

        # Definition of kernel
        new_name, triton_meta = wrapper.define_user_defined_triton_kernel(
            kernel, configs, self.kwargs, restore_value_args, reset_to_zero_args
        )
        raw_args = [
            self.get_kwargs_value(k) for k in self.ordered_kwargs_for_cpp_kernel
        ]

        # NOTE: raw_args doesn't include autotuned args.
        # But, kernel.constexprs includes indices of autotuned args.
        # So, let's recalculate constexpr indices wrt to raw_args.
        constexpr_indices = []
        for idx, kwarg in enumerate(self.ordered_kwargs_for_cpp_kernel):
            if kernel.arg_names.index(kwarg) in kernel.constexprs:
                constexpr_indices.append(idx)
        """
        Filter out None args.

        see https://github.com/pytorch/pytorch/issues/115344

        Two cases for a None arg:
        1. The arg is already tl.constexpr, so leave it in
        2. The arg is not tl.constexpr so we have to remove it
        """
        constexpr_indices_set = OrderedSet(constexpr_indices)
        REMOVED = object()
        raw_args = [
            (
                (idx, arg)
                if (arg is not None) or (arg is None and idx in constexpr_indices_set)
                else (idx, REMOVED)
            )
            for idx, arg in enumerate(raw_args)
        ]
        removed_none_args = [idx for idx, val in raw_args if val == REMOVED]
        raw_args = [val for idx, val in raw_args if val != REMOVED]

        # We have to compute the constexpr indices for the new, filtered raw_args
        # We also have to adjust equal_to_1.
        if removed_none_args:
            eq1_indices_set = OrderedSet[int](triton_meta["configs"][0].equal_to_1)
            constexpr_indices = []
            equal_to_1 = []
            index_shift = 0
            for idx, kwarg in enumerate(self.ordered_kwargs_for_cpp_kernel):
                # every time we encounter an idx we removed, adjust by one to account for it
                # So for example if we had [None, const X]
                # iter 1:
                #   None was removed, adjust=1
                # iter 2:
                #  X is const at idx=1, but the adjusted idx is 0 now, because None was removed
                if idx in removed_none_args:
                    index_shift += 1
                    continue
                arg_index = kernel.arg_names.index(kwarg)
                if arg_index in kernel.constexprs:
                    constexpr_indices.append(idx - index_shift)
                if arg_index in eq1_indices_set:
                    equal_to_1.append(idx - index_shift)

            triton_meta["configs"][0].equal_to_1 = equal_to_1

        # Call to kernel
        self.codegen_comment(wrapper)
        wrapper.generate_user_defined_triton_kernel(
            new_name,
            raw_args,
            self.grid,
            configs,
            triton_meta,
            constexpr_indices,
        )

    def get_unbacked_symbol_uses(self) -> OrderedSet[sympy.Symbol]:
        # add unbacked symbols used in the grid to the ones used
        # in the kwargs (the latter is generated by ExternKernel)
        return super().get_unbacked_symbol_uses() | free_unbacked_symbols(self.grid)

    def get_unbacked_symbol_defs(self) -> OrderedSet[sympy.Symbol]:
        return OrderedSet()

    def __init__(self, *, kernel_idx, grid, tma_descriptor_metadata, kernel_args) -> None:  # type: ignore[no-untyped-def]
        inputs = []
        kwargs = {}
        constant_args = []
        for k, v in kernel_args.items():
            if isinstance(v, TensorBox):
                t = InputsKernel.unwrap_storage_for_input(self.realize_input(v))
                if k in tma_descriptor_metadata:
                    t = TMADescriptor.create(t, *tma_descriptor_metadata[k])
                inputs.append(t)
                kwargs[k] = t
            else:
                constant_args.append(v)
                kwargs[k] = v

        assert len(inputs) != 0
        self.device = inputs[0].get_device()

        super().__init__(
            None,
            NoneLayout(device=self.device),
            inputs,
            tuple(constant_args),
            kwargs,
        )
        self.kernel_idx = kernel_idx
        self.grid = grid

        kernel, configs, _, _ = self.get_kernel_and_metadata()

        # If we are autotuning, not all arguments will be passed
        self.ordered_kwargs_for_cpp_kernel = [
            arg for arg in kernel.arg_names if arg in kernel_args
        ]

        from torch._higher_order_ops.triton_kernel_wrap import identify_mutated_tensors

        autotuned_kwargs = configs[0].kwargs if len(configs) > 0 else {}
        self.mutable_args = [
            kernel_args[key]
            for key in identify_mutated_tensors(
                kernel, {**kernel_args, **autotuned_kwargs}
            )
        ]

        self.mutation_outputs = [
            MutationOutput(NoneLayout(device=self.device), buf, self)
            for buf in self.mutable_args
        ]
        V.graph.register_operation(self)

    def get_outputs(self) -> List[Buffer]:
        return list(self.mutation_outputs)

    def get_device(self) -> Optional[torch.device]:
        return self.device


class InplaceBernoulliFallback(ExternKernel):
    """
    This needs to be a custom class to handle mutation properly
    """

    def codegen(self, wrapper) -> None:  # type: ignore[no-untyped-def]
        (x,) = (t.codegen_reference() for t in self.inputs)

        if V.graph.cpp_wrapper:
            # Inductor doesn't really support aten Generator, so the Generator kwarg is always NULL here,
            # which needs to be explicitly generated for cpp wrapper
            wrapper.writeline(
                f"{self.get_kernel_name()}({x}, {', '.join(map(repr, self.constant_args))}, NULL){wrapper.ending}"
            )
        else:
            wrapper.writeline(
                f"{self.get_kernel_name()}({x}, {', '.join(map(repr, self.constant_args))}){wrapper.ending}"
            )

    def should_allocate(self) -> bool:
        return False

    def get_mutation_names(self):  # type: ignore[no-untyped-def]
        return [self.inputs[0].get_name()]

    def get_unbacked_symbol_defs(self) -> OrderedSet[sympy.Symbol]:
        return OrderedSet()

    def __init__(self, op_overload, x, *constant_args) -> None:  # type: ignore[no-untyped-def]
        super().__init__(
            None,
            NoneLayout(device=x.get_device()),
            self.unwrap_storage([x]),
            constant_args,
            op_overload=op_overload,
        )
        V.graph.mark_buffer_mutated(x.get_name())
        self.name = V.graph.register_buffer(self)
        V.graph.register_operation(self)


# Used to deal with torch.complex types
class InplaceCopyFallback(ExternKernel):
    """
    This needs to be a custom class to handle mutation properly
    """

    def codegen(self, wrapper) -> None:  # type: ignore[no-untyped-def]
        (dst, src, non_blocking) = self.codegen_args()
        wrapper.codegen_device_copy(src, dst, non_blocking)

    def should_allocate(self) -> bool:
        return False

    def get_mutation_names(self):  # type: ignore[no-untyped-def]
        return [self.inputs[0].get_name()]

    def get_unbacked_symbol_defs(self) -> OrderedSet[sympy.Symbol]:
        return OrderedSet()

    def __init__(  # type: ignore[no-untyped-def]
        self,
        layout,
        inputs,
        constant_args,
    ) -> None:
        super().__init__(
            None,
            layout,
            inputs,
            constant_args,
            python_kernel_name="aten.copy_",
            cpp_kernel_name="aoti_torch_copy_",
        )
        V.graph.mark_buffer_mutated(inputs[0].get_name())
        self.name = V.graph.register_buffer(self)
        V.graph.register_operation(self)

    @classmethod
    def create(cls, dst, src, non_blocking: bool = False):  # type: ignore[no-untyped-def]
        inputs = [cls.realize_input(t) for t in [dst, src]]
        constant_args = (non_blocking,)
        result = InplaceCopyFallback(
            NoneLayout(device=dst.get_device()),
            inputs,
            constant_args,
        )
        return result


class MutatingFirstArgExternKernel(ExternKernel):
    """
    This needs to be a custom class to handle mutation properly
    """

    def codegen(self, wrapper) -> None:  # type: ignore[no-untyped-def]
        argrefs = [
            *(t.codegen_reference() for t in self.inputs),
            *map(repr, self.constant_args),
        ]
        wrapper.writeline(
            f"{self.get_kernel_name()}({', '.join(argrefs)}){wrapper.ending}"
        )

    def should_allocate(self) -> bool:
        return False

    def get_mutation_names(self):  # type: ignore[no-untyped-def]
        return [self.inputs[0].get_name()]

    def get_unbacked_symbol_defs(self) -> OrderedSet[sympy.Symbol]:
        return OrderedSet()

    def has_side_effects(self) -> bool:
        return True


class ResizeStorageBytes(MutatingFirstArgExternKernel):
    def __init__(self, variable, new_size) -> None:  # type: ignore[no-untyped-def]
        assert isinstance(new_size, int), "TODO: dynamic shapes"
        super().__init__(
            None,
            NoneLayout(device=variable.get_device()),
            self.unwrap_storage([variable]),
            constant_args=(new_size,),
        )
        V.graph.mark_buffer_mutated(variable.get_name())
        self.name = V.graph.register_buffer(self)
        V.graph.register_operation(self)
        self.python_kernel_name = "inductor_ops.resize_storage_bytes_"
        self.cpp_kernel_name = "torch::inductor::resize_storage_bytes_"
        V.graph.never_reuse_buffers.add(variable.data.get_name())


class SetSourceTensorKernel(ExternKernelAlloc):
    def __init__(self, self_tensor, storage_tensor) -> None:  # type: ignore[no-untyped-def]
        storage_tensor.freeze_layout()
        super().__init__(
            storage_tensor.get_layout(),
            [self_tensor, storage_tensor],
            python_kernel_name="torch.ops.aten.set_.source_Tensor",
            op_overload=torch.ops.aten.set_.source_Tensor,
        )
        V.graph.never_reuse_buffers.add(self_tensor.data.get_name())
        V.graph.never_reuse_buffers.add(storage_tensor.get_name())
        V.graph.never_reuse_buffers.add(self.get_name())
        device = storage_tensor.get_device()
        self.mutation_outputs = [
            MutationOutput(NoneLayout(device=device), self_tensor, self),
            MutationOutput(NoneLayout(device=device), storage_tensor, self),
        ]

    def get_inputs_that_alias_output(self) -> Sequence[str]:
        return [self.inputs[0].get_name(), self.inputs[1].get_name()]


class ScatterFallback(ExternKernel):
    """
    This needs to be a custom class to handle mutation properly.
    This class handles both aten.scatter_ and aten.scatter_reduce_.
    It also handle the case `src` being a scalar properly.
    """

    def codegen(self, wrapper) -> None:  # type: ignore[no-untyped-def]
        reduce = self.kwargs["reduce"]
        if V.graph.cpp_wrapper:
            # Follow aten/src/ATen/native/ReductionType.h:get_operator_enum
            get_operator_enum = {"add": "sum", "multiply": "prod"}
            if reduce in get_operator_enum:
                reduce = get_operator_enum[reduce]

        if self.src_is_tensor:
            (x, index, src) = (t.codegen_reference() for t in self.inputs)
        else:
            (x, index) = (t.codegen_reference() for t in self.inputs)
            src = self.constant_args[1]
        wrapper.generate_scatter_fallback(
            x,
            [x, self.constant_args[0], index, src],
            self.cpp_kernel_name,
            self.python_kernel_name,
            self.src_is_tensor,
            reduce,
            self.codegen_kwargs(),
        )

    def should_allocate(self) -> bool:
        return False

    def get_mutation_names(self):  # type: ignore[no-untyped-def]
        return [self.inputs[0].get_name()]

    def get_unbacked_symbol_defs(self) -> OrderedSet[sympy.Symbol]:
        return OrderedSet()

    def __init__(  # type: ignore[no-untyped-def]
        self,
        op_overload,
        x,
        dim: int,
        index,
        src,
        *,
        reduce: Optional[str] = None,
        include_self: bool = True,
    ) -> None:
        self.src_is_tensor = isinstance(src, TensorBox)

        constant_args: Tuple[Any, ...]
        if self.src_is_tensor:
            tensors = [self.realize_input(t) for t in [x, index, src]]
            constant_args = (dim,)
        else:
            tensors = [self.realize_input(t) for t in [x, index]]
            constant_args = (dim, src)

        super().__init__(
            None,
            NoneLayout(device=x.get_device()),
            self.unwrap_storage(tensors),
            constant_args,
            {"reduce": reduce, "include_self": include_self},
            python_kernel_name=str(op_overload),
            ordered_kwargs_for_cpp_kernel=["reduce", "include_self"],
            op_overload=op_overload,
        )
        V.graph.mark_buffer_mutated(x.get_name())
        self.name = V.graph.register_buffer(self)
        V.graph.register_operation(self)


class IndexPutFallback(ExternKernel):
    """
    This needs to be a custom class to handle mutation and indices properly
    """

    def codegen(self, wrapper) -> None:  # type: ignore[no-untyped-def]
        (x, values, *valid_indices) = (t.codegen_reference() for t in self.inputs)
        indices = []
        iter_valid_indices = iter(valid_indices)
        for i, _ in enumerate(self.indices):
            if self.indices[i] is not None:
                indices.append(next(iter_valid_indices))
            else:
                indices.append(V.graph.wrapper_code.none_str)

        wrapper.generate_index_put_fallback(
            self.get_kernel_name(), x, indices, values, *self.codegen_const_args()
        )

    def should_allocate(self) -> bool:
        return False

    def get_mutation_names(self):  # type: ignore[no-untyped-def]
        return [self.inputs[0].get_name()]

    def get_unbacked_symbol_defs(self) -> OrderedSet[sympy.Symbol]:
        return OrderedSet()

    def __init__(self, op_overload, x, indices, values, accumulate) -> None:  # type: ignore[no-untyped-def]
        self.indices = indices
        valid_indices = [i for i in indices if i is not None]
        tensors = [self.realize_input(x) for x in [x, values, *valid_indices]]
        cpp_kernel_name = "aoti_torch_index_put_out"
        super().__init__(
            None,
            NoneLayout(device=x.get_device()),
            self.unwrap_storage(tensors),
            (accumulate,),
            python_kernel_name="aten.index_put_",
            cpp_kernel_name=cpp_kernel_name,
            op_overload=op_overload,
        )
        V.graph.mark_buffer_mutated(self.inputs[0].get_name())
        self.name = V.graph.register_buffer(self)
        V.graph.register_operation(self)


class DeviceCopy(ExternKernelOut):
    @classmethod
    def create(cls, x, device, non_blocking):  # type: ignore[no-untyped-def]
        if (
            not x.is_extern()
            and all(r in V.graph.constants for r in x.get_read_names())
            and not config.aot_inductor.use_runtime_constant_folding
        ):
            return x.constant_to_device(device)

        V.graph.add_device_info(device)
        V.graph.add_device_info(x.get_device())

        developer_warning("DeviceCopy in input program")
        constant_args = (non_blocking,)
        return DeviceCopy(
            FlexibleLayout(
                device=device,
                dtype=x.get_dtype(),
                size=x.get_size(),
            ),
            [cls.realize_input(x)],
            constant_args,
        )

    def codegen(self, wrapper) -> None:  # type: ignore[no-untyped-def]
        args = self.codegen_args()
        assert len(args) == 2
        if self.output_view:
            wrapper.codegen_device_copy(
                args[0], self.output_view.codegen_reference(), args[1]
            )
        else:
            wrapper.codegen_device_copy(args[0], self.codegen_reference(), args[1])


class DynamicScalar(ExternKernel):
    """
    The result of a call to aten._local_scalar_dense.
    """

    def get_reads(self) -> OrderedSet[Dep]:
        return OrderedSet()

    def should_allocate(self) -> bool:
        return False

    def __init__(self, sym, keypath, data) -> None:  # type: ignore[no-untyped-def]
        data.realize()
        super().__init__(
            None, NoneLayout(device=torch.device("cpu")), self.unwrap_storage([data])
        )
        self.sym = sym
        self.keypath = keypath

    def get_unbacked_symbol_defs(self) -> OrderedSet[sympy.Symbol]:
        return OrderedSet([self.sym])

    def codegen(self, wrapper) -> None:  # type: ignore[no-untyped-def]
        wrapper.codegen_dynamic_scalar(self)


class AssertScalar(ExternKernel):
    """
    The result of a call to aten._assert_scalar
    """

    def get_reads(self) -> OrderedSet[Dep]:
        return OrderedSet()

    def should_allocate(self) -> bool:
        return False

    def __init__(self, scalar, msg) -> None:  # type: ignore[no-untyped-def]
        super().__init__(
            # Buffer(name, layotu)
            None,
            NoneLayout(device=torch.device("cpu")),
            # InputsKernel(inputs)
            [],
        )
        self.scalar = scalar
        self.msg = msg

    def has_side_effects(self) -> bool:
        return True

    def get_unbacked_symbol_uses(self):  # type: ignore[no-untyped-def]
        return free_unbacked_symbols(self.scalar)

    def codegen(self, wrapper) -> None:  # type: ignore[no-untyped-def]
        # NB: It is EXTREMELY important not to simplify the scalar under assertion here,
        # because simplify is done with respect to runtime asserts.  So if you have
        # "u0 == 0" in the runtime asserts, if you subsequently try to
        # simplify(u0 == 0), you will get True (because we've already runtime assert'ed
        # that it's true).  But we're code generating the actual runtime assert here!!
        if V.graph.cpp_wrapper:
            sizevar = V.graph.wrapper_code.codegen_cpp_sizevar(
                self.scalar, simplify=False
            )
            # TODO: when we start compiling in C++20, annotate with [[unlikely]].
            wrapper.writeline(
                f'if (!({sizevar})) {{ throw std::runtime_error("{self.msg}"); }}'
            )
        else:
            sizevar = V.graph.wrapper_code.codegen_python_sizevar(
                self.scalar, simplify=False
            )
            wrapper.writeline(f"if not {sizevar}:")
            wrapper.writeline(f"    raise RuntimeError({repr(self.msg)})")
            # No one should ever use this buffer, but for uniformity
            # define the variable and assign it None
            wrapper.writeline(f"{self.get_name()} = None")


@ir_dataclass(frozen=False)
class ExternKernelNode:
    name: str
    node: export_schema.Node


class FallbackKernel(ExternKernelAlloc):
    def __init__(  # type: ignore[no-untyped-def]
        self,
        layout,
        kernel,
        tensor_args,
        nontensor_args,
        unflatten_args,
        kwargs=None,
        *,
        unbacked_bindings=None,
    ) -> None:
        # When aten binary ops have constant second args, cpp wrapper expects the scalar
        # version.  This should long-term be handled as in
        # https://github.com/pytorch/pytorch/issues/90923.
        BINARY_OP_MAPPING = {
            aten.add.Tensor: aten.add.Scalar,
            aten.div.Tensor: aten.div.Scalar,
            aten.divide.Tensor: aten.divide.Scalar,
            aten.floor_divide: aten.floor_divide.Scalar,
            aten.mul.Tensor: aten.mul.Scalar,
            aten.multiply.Tensor: aten.multiply.Scalar,
            aten.sub.Tensor: aten.sub.Scalar,
            aten.subtract.Tensor: aten.subtract.Scalar,
            aten.true_divide.Tensor: aten.true_divide.Scalar,
        }
        if (
            kernel in BINARY_OP_MAPPING
            and len(tensor_args) == 1
            and len(nontensor_args) == 1
        ):
            kernel = BINARY_OP_MAPPING[kernel]

        super().__init__(
            layout,
            tuple(tensor_args),
            tuple(nontensor_args),
            op_overload=kernel,
        )

        self.use_runtime_dispatch = False
        self.unbacked_bindings = unbacked_bindings

        assert isinstance(
            kernel,
            (
                torch._ops.OpOverload,
                torch._ops.HigherOrderOperator,
            ),
        ), f"Fails to create FallbackKernel for {kernel}: {type(kernel)} not supported"
        self.op_overload = kernel
        self.unflatten_args = unflatten_args
        self.kwargs = {} if kwargs is None else kwargs
        V.graph.warn_fallback(self.python_kernel_name)  # type: ignore[arg-type]

        # args that are aliased
        self.alias_names: List[str] = []
        # args that are mutated AND returned from the op
        self.mutation_names: List[str] = []

        if isinstance(self.op_overload, torch._ops.HigherOrderOperator):
            # We assume here that HOPs with FallbackKernel are functional.
            # This may not always be true! HOPs must individually opt-in to
            # FallbackKernel, so please check this if you opt-in.
            return

        if "_c10d_functional" in self.op_overload.name():
            # _c10d_functional kernels are lowered into _CollectiveKernel which
            # derives from FallbackKernel for the cpp codegen. The kernels
            # don't pass the can_auto_functionalize check, but their mutation
            # is handled properly by _CollectiveKernel.
            return

        schema = self.op_overload._schema

        # NOTE: [FallbackKernel supported operators]
        # We only support three types of operators:
        # - functional ops
        # - view ops
        # - inplace aten ops
        # - mutating ops that are auto-functionalizable. That is,
        # the operator may mutate any number of inputs, but its outputs
        # may not alias any of the inputs.
        #
        # The unsupported cases usually do not show up here (because
        # AOTAutograd functionalized them away); the only way for an in-place
        # op to show up here is if a lowering or pass introduced it.
        if torch._library.utils.mutates_and_returns_first_arg(self.op_overload):
            self.mutation_names.append(tensor_args[0].get_name())
            return

        if schema.is_mutable and not can_auto_functionalize(kernel):
            raise NotImplementedError(
                f"NYI: Can't generate FallbackKernel for {kernel}"
            )

        args, kwargs = self.unflatten_args(self.inputs, self.constant_args)

        def handle_aliasing_and_mutation(info, arg) -> None:  # type: ignore[no-untyped-def]
            # Assertions to make sure we didn't mismatch args
            if isinstance(info.type, torch.ListType):
                assert isinstance(arg, (list, tuple))
            is_optional_tensor = isinstance(
                info.type, torch.OptionalType
            ) and isinstance(info.type.getElementType(), torch.TensorType)
            is_list_tensor = isinstance(info.type, torch.ListType) and isinstance(
                info.type.getElementType(), torch.TensorType
            )
            if is_optional_tensor or isinstance(info.type, torch.TensorType):
                # PyTorch also accepts None and scalar types for args marked as "Tensor".
                # We're not going to check all of them here.
                assert not isinstance(arg, (tuple, list))

            if arg is None:
                return
            if info.alias_info is None:
                return

            def add_alias(t) -> None:  # type: ignore[no-untyped-def]
                self.alias_names.append(t.get_name())
                if info.alias_info.is_write:
                    self.mutation_outputs.append(
                        MutationOutput(NoneLayout(device=t.get_device()), t, self)
                    )

            if is_list_tensor:
                for tensor_arg in arg:
                    add_alias(tensor_arg)
            else:
                assert isinstance(info.type, torch.TensorType) or is_optional_tensor
                add_alias(arg)

        for info, arg in torch._library.utils.zip_schema(schema, args, kwargs):
            handle_aliasing_and_mutation(info, arg)

    def codegen_unbacked_symbol_defs(self, wrapper) -> None:  # type: ignore[no-untyped-def]
        if not hasattr(self, "unbacked_bindings"):
            return

        unbacked_bindings = resolve_unbacked_bindings(
            V.graph.sizevars.shape_env, self.unbacked_bindings
        )

        if not unbacked_bindings:
            return

        for s, keypath in unbacked_bindings.items():

            def go(expr, keypath):  # type: ignore[no-untyped-def]
                if keypath == ():
                    return expr

                if (
                    len(keypath) >= 2
                    and isinstance(keypath[0], CallMethodKey)
                    and isinstance(keypath[1], pytree.SequenceKey)
                ):
                    return go(
                        f"{expr}.{keypath[0].name}({keypath[1].idx})", keypath[2:]
                    )
                elif isinstance(keypath[0], CallMethodKey):
                    return go(f"{expr}.{keypath[0].name}()", keypath[1:])
                elif isinstance(keypath[0], pytree.SequenceKey):
                    return (
                        go(f"std::get<{keypath[0].idx}>({expr})", keypath[1:])
                        if V.graph.cpp_wrapper
                        else go(f"{expr}[{keypath[0].idx}]", keypath[1:])
                    )
                elif isinstance(keypath[0], DivideByKey):
                    # TODO: need to assert divisibility
                    # TODO: this is invalid C++ codegen
                    return go(f"{expr}.__floordiv__({keypath[0].divisor})", keypath[1:])
                else:
                    raise AssertionError(f"unrecognized keypath {keypath}")

            def go_outer():  # type: ignore[no-untyped-def]
                if V.graph.cpp_wrapper:
                    # Special handling for the top level buffer access,
                    # because self.get_name() is actually never bound; the
                    # individual output arguments are bound by
                    # generate_c_shim_fallback_kernel
                    if len(self.outputs) == 1:
                        return go(self.outputs[0].get_name(), keypath)
                    else:
                        assert isinstance(keypath[0], pytree.SequenceKey)
                        return go(self.outputs[keypath[0].idx].get_name(), keypath[1:])
                else:
                    return go(self.get_name(), keypath)

            wrapper.writeline(
                f"{wrapper.codegen_unbacked_symbol_decl(s)} = {go_outer()}{wrapper.ending}"
            )

    def get_unbacked_symbol_defs(self) -> OrderedSet[sympy.Symbol]:
        if unbacked_bindings := getattr(self, "unbacked_bindings", None):
            resolved = resolve_unbacked_bindings(
                V.graph.sizevars.shape_env, unbacked_bindings
            )
            assert resolved is not None
            return resolved.keys()  # type: ignore[return-value]
        else:
            return OrderedSet()

    def codegen_args(self):  # type: ignore[no-untyped-def]
        @dataclasses.dataclass
        class Shim:
            ref: Any

            def __repr__(self) -> str:
                return self.ref

        tensor_args = [Shim(x.codegen_reference()) for x in self.inputs]
        args, kwargs = self.unflatten_args(tensor_args, self.constant_args)
        if V.graph.cpp_wrapper and isinstance(self.op_overload, torch._ops.OpOverload):
            args = self.fill_non_provided_args(args, kwargs)
            args = [
                V.graph.wrapper_code.val_to_arg_str(x, param.real_type)
                for param, x in zip(self.op_overload._schema.arguments, args)
            ]
        else:
            args = [V.graph.wrapper_code.val_to_arg_str(x) for x in args]

        # let self.codegen_kwargs handle kwargs
        self.kwargs.update(kwargs)
        return args

    @staticmethod
    def find_device(tensor_args, example_output):  # type: ignore[no-untyped-def]
        if tensor_args:
            devices = [arg.get_device() for arg in tensor_args if arg.get_device()]
            return devices[0]
        if isinstance(example_output, torch.Tensor):
            return example_output.device
        if isinstance(example_output, (list, tuple)):
            device_set = OrderedSet(
                FallbackKernel.find_device(None, x) for x in example_output
            )
            # Remove None
            devices = [device for device in device_set if device]
            if len(devices) == 1:
                return devices[0]
            for device in devices:
                if is_gpu(device.type):
                    return device
            return devices[0]
        return None

    def has_side_effects(self):  # type: ignore[no-untyped-def]
        if isinstance(self.op_overload, torch._ops.HigherOrderOperator):
            return False
        return get_schema_info(self.op_overload).is_mutable()

    def get_inputs_that_alias_output(self):  # type: ignore[no-untyped-def]
        return self.alias_names

    def get_mutation_names(self):  # type: ignore[no-untyped-def]
        assert len(self.mutation_names) <= 1
        return self.mutation_names

    # ProxyExecutor Design Note
    # We export the ExternFallbackNodes (for custom ops) into a serialized file
    # and run it with a host side proxy executor to address the ABI problem
    # This is currently only implemented for fbcode. Eventually, we will also make this work for OSS.
    # Detailed design doc can be found at
    # https://docs.google.com/document/d/1wC4DOZFaYym2t1Esz0X5yxlLI3RDnSiyRbUus3bkJ64/edit?usp=sharing
    def export_extern_kernel_node(self):  # type: ignore[no-untyped-def]
        log.debug(
            "Extern kernel node added for node %s with target %s.",
            self.get_name(),
            self.op_overload,
        )

        assert isinstance(self, FallbackKernel)
        args, kwargs = self.unflatten_args(self.inputs, self.constant_args)
        args = self.fill_non_provided_args(args, kwargs)
        ordered_kwargs = [
            kwargs.get(key, None) for key in self.ordered_kwargs_for_cpp_kernel
        ]
        if not V.graph.aot_mode:
            # No need to serialize in the cpp wrapper JIT mode
            return [*args, *ordered_kwargs]

        serializer = GraphModuleSerializer(None, None)  # type: ignore[arg-type]
        named_arguments = serializer.serialize_inputs(self.op_overload, args, kwargs)

        # serialize_outputs
        def handle_single_output(return_type, output):  # type: ignore[no-untyped-def]
            if isinstance(return_type, torch.TensorType):
                # For single Tensor
                out = output
                if isinstance(output, (list, tuple)):
                    assert len(output) == 1
                    out = output[0]
                return export_schema.Argument.create(
                    as_tensor=export_schema.TensorArgument(name=out.get_name())
                )
            elif isinstance(return_type, torch.ListType) and isinstance(
                return_type.getElementType(), torch.TensorType
            ):
                # For single TensorList
                return export_schema.Argument.create(
                    as_tensors=[
                        export_schema.TensorArgument(name=out.get_name())
                        for out in output
                    ]
                )
            else:
                raise RuntimeError(f"Unsupported return type {type(return_type)}")

        target = self.op_overload
        returns = target._schema.returns  # type: ignore[union-attr]
        if len(returns) == 1:
            # NOTE: [special handling of all_reduce_coalesced_'s return value]
            # all_reduce_coalesced_ return a list of tensors via self.mutation_outputs
            outputs = self.outputs if self.outputs else self.mutation_outputs
            return_type = returns[0].real_type
            output_arguments = [handle_single_output(return_type, outputs)]
        else:
            # For tuple returns, e.g "-> (Tensor, Tensor)" or "-> (Tesnor, Tensor[])"
            # Not generating output args for self.mutation_outputs
            output_arguments = [
                handle_single_output(return_schema.real_type, output)
                for return_schema, output in zip(returns, self.outputs)
            ]

        node = ExternKernelNode(
            name=self.get_name(),
            node=export_schema.Node(
                target=self.op_overload.name(),  # type: ignore[union-attr]
                inputs=named_arguments,
                outputs=output_arguments,
                metadata={},
            ),
        )

        V.graph.extern_kernel_nodes.append(node)

        return [*args, *ordered_kwargs]

    def codegen(self, wrapper) -> None:  # type: ignore[no-untyped-def]
        kernel = self.op_overload
        if kernel.namespace == "aten":  # type: ignore[union-attr]
            # Aten Fallback Ops
            assert isinstance(kernel, torch._ops.OpOverload)
            if V.graph.cpp_wrapper:
                from torchgen.aoti.fallback_ops import inductor_fallback_ops

                if str(kernel) not in inductor_fallback_ops:
                    # C shim v2 is torchgen-ed, which should cover all aten ops.
                    # If you do hit a missed op, please update fallback_ops.py.
                    log.warning(
                        "%s is missing a c-shim implementation, using proxy executor as fallback",
                        kernel,
                    )
                    self.use_runtime_dispatch = True
        elif kernel.namespace == "_quantized":  # type: ignore[union-attr]
            # Internal Quantized Fallback Ops
            assert isinstance(kernel, torch._ops.OpOverload)
        else:
            # For non-aten OpOverload, i.e. custom ops
            if V.graph.cpp_wrapper:
                self.use_runtime_dispatch = True

        if self.use_runtime_dispatch:
            self.codegen_comment(wrapper)

            exported_args = None
            args = None
            exported_args = self.export_extern_kernel_node()

            wrapper.generate_fallback_kernel_with_runtime_lookup(
                self.get_name(),
                self.python_kernel_name,
                self.cpp_kernel_name,
                args,
                self.op_overload,
                exported_args,
                # NOTE: [special handling of all_reduce_coalesced_'s return value]
                self.outputs if self.outputs else self.mutation_outputs,
            )
        else:
            self.codegen_comment(wrapper)
            args = [*self.codegen_args(), *self.codegen_kwargs()]
            V.graph.wrapper_code.generate_fallback_kernel(self, args)
            if isinstance(self.layout, Layout):
                self.codegen_size_asserts(wrapper)

        self.codegen_unbacked_symbol_defs(wrapper)

    @staticmethod
    def tensor_to_layout(output: torch.Tensor):  # type: ignore[no-untyped-def]
        return FixedLayout(
            output.device,
            output.dtype,
            convert_shape_to_inductor(output.size()),
            convert_shape_to_inductor(output.stride()),
        )

    @classmethod
    def create(cls, kernel, *args, **kwargs):  # type: ignore[no-untyped-def]
        fake_incorrect_kernels = (aten._fused_moving_avg_obs_fq_helper_functional,)
        context: ContextManager[None] = (
            V.graph.fake_mode if kernel not in fake_incorrect_kernels else nullcontext()  # type: ignore[assignment]
        )
        with context:
            (
                example_output,
                tensor_args,
                non_tensor_args,
                unflatten_args,
                unbacked_bindings,
            ) = cls.process_kernel(kernel, *args, **kwargs)

        device = cls.find_device(tensor_args, example_output)
        if example_output is None:
            packed = cls(
                NoneLayout(device=device),
                kernel,
                tensor_args,
                non_tensor_args,
                unflatten_args,
                unbacked_bindings=unbacked_bindings,
            )

        else:
            assert device, "Not sure where to find device info"
            packed = cls(
                MultiOutputLayout(device=device),
                kernel,
                tensor_args,
                non_tensor_args,
                unflatten_args,
                unbacked_bindings=unbacked_bindings,
            )

        def generate_output(output, indices):  # type: ignore[no-untyped-def]
            if isinstance(output, (list, tuple)):
                return type(output)(
                    generate_output(output[i], indices + [(type(output), i)])
                    for i in range(len(output))
                )
            elif isinstance(output, dict):
                return {
                    key: generate_output(val, indices + [(type(output), key)])
                    for key, val in output.items()
                }
            elif isinstance(output, torch.Tensor):
                return MultiOutput(
                    cls.tensor_to_layout(output),
                    packed,
                    indices,
                )
            elif isinstance(output, int):
                return output
            elif isinstance(output, torch.SymInt):
                return output.node.expr
            else:
                assert (
                    output is None
                ), f"FallbackKernel output type {type(output)} is not supported"
                return None

        outputs = generate_output(example_output, [])
        if isinstance(outputs, (list, tuple, dict)):
            packed.outputs = outputs  # type: ignore[assignment]
        else:
            packed.outputs = [outputs]
        return outputs

    def apply_constraint(self):  # type: ignore[no-untyped-def]
        return super().apply_constraint()


@ir_dataclass(frozen=False)
class ComplexView(FallbackKernel):
    """View a complex number as two dtyped numbers or vice versa"""

    def should_allocate(self) -> bool:
        return False

    def get_inputs_that_alias_output(self) -> Sequence[str]:
        # Signal to codegen that our output buffer isn't safe to reuse
        return [self.inputs[0].get_name()]

    def __init__(  # type: ignore[no-untyped-def]
        self,
        layout,
        kernel,
        tensor_args,
        nontensor_args,
        unflatten_args,
        *,
        unbacked_bindings=None,
    ) -> None:
        super().__init__(
            layout,
            kernel,
            tensor_args,
            nontensor_args,
            unflatten_args,
            unbacked_bindings=unbacked_bindings,
        )


@ir_dataclass
class MultiOutputLayout(OutputSpec):
    device: torch.device

    def get_device(self) -> Optional[torch.device]:
        return self.device


class MultiOutput(ExternKernel):
    # Given an input MultiOutputLayout buffer, indexes out an actual buffer
    # from that result.  This doesn't actually produce multiple outputs,
    # that's MultiOutputLayout!
    def codegen_list_tuple_access(self, basename, indices):  # type: ignore[no-untyped-def]
        if len(indices) > 0:
            itype, i = indices[0]
            if issubclass(itype, list):
                return self.codegen_list_tuple_access(f"{basename}[{i}]", indices[1:])
            elif issubclass(itype, tuple):
                # cpp wrapper code needs to use std::get<> to access a tuple
                tuple_access = V.graph.wrapper_code.codegen_tuple_access(
                    basename, self.get_name(), str(i)
                )
                return self.codegen_list_tuple_access(tuple_access, indices[1:])
            elif issubclass(itype, dict):
                return self.codegen_list_tuple_access(f"{basename}['{i}']", indices[1:])
            else:
                raise AssertionError("non supported index type: ", itype)
        else:
            return basename

    def codegen(self, wrapper) -> None:  # type: ignore[no-untyped-def]
        wrapper.codegen_multi_output(
            self.get_name(),
            self.codegen_list_tuple_access(self.inputs[0].get_name(), self.indices),
        )

    def __init__(self, layout: OutputSpec, input, indices: List[Tuple[Any, ...]]) -> None:  # type: ignore[no-untyped-def]
        super().__init__(None, layout, [input], ())
        self.name = V.graph.register_buffer(self)
        V.graph.register_operation(self)
        self.indices = indices

    def get_unbacked_symbol_uses(self) -> OrderedSet[sympy.Symbol]:
        return self.inputs[0].get_unbacked_symbol_uses()

    def should_allocate(self) -> bool:
        return False

    def get_inputs_that_alias_output(self) -> Sequence[str]:
        return [
            inp.get_name()
            for inp in self.inputs
            if isinstance(inp, FallbackKernel)
            and len(inp.get_inputs_that_alias_output()) > 0
        ]


# We just use a normal dataclass for MutableBox/TensorBox/StorageBox since
# they're mainly lowering-time constructs that we expect to mutate and such.
@dataclasses.dataclass
class MutableBox(IRNode):
    """
    TensorBox / StorageBox allow in-place mutation of Tensors
    """

    data: IRNode

    def has_exceeded_max_reads(self) -> bool:
        return self.data.has_exceeded_max_reads()

    def get_device(self) -> Optional[torch.device]:
        return self.data.get_device()

    def make_loader(self) -> Callable[[Sequence[Expr]], OpsValue]:
        return self.data.make_loader()

    def make_indexer(self) -> Callable[[Sequence[Expr]], Expr]:
        return self.data.make_indexer()

    def get_stride(self) -> Sequence[_IntLike]:
        return self.data.get_stride()

    def get_name(self) -> str:
        return self.data.get_name()

    def has_large_inner_fn(self, threshold: Optional[int] = None) -> bool:
        return self.data.has_large_inner_fn(threshold)

    def mark_reuse(self, users: int) -> None:
        return self.data.mark_reuse(users)

    def realize_hint(self) -> None:
        return self.data.realize_hint()

    def unwrap_view(self) -> IRNode:
        return self.data.unwrap_view()

    def freeze_layout(self) -> None:
        return self.data.freeze_layout()

    def freeze_layout_with_stride_order(
        self, order: List[int], allow_padding: bool = False
    ) -> None:
        return self.data.freeze_layout_with_stride_order(order, allow_padding)

    def freeze_layout_with_fill_order(self, order: List[int]) -> None:
        return self.data.freeze_layout_with_fill_order(order)

    def freeze_layout_with_same_order(self, stride: List[_IntLike]) -> None:
        return self.data.freeze_layout_with_same_order(stride)

    def freeze_layout_with_exact_strides(
        self, exact_strides: List[_IntLike], allow_padding: bool = False
    ) -> None:
        return self.data.freeze_layout_with_exact_strides(exact_strides, allow_padding)

    def get_read_writes(self) -> dependencies.ReadWrites:
        return self.data.get_read_writes()

    def get_reads(self) -> OrderedSet[Dep]:
        return self.data.get_reads()

    def num_reads(self) -> int:
        return self.data.num_reads()

    def get_storage_numel(self) -> _IntLike:
        return self.data.get_storage_numel()

    def get_reduction_type(self) -> Optional[str]:
        return self.data.get_reduction_type()

    def get_reduction_size(self) -> Sequence[sympy.Expr]:
        return self.data.get_reduction_size()

    def is_extern(self) -> bool:
        return self.data.is_extern()

    def is_no_op(self) -> bool:
        return self.data.is_no_op()

    def constant_to_device(self, device: torch.device) -> IRNode:
        return self.data.constant_to_device(device)

    def get_mutation_names(self) -> Sequence[str]:
        return self.data.get_mutation_names()

    def get_operation_name(self) -> str:
        return self.data.get_operation_name()

    def get_inputs_that_alias_output(self) -> Sequence[str]:
        return self.data.get_inputs_that_alias_output()

    def realize(self) -> Optional[str]:
        return self.data.realize()

    def get_unbacked_symbol_uses(self) -> OrderedSet[sympy.Symbol]:
        return self.data.get_unbacked_symbol_uses()

    def get_read_names(self) -> OrderedSet[str]:
        return self.data.get_read_names()

    def get_defining_op(self) -> Optional[Operation]:
        return self.data.get_defining_op()

    def codegen_reference(self, writer: Optional[IndentedBuffer] = None) -> str:
        return self.data.codegen_reference(writer)

    @property
    def layout(self) -> OutputSpec:
        # we intentionally call get_output_spec (rather than get_layout) since Buffer.layout is an OutputSpec
        return self.data.get_output_spec()

    def get_layout(self) -> Layout:
        return self.data.get_layout()

    def get_output_spec(self) -> OutputSpec:
        return self.data.get_output_spec()

    def get_size(self) -> Sequence[Expr]:
        return self.data.get_size()

    @property
    def dtype(self):  # type: ignore[no-untyped-def]
        return self.data.dtype

    def __str__(self) -> str:
        if isinstance(self.data, MutableBox):
            line0 = f"{type(self).__name__}({type(self.data).__name__}("
            endl = "))"
            inner = self.data.data
        else:
            line0 = f"{type(self).__name__}("
            inner = self.data
            endl = ")"

        lines = [
            line0,
            indent(str(inner)),
            endl,
        ]
        return "\n".join(lines)

    __repr__ = __str__


class TensorBox(MutableBox):
    @staticmethod
    def create(data):  # type: ignore[no-untyped-def]
        return TensorBox(StorageBox(data))


class StorageBox(MutableBox):
    def is_input_buffer(self):  # type: ignore[no-untyped-def]
        if isinstance(self.data, (InputBuffer, ReinterpretView)):
            return self.data.get_name() in V.graph.graph_inputs
        return False

    def is_module_buffer(self):  # type: ignore[no-untyped-def]
        return (
            isinstance(self.data, (ConstantBuffer))
            and self.data.get_name() in V.graph.constants
        )

    def realize(self) -> Optional[str]:
        if isinstance(
            self.data,
            (
                ComputedBuffer,
                InputsKernel,
                InputBuffer,
                ReinterpretView,
                TemplateBuffer,
            ),
        ):
            return self.data.get_name()
        assert isinstance(self.data, (Pointwise, Reduction, Scan, Sort)), type(
            self.data
        )
        origin_node = self.data.get_origin_node()
        traceback = self.data.get_traceback()
        self.data = ComputedBuffer(
            name=None,
            layout=FlexibleLayout(
                device=self.data.get_device(),
                dtype=self.data.get_dtype(),
                size=self.data.get_size(),
            ),
            data=self.data,
        )
        self.data.name = V.graph.register_buffer(self.data)
        V.graph.register_operation(self.data)
        self.data.origins = self.origins
        self.data.origin_node = origin_node
        self.data.traceback = traceback
        return self.data.name

    def realize_hint(self) -> None:
        """
        Called on buffers we expect to be forced to realize later.
        """
        if (
            isinstance(self.data, (Pointwise, Reduction))
            and self.data.inner_fn_opcount().nontrivial_read_count > 1
        ):
            self.realize()

    def has_exceeded_max_reads(self) -> bool:
        return isinstance(self.data, Pointwise) and (
            self.num_reads() > config.realize_acc_reads_threshold
            or self.has_large_inner_fn()
        )

    def should_realize_on_reuse(self, users):  # type: ignore[no-untyped-def]
        """
        A heuristic to decide if we should realize a tensor
        that is used multiple times.
        """
        if users > 1 and isinstance(self.data, (Pointwise, Reduction)):
            if is_cpu(self.data):
                # Heuristic for realizing reused result of heavy ops on cpu
                opcount = self.data.inner_fn_opcount()
                heavy_ops = ["exp", "sigmoid"]  # a list of heavy ops
                if any(x in opcount.used_ops for x in heavy_ops):
                    return True
            return (
                self.num_reads() > config.realize_reads_threshold
                or self.has_large_inner_fn()
            )
        return False

    def mark_reuse(self, users: int) -> None:
        if self.should_realize_on_reuse(users):
            self.realize()

    def num_reads(self):  # type: ignore[no-untyped-def]
        return self.data.num_reads()


@ir_dataclass(frozen=False)
class Subgraph(IRNode):
    name: str
    graph_module: torch.fx.GraphModule
    graph: Optional[GraphLowering] = None


def _has_aliased_buffers(buffers: Sequence[IRNode]) -> bool:
    buffers = [
        buffer.unwrap_view() if isinstance(buffer, ReinterpretView) else buffer
        for buffer in buffers
    ]
    # assuming the same buffer is represented by the same IRNode object
    return len(OrderedSet(id(buffer) for buffer in buffers)) < len(buffers)


@ir_dataclass(frozen=False)
class InvokeSubgraph(ExternKernel):
    subgraph: Optional[Subgraph] = None
    operands: Optional[List[TensorBox]] = None
    outputs: Optional[List[MultiOutput]] = None

    def __init__(
        self, subgraph: Subgraph, operands: List[TensorBox], layout: MultiOutputLayout
    ) -> None:
        super().__init__(
            name=None,
            layout=layout,
            inputs=operands,
        )
        self.subgraph = subgraph
        self.name = V.graph.register_buffer(self)
        V.graph.register_operation(self)

    @classmethod
    def create(cls, subgraph: Subgraph, operands):  # type: ignore[no-untyped-def]
        # TODO(anijain2305) - Support sym expr as operands in future.
        fx_operands = V.graph.current_node.args[-1]
        fake_operands = [x.meta["val"] for x in fx_operands]  # type: ignore[union-attr]

        # Realize the inputs. Also intermediates can have different strides than
        # the inputs of the subgraph. So, force the intermediates to have same
        # strides as that of subgraph inputs.
        operands = [cls.realize_input(x) for x in operands]

        def handle_sym_expr(stride):  # type: ignore[no-untyped-def]
            return [s.node.expr if isinstance(s, torch.SymInt) else s for s in stride]

        new_operands = []
        for idx, operand in enumerate(operands):
            if isinstance(operand, ShapeAsConstantBuffer):
                new_operands.append(operand)
            else:
                example_stride = handle_sym_expr(fake_operands[idx].stride())
                new_operands.append(cls.require_exact_strides(operand, example_stride))

        operands = new_operands

        if subgraph.graph is None:
            # create and lower subgraphs
            subgraph.graph = V.graph.make_subgraph(
                gm=subgraph.graph_module,
                example_inputs=fake_operands,
                subgraph_name=subgraph.name,
            )
            with V.set_graph_handler(subgraph.graph):
                subgraph.graph.run(*fake_operands)

        outputs = subgraph.graph.graph_outputs

        # Find the device - operands could be integers from shapes, so we can't
        # use operands[0]
        device = None
        for operand in operands:
            if not isinstance(operand, ShapeAsConstantBuffer):
                device = operand.get_device()
                break
        assert device is not None

        invoke_subgraph = InvokeSubgraph(
            subgraph=subgraph,
            operands=operands,
            layout=MultiOutputLayout(device=device),
        )

        outputs = [
            MultiOutput(
                FixedLayout(
                    device=output.get_device(),
                    dtype=output.get_dtype(),
                    size=output.get_size(),  # type: ignore[arg-type]
                    stride=output.get_stride(),
                    offset=output.get_layout().offset,
                ),
                invoke_subgraph,
                [(list, i)],
            )
            for i, output in enumerate(outputs)
        ]

        invoke_subgraph.outputs = outputs
        return outputs

    def codegen(self, wrapper) -> None:  # type: ignore[no-untyped-def]
        wrapper.codegen_invoke_subgraph(self)


@ir_dataclass(frozen=False)
class Conditional(ExternKernel):
    predicate: Optional[IRNode] = None
    operands: Optional[List[TensorBox]] = None
    true_subgraph: Optional[Subgraph] = None
    false_subgraph: Optional[Subgraph] = None
    outputs: Optional[List[MultiOutput]] = None

    def __init__(
        self,
        predicate: IRNode,
        operands: List[TensorBox],
        true_subgraph: Subgraph,
        false_subgraph: Subgraph,
        layout: MultiOutputLayout,
    ) -> None:
        self.predicate = predicate
        self.operands = operands
        self.true_subgraph = true_subgraph
        self.false_subgraph = false_subgraph

        inputs = []
        if not isinstance(predicate, ShapeAsConstantBuffer):
            inputs.append(predicate)
        inputs.extend(operands)

        super().__init__(
            name=None,
            layout=layout,
            inputs=inputs,
        )

        self.name = V.graph.register_buffer(self)
        V.graph.register_operation(self)

    @classmethod
    def create(  # type: ignore[no-untyped-def]
        cls,
        predicate: TensorBox,
        true_fn: Subgraph,
        false_fn: Subgraph,
        operands: List[TensorBox],
    ):
        predicate = cls.realize_input(predicate)
        operands = [cls.realize_input(x) for x in operands]

        fx_operands = V.graph.current_node.args[-1]
        fake_operands = [x.meta["val"] for x in fx_operands]  # type: ignore[union-attr]

        for subgraph in (true_fn, false_fn):
            if subgraph.graph is None:
                # create and lower subgraphs
                subgraph.graph = V.graph.make_subgraph(
                    gm=subgraph.graph_module,
                    example_inputs=fake_operands,
                    subgraph_name=subgraph.name,
                )
                with V.set_graph_handler(subgraph.graph):
                    subgraph.graph.run(*fake_operands)

        true_outputs = true_fn.graph.graph_outputs  # type: ignore[union-attr]
        false_outputs = false_fn.graph.graph_outputs  # type: ignore[union-attr]

        for name, outputs in (("true_fn", true_outputs), ("false_fn", false_outputs)):
            if _has_aliased_buffers(true_outputs):
                raise AssertionError(
                    "Output aliasing is currently not supported in compiled torch.cond. "
                    f"The outputs of the {name} subgraph of torch.cond are aliased: {outputs}"
                )

        # make sure true and false outputs are structurally equivalent
        assert len(true_outputs) == len(false_outputs), (true_outputs, false_outputs)
        for i, (to, fo) in enumerate(zip(true_outputs, false_outputs)):
            assert to.get_size() == fo.get_size(), (i, to, fo)
            assert to.get_stride() == fo.get_stride(), (i, to, fo)
            assert to.get_device() == fo.get_device(), (i, to, fo)
            assert to.get_dtype() == fo.get_dtype(), (i, to, fo)
            assert to.get_layout().offset == fo.get_layout().offset, (i, to, fo)

        if not isinstance(predicate, ShapeAsConstantBuffer):
            # use predicate device for consistent codegen-ing
            device = predicate.get_device()
        else:
            # predicate is not a Tensor: use first operand's device
            assert (
                len(operands) > 0
            ), "When predicate is not a Tensor, there must be at least one operand in torch.cond."
            device = operands[0].get_device()

        conditional = Conditional(
            predicate=predicate,
            operands=operands,
            true_subgraph=true_fn,
            false_subgraph=false_fn,
            layout=MultiOutputLayout(device=device),
        )

        outputs = [
            MultiOutput(
                FixedLayout(
                    device=output.get_device(),
                    dtype=output.get_dtype(),
                    size=output.get_size(),
                    stride=output.get_stride(),
                    offset=output.get_layout().offset,
                ),
                conditional,
                [(list, i)],
            )
            # as the true and false outputs are equivalent,
            # we can use either of them here as a "template"
            for i, output in enumerate(true_outputs)
        ]

        conditional.outputs = outputs
        return outputs

    def codegen(self, wrapper) -> None:  # type: ignore[no-untyped-def]
        wrapper.codegen_conditional(self)


@ir_dataclass(frozen=False)
class WhileLoop(ExternKernel):
    carried_inputs: Optional[List[TensorBox]] = None
    additional_inputs: Optional[List[TensorBox]] = None
    cond_subgraph: Optional[Subgraph] = None
    body_subgraph: Optional[Subgraph] = None
    outputs: Optional[List[MultiOutput]] = None

    def __init__(
        self,
        carried_inputs: List[TensorBox],
        additional_inputs: List[TensorBox],
        cond_subgraph: Subgraph,
        body_subgraph: Subgraph,
        layout: MultiOutputLayout,
    ) -> None:
        self.carried_inputs = carried_inputs
        self.additional_inputs = additional_inputs
        self.cond_subgraph = cond_subgraph
        self.body_subgraph = body_subgraph

        super().__init__(
            name=None,
            layout=layout,
            inputs=carried_inputs + additional_inputs,
        )

        self.name = V.graph.register_buffer(self)
        V.graph.register_operation(self)

    @classmethod
    def create(  # type: ignore[no-untyped-def]
        cls,
        cond_fn: Subgraph,
        body_fn: Subgraph,
        carried_inputs: List[TensorBox],
        additional_inputs: List[TensorBox],
    ):
        carried_inputs = [cls.realize_input(x) for x in carried_inputs]
        additional_inputs = [cls.realize_input(x) for x in additional_inputs]
        all_inputs = carried_inputs + additional_inputs

        fx_all_inputs = V.graph.current_node.args[-2] + V.graph.current_node.args[-1]  # type: ignore[operator]
        fake_all_inputs = [x.meta["val"] for x in fx_all_inputs]  # type: ignore[union-attr]

        for subgraph in (cond_fn, body_fn):
            if subgraph.graph is None:
                # create and lower subgraphs
                subgraph.graph = V.graph.make_subgraph(
                    gm=subgraph.graph_module,
                    example_inputs=fx_all_inputs,  # type: ignore[arg-type]
                    subgraph_name=subgraph.name,
                )
                with V.set_graph_handler(subgraph.graph):
                    subgraph.graph.run(*fake_all_inputs)

        cond_outputs = cond_fn.graph.graph_outputs  # type: ignore[union-attr]
        body_outputs = body_fn.graph.graph_outputs  # type: ignore[union-attr]

        if _has_aliased_buffers(body_outputs):
            raise AssertionError(
                "Output aliasing is currently not supported in compiled torch.while_loop. "
                f"The outputs of the body_fn subgraph of torch.while_loop are aliased: {body_outputs}"
            )

        # make sure cond_fn returns a boolean scalar Tensor
        assert len(cond_outputs) == 1, cond_outputs
        assert cond_outputs[0].get_dtype() == torch.bool, cond_outputs
        assert len(cond_outputs[0].get_size()) == 0, cond_outputs

        assert (
            len(all_inputs) > 0
        ), "torch.while_loop is assumed to have at least one operand."

        device = all_inputs[0].get_device()

        # make sure carried_inputs and body outputs are structurally equivalent
        assert len(carried_inputs) == len(body_outputs), (carried_inputs, body_outputs)
        for i, (op, bo) in enumerate(zip(carried_inputs, body_outputs)):

            def _guard_list_equals(
                lhs_exprs: List[Union[int, sympy.expr]],
                rhs_exprs: List[Union[int, sympy.expr]],
            ) -> None:
                for lhs, rhs in zip(lhs_exprs, rhs_exprs):
                    V.graph.sizevars.guard_equals(lhs, rhs)

            _guard_list_equals(op.get_size(), bo.get_size())
            _guard_list_equals(op.get_stride(), bo.get_stride())
            # assume all carried_inputs and outputs are on the same device
            # as the MultiOutputLayout below requires single device
            assert op.get_device() == bo.get_device() == device, (i, op, bo, device)
            assert op.get_dtype() == bo.get_dtype(), (i, op, bo)
            assert op.get_layout().offset == bo.get_layout().offset, (i, op, bo)

        while_loop = WhileLoop(
            carried_inputs=carried_inputs,
            additional_inputs=additional_inputs,
            cond_subgraph=cond_fn,
            body_subgraph=body_fn,
            # asserted above that there is at least one operand
            layout=MultiOutputLayout(device=device),
        )

        outputs = [
            MultiOutput(
                FixedLayout(
                    device=output.get_device(),
                    dtype=output.get_dtype(),
                    size=output.get_size(),
                    stride=output.get_stride(),
                    offset=output.get_layout().offset,
                ),
                while_loop,
                [(list, i)],
            )
            for i, output in enumerate(body_outputs)
        ]

        for inp, out in zip(carried_inputs, outputs):
            if inp.get_name() in V.graph.graph_inputs:
                # if a carried input of the while_loop is a graph input,
                # it can be returned as is when the number of iterations
                # is zero. due to this, we can't (generally) reuse the
                # output buffers corresponding to the graph inputs, as
                # the inputs may end up being mutated.
                V.graph.never_reuse_buffers.add(out.get_name())

        while_loop.outputs = outputs
        return outputs

    def codegen(self, wrapper) -> None:  # type: ignore[no-untyped-def]
        wrapper.codegen_while_loop(self)


class EffectfulKernel(FallbackKernel):
    def __init__(  # type: ignore[no-untyped-def]
        self,
        layout,
        kernel,
        tensor_args,
        nontensor_args,
        unflatten_args,
        kwargs=None,
        *,
        unbacked_bindings=None,
    ) -> None:
        super().__init__(
            layout,
            kernel,
            tensor_args,
            nontensor_args,
            unflatten_args,
            kwargs=None,
            unbacked_bindings=unbacked_bindings,
        )

        from torch._higher_order_ops.effects import get_effect_key

        effect_type = get_effect_key(kernel, (*nontensor_args, *tensor_args), kwargs)
        assert effect_type is not None
        self.effect_type = effect_type
        self.prev_effect_buffer = V.graph.effectful_ops.get(effect_type, None)
        V.graph.effectful_ops[effect_type] = self

    def get_read_writes(self) -> dependencies.ReadWrites:
        read_writes = super().get_read_writes()

        if self.prev_effect_buffer is not None:
            read_writes.reads.add(
                dependencies.StarDep(self.prev_effect_buffer.get_name())
            )

        return read_writes

    def has_side_effects(self) -> bool:
        return True


@ir_dataclass
class TorchBindObject(IRNode):
    name: str
    value: torch._C.ScriptObject

    def get_name(self):  # type: ignore[no-untyped-def]
        return self.name

    def codegen_reference(self, writer: Optional[IndentedBuffer] = None) -> str:
        return self.name


class _CollectiveKernel(FallbackKernel):
    def should_allocate(self) -> bool:
        return False

    def has_side_effects(self) -> bool:
        return True

    # This is identical to FallbackKernel.set_cpp_kernel(), minus the
    # part that checks against input aliasing and mutation.
    def set_cpp_kernel_name(self, cpp_kernel_name: Optional[str] = None) -> None:
        assert (
            type(self.op_overload) is torch._ops.OpOverload
        ), "Setting cpp kernel needs a valid op_overload"
        kernel = self.op_overload
        self.cpp_kernel_name = kernel._schema.name

        self.ordered_kwargs_for_cpp_kernel = [
            x.name for x in kernel._schema.arguments if x.kwarg_only
        ]

    # NOTE: [In-Place Collective Safety]
    # Between the initiation and completion of an in-place collective, the
    # input buffers are subject to both volatile reads and volatile writes.
    # They must not be read, written to or reused by another kernel. To ensure
    # the constraints, we model collective -> wait_tensor as as two-step
    # mutation of the input buffers.
    @classmethod
    def create_inplace(  # type: ignore[no-untyped-def]
        cls, kernel, inputs: Union[TensorBox, List[TensorBox]], *args, **kwargs
    ) -> None:
        with V.graph.fake_mode:
            (
                _example_output,
                tensor_args,
                non_tensor_args,
                unflatten_args,
                unbacked_bindings,
            ) = cls.process_kernel(kernel, inputs, *args, **kwargs)
        assert not unbacked_bindings, f"{kernel} {unbacked_bindings}"
        for tensor_arg in tensor_args:
            tensor_arg.realize()

        device = tensor_args[0].get_device()
        packed = cls(
            NoneLayout(device=device),
            kernel,
            tensor_args,
            non_tensor_args,
            unflatten_args,
        )

        inps = pytree.tree_leaves(inputs)
        packed.mutation_outputs.extend(
            [MutationOutput(NoneLayout(device=device), buf, packed) for buf in inps]
        )

        # For inplace collective ops, the input is guaranteed to be alias of the returned value of op.
        packed.alias_names.extend([inp.get_name() for inp in inps])
        if "out" in kwargs:
            packed.mutation_outputs.append(
                MutationOutput(NoneLayout(device=device), kwargs["out"], packed)
            )
            # For out-variant collective ops, the `out=` arg is guaranteed to be alias of the returned value of op.
            packed.alias_names.append(kwargs["out"].get_name())

    # NOTE: [Out-of-Place Collective Safety]
    # Between the initiation and completion of an out-of-place collective:
    #
    # Input buffers:
    # - Are subject to volatile reads
    # - Can be read by another kernel
    # - Must not be written to or reused by another kernel
    #
    # Output buffers:
    # - Are subject to volatile writes
    # - Must not be read, written to or reused by another kernel
    #
    # To ensure the safety of input buffers without sacrificing read
    # availability, we add input buffers as read deps of wait_tensor kernels.
    #
    # To ensure the safety of output buffers, we model wait_tensor as a
    # mutation to the output buffer. Note we also assumes the user program being
    # correct and the output buffer is not consumed by kernels other than
    # wait_tensor.
    #
    # TODO(yifu): add a pre-grad pass to validate the correctness of collective
    # usage in the user program.
    @classmethod
    def create_out_of_place(  # type: ignore[no-untyped-def]
        cls, kernel, inputs: Union[TensorBox, List[TensorBox]], *args, **kwargs
    ):
        with V.graph.fake_mode:
            (
                example_output,
                tensor_args,
                non_tensor_args,
                unflatten_args,
                unbacked_bindings,
            ) = cls.process_kernel(kernel, inputs, *args, **kwargs)
        assert not unbacked_bindings, f"{kernel}, {unbacked_bindings}"
        for tensor_arg in tensor_args:
            tensor_arg.realize()

        if isinstance(example_output, list):
            device = cls.find_device(tensor_args, example_output)
            packed = cls(
                MultiOutputLayout(device=device),
                kernel,
                tensor_args,
                non_tensor_args,
                unflatten_args,
            )
            packed.outputs = [
                MultiOutput(
                    cls.tensor_to_layout(tensor),
                    packed,
                    [(list, i)],
                )
                for i, tensor in enumerate(example_output)
            ]
            return packed.outputs
        else:
            packed = cls(
                cls.tensor_to_layout(example_output),
                kernel,
                tensor_args,
                non_tensor_args,
                unflatten_args,
            )
            packed.outputs = [packed]
            return packed


class _WaitKernel(_CollectiveKernel):
    def get_volatile_reads(self):  # type: ignore[no-untyped-def]
        inp = self.inputs[0]
        if isinstance(inp, _CollectiveKernel):
            # Out-of-place single-output
            return [inp.inputs[0]]
        elif isinstance(inp, MultiOutput):
            # This can be two things:
            # 1. Out-of-place multi-output coll
            # 2. In-place coll with inputs coming from another MultiOutput
            coll = inp.inputs[0]
            # Case 1
            if isinstance(coll, _CollectiveKernel):
                _, idx = inp.indices[0]
                return [coll.inputs[idx]]
            # Case 2
            return []
        else:
            # In-place requires no additional deps handling for volatile
            # reads since the inputs are mutated.
            return []

    @classmethod
    def create_wait(cls, kernel, inp: TensorBox) -> None:  # type: ignore[no-untyped-def]
        with V.graph.fake_mode:
            (
                _example_output,
                tensor_args,
                non_tensor_args,
                unflatten_args,
                unbacked_bindings,
            ) = cls.process_kernel(kernel, inp)
        assert not unbacked_bindings, f"{kernel} {unbacked_bindings}"
        packed = cls(
            NoneLayout(device=inp.get_device()),
            kernel,
            tensor_args,
            non_tensor_args,
            unflatten_args,
        )
        packed.mutation_outputs.append(
            MutationOutput(NoneLayout(device=inp.get_device()), inp, packed)
        )

    def get_read_writes(self) -> dependencies.ReadWrites:
        read_writes = super().get_read_writes()
        # See [Out-of-Place Collective Safety].
        volatile_reads = self.get_volatile_reads()
        for vr in volatile_reads:
            read_writes.reads.add(dependencies.StarDep(vr.get_name()))
        return read_writes


# NB: recursive structure here reflects val_to_arg_str, avoid
# calling free_unbacked_symbols on "exotic" types that don't get pexpr
# treatment
def maybe_free_unbacked_symbols(s: object) -> OrderedSet[Symbol]:
    if isinstance(s, (SymTypes, Expr)):
        # This branch should be impossible in return position
        return free_unbacked_symbols(s)
    elif isinstance(s, (tuple, list)):
        r = OrderedSet[sympy.Symbol]()
        for t in s:
            r |= maybe_free_unbacked_symbols(t)
        return r
    elif isinstance(s, torch.Tensor):
        # This branch is impossible in constant-args position
        return free_unbacked_symbols(s)
    else:
        return OrderedSet()<|MERGE_RESOLUTION|>--- conflicted
+++ resolved
@@ -76,13 +76,8 @@
 )
 from .loop_body import LoopBody
 from .ops_handler import OpCounterCSE, OpCountResult
-<<<<<<< HEAD
 from .runtime.benchmarking import benchmarker, LazyBenchmark
-from .runtime.hints import ReductionHint
-=======
-from .runtime.benchmarking import benchmarker
 from .runtime.hints import DeviceProperties, ReductionHint
->>>>>>> 3fa188fc
 from .utils import (
     argsort,
     argsort_sym,
