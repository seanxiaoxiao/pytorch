--- conflicted
+++ resolved
@@ -1828,8 +1828,6 @@
         for i in intermediates:
             i.realize()
 
-        i_loaders = [i.make_loader() for i in intermediates]
-
         def intermediate_loader_fn(index, reduction_index, loader):  # type: ignore[no-untyped-def]
             return loader([*index, *reduction_index])
 
@@ -4628,13 +4626,8 @@
             self.apply_constraint()
             self.freeze_layout()
 
-<<<<<<< HEAD
-    def codegen_comment(self, wrapper):
+    def codegen_comment(self, wrapper) -> None:  # type: ignore[no-untyped-def]
         origin_str, _detailed_origin_str = get_kernel_metadata(self, wrapper)
-=======
-    def codegen_comment(self, wrapper) -> None:  # type: ignore[no-untyped-def]
-        origin_str, detailed_origin_str = get_kernel_metadata(self, wrapper)
->>>>>>> c1cc8391
         if origin_str:
             wrapper.writeline(origin_str)
 
