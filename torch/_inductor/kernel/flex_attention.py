# mypy: allow-untyped-defs
""" Triton Implementation of the flex_attention Kernel"""

import logging
import math
from dataclasses import dataclass
from enum import auto, Enum
from typing import Any, List, Optional, Sequence, Tuple, Union

import sympy

import torch
from torch._inductor.virtualized import V
from torch.utils._pytree import tree_map

from .. import config
from ..ir import (
    ComputedBuffer,
    ExternKernel,
    FixedLayout,
    FlexibleLayout,
    get_fill_order,
    InputBuffer,
    IRNode,
    MutationLayoutSHOULDREMOVE,
    Scatter,
    StorageBox,
    Subgraph,
    TensorBox,
)
from ..lowering import (
    _full,
    check_and_broadcast_indices,
    empty,
    empty_strided,
    expand,
    index_output_size_and_inner_fn,
    lowerings,
    register_lowering,
    to_dtype,
)
from ..select_algorithm import autotune_select_algorithm, realize_inputs, TritonTemplate


log = logging.getLogger(__name__)
aten = torch.ops.aten
Expr = sympy.Expr


def construct_strides(
    sizes: Sequence[int],
    fill_order: Sequence[int],
) -> Sequence[int]:
    """From a list of sizes and a fill order, construct the strides of the permuted tensor."""
    # Initialize strides
    assert len(sizes) == len(
        fill_order
    ), "Length of sizes must match the length of the fill order"
    strides = [0] * len(sizes)

    # Start with stride 1 for the innermost dimension
    current_stride = 1

    # Iterate through the fill order populating strides
    for dim in fill_order:
        strides[dim] = current_stride
        current_stride *= sizes[dim]

    return strides


def flex_attention_grid(batch_size, q_heads, num_queries, d_model, meta):
    """How is this kernel parallelized?
    We create a grid of (batch_size * num_heads, ceil_div(n_queries, query_block_size), 1)
    Each block is responsible for iterating over blocks of keys and values calculating
    the final attention output.
    """
    import triton

    return (triton.cdiv(num_queries, meta["BLOCK_M"]), batch_size * q_heads, 1)


def create_placeholder(
    name: str, dtype: torch.dtype, device: torch.device
) -> TensorBox:
    """Creates a placeholder input buffers for producing subgraph_output."""
    input_buffer = InputBuffer(name=name, layout=FixedLayout(device, dtype, [], []))
    return TensorBox.create(input_buffer)


def maybe_realize(args: List[Optional[IRNode]]):
    """Accepts a list of optional IRNodes and returns a list of realized IRNodes"""
    return tree_map(
        lambda x: (
            realize_inputs(x)
            if x is not None and not isinstance(x, sympy.Symbol)
            else x
        ),
        args,
    )


def get_float32_precision():
    if torch.get_float32_matmul_precision() == "highest" or torch.version.hip:
        return "'ieee'"
    else:
        return "'tf32'"


def zeros_and_scatter_lowering(shape: List[int], indices, values):
    # Always accumulate into fp32 then cast
    grad = _full(0, values.get_device(), torch.float32, shape)
    assert isinstance(grad, TensorBox)
    grad.realize()
    x_size = grad.get_size()
    values = to_dtype(values, grad.get_dtype())
    indices_loaders = [i.make_loader() if i is not None else None for i in indices]
    indices, tensor_indices = check_and_broadcast_indices(indices, grad.get_device())
    # We can use the first one since they are all required to be the same size
    tensor_size = list(indices[tensor_indices[0]].get_size())
    indexed_size = [x_size[i] for i in range(len(indices))]

    expected_vals_size, inner_fn = index_output_size_and_inner_fn(
        x_size,
        indices,
        tensor_indices,
        tensor_size,
        indices_loaders,
        indexed_size,
        None,
        check=True,
    )

    values = expand(values, expected_vals_size)
    device = grad.get_device()
    assert device is not None
    scatter = Scatter(
        device=device,
        dtype=grad.get_dtype(),
        inner_fn=values.make_loader(),
        ranges=expected_vals_size,  # iter_ranges,
        output_indexer=inner_fn,
        scatter_mode="atomic_add",
    )

    buffer = ComputedBuffer(
        name=grad.data.data.name,  # type: ignore[attr-defined]
        layout=MutationLayoutSHOULDREMOVE(grad),
        data=scatter,
    )
    return buffer


SubgraphResults = Union[List[Optional[ComputedBuffer]], Optional[ComputedBuffer]]


def build_subgraph_buffer(args: List[TensorBox], subgraph: Subgraph) -> SubgraphResults:
    """This function's goal is to take in the required args and produce the subgraph buffer
    The subgraph buffer is a ComputedBuffer that will be inlined into the triton template

    Args:
        args: The args that are passed into the subgraph. Contains both fixed and lifted inputs.
        subgraph: The Subgraph ir for which to produce the output node
    """
    from ..subgraph_lowering import PointwiseSubgraphLowering

    pw_subgraph = PointwiseSubgraphLowering(
        subgraph.graph_module,
        root_graph_lowering=V.graph,
        allowed_mutations={torch.ops.flex_lib.zeros_and_scatter.default},
        additional_lowerings={
            torch.ops.flex_lib.zeros_and_scatter.default: zeros_and_scatter_lowering
        },
    )
    with V.set_graph_handler(pw_subgraph):  # type: ignore[arg-type]
        pw_subgraph.run(*args)

    # Since we are allowing mutations/buffer creation, we need to register any fresh buffers
    # creating during the pointwise subgraph lowering
    if len(pw_subgraph.buffers) > 0:
        for buffer in pw_subgraph.buffers:
            V.graph.register_buffer(buffer)

    def convert_output_node_to_buffer(output_buffer) -> Optional[ComputedBuffer]:
        if output_buffer is None:
            return None
        if isinstance(output_buffer, ComputedBuffer):
            # These nodes are coming from the output of zeros_and_scatter
            return output_buffer
        assert isinstance(output_buffer, TensorBox), (
            "The output node for flex attention's subgraph must be a TensorBox, but got: ",
            type(output_buffer),
        )
        assert isinstance(output_buffer.data, StorageBox), (
            "The output node for the flex attention subgraph must be a StorageBox, but got: ",
            type(output_buffer),
        )
        subgraph_buffer = ComputedBuffer(
            name=None,
            layout=FlexibleLayout(
                device=output_buffer.data.get_device(),
                dtype=output_buffer.data.get_dtype(),
                size=output_buffer.data.get_size(),
            ),
            data=output_buffer.data.data,  # type: ignore[arg-type]
        )
        return subgraph_buffer

    return tree_map(convert_output_node_to_buffer, pw_subgraph.graph_outputs)


# Inner Triton functions shared by flex_attention & split-k decoding kernels.
compute_next_offset_func = r"""
@triton.jit
def get_offset_for_next_block(
    loop_iter, col_indices, total_blocks,
    SPARSE_BLOCK, SPARSE_BLOCK_MULTIPLE, BLOCK,
    BLOCKS_ARE_CONTIGUOUS: tl.constexpr
):
    if BLOCKS_ARE_CONTIGUOUS:
        return BLOCK
    cur_block_idx = loop_iter // SPARSE_BLOCK_MULTIPLE
    cur_block = tl.load(col_indices + cur_block_idx, eviction_policy="evict_last")
    next_block = tl.load(col_indices + cur_block_idx + 1, eviction_policy="evict_last", mask=cur_block_idx + 1 < total_blocks)
    needs_jump = (loop_iter + 1) % SPARSE_BLOCK_MULTIPLE == 0
    jump_to_block = (next_block - cur_block ) * SPARSE_BLOCK - (SPARSE_BLOCK_MULTIPLE - 1) * BLOCK
    offset = jump_to_block * needs_jump + (1 - needs_jump) * BLOCK
    return offset
"""

get_bounded_indices_func = r"""
@triton.jit
def get_bounded_indices(indices, max_len=None):
    return indices % max_len if max_len is not None else indices
"""

compute_flex_attention = r"""
{{def_kernel("Q", "K", "V", "LSE", "KV_NUM_BLKS", "KV_IDX", "FULL_KV_NUM_BLKS", "FULL_KV_IDX")}}
    # Sub notation for this kernel:
    #
    # Q: Query, K: Key, V: Value
    # M: Number of queries, N: Number of keys/values, D: Model dimension
    # QK_HEAD_DIM: The dimension of the query and key embeddings
    # V_HEAD_DIM: The dimension of the value embeddings
    # z: Batch size, h: Number of heads, m: Number of queries per head, k: Number of keys per head
    # GQA_SHARED_HEADS: number of query heads sharing one kv head in GQA setups.
    #
    # The following FULL_* and PARTIAL_* is defined in the block sparse mask grid, rather than the thread block grid.
    # KV_NUM_BLKS: The number of KV blocks (that may or may not require masking) for each query.
    # KV_IDX: The indices of KV blocks (that may or may not require masking) for each query.
    # FULL_KV_NUM_BLKS: The number of fully unmasked KV blocks (so we don't need masking) for each query.
    # FULL_KV_IDX: The indices of fully unmasked KV blocks (so we don't need masking) for each query.
    #
    # OUTPUT_LOGSUMEXP: We only need to store the logsumexp if we require grad
    #
    # (Modifiable) Performance tuning options
    # BLOCK_M: The thread block size across the seqlen dim of Q.
    # BLOCK_N: Iterate over BLOCK_N across the seqlen dim of K/V in each thread block.

    # The below are kernel options that can be applied for certain score_mods,
    # or involve a numerics vs. perf tradeoff
    # PRESCALE_QK: Whether to pre-scale QK by 1/sqrt(d) and change of base. Has
    # about 20% more numerical error, but slightly faster.
    # ROWS_GUARANTEED_SAFE: Is it guaranteed that at least one value in each row
    # is not masked out? If so, we can skip an extra safety check
    # BLOCKS_ARE_CONTIGUOUS: Is it guaranteed that all blocks in the mask are
    # contiguous? If so, we don't need to do an indirect jump for every block

    tl.static_assert(SPARSE_Q_BLOCK_SIZE >= BLOCK_M and SPARSE_Q_BLOCK_SIZE % BLOCK_M == 0)
    tl.static_assert(SPARSE_KV_BLOCK_SIZE >= BLOCK_N and SPARSE_KV_BLOCK_SIZE % BLOCK_N == 0)

    # Define strides of inputs
    stride_qz, stride_qh, stride_qm, stride_qk = {{stride("Q")}}
    stride_kz, stride_kh, stride_kn, stride_kk = {{stride("K")}}
    stride_vz, stride_vh, stride_vn, stride_vk = {{stride("V")}}

    ZQ = {{size("Q", 0)}}
    HQ = {{size("Q", 1)}}
    Q_LEN = {{size("Q", 2)}}
    ZKV = {{size("K", 0)}}
    KV_LEN = {{size("K", 2)}}

    MATMUL_PRECISION = Q.dtype.element_ty

    q_start = tl.program_id(0)
    off_zq = tl.program_id(1) // HQ
    off_hq = tl.program_id(1) % HQ

    # We support two cases for batch dimension. a) (ZKV == ZQ) where off_zkv = off_zq.
    # b) (ZKV == 1 and ZQ > 1) where KV is broadcasted along the batch dimension and off_zkv=0.
    off_zkv = off_zq % ZKV
    off_hkv = off_hq // GQA_SHARED_HEADS
    off_g = off_hq % GQA_SHARED_HEADS

    q_offset = off_zq * stride_qz + off_hq * stride_qh
    k_offset = off_zkv * stride_kz + off_hkv * stride_kh
    v_offset = off_zkv * stride_vz + off_hkv * stride_vh

    Q = Q + q_offset
    K = K + k_offset
    V = V + v_offset

    SPARSE_Z = {{size("KV_NUM_BLKS", 0)}}
    SPARSE_HQ = {{size("KV_NUM_BLKS", 1)}}

    sparse_idx_z = off_zq % SPARSE_Z
    sparse_idx_hq = off_hq % SPARSE_HQ

    SPARSE_Q_MULTIPLE: tl.constexpr = (SPARSE_Q_BLOCK_SIZE // BLOCK_M)
    SPARSE_KV_MULTIPLE: tl.constexpr = (SPARSE_KV_BLOCK_SIZE // BLOCK_N)

    stride_kv_num_blks_h = {{stride("KV_NUM_BLKS", 1)}}
    stride_kv_idx_h = {{stride("KV_IDX", 1)}}
    stride_kv_idx_m = {{stride("KV_IDX", 2)}}

    # initialize pointer to m and l
    m_i = tl.zeros([BLOCK_M], dtype=tl.float32) - float("inf")
    l_i = tl.zeros([BLOCK_M], dtype=tl.float32)
    acc = tl.zeros([BLOCK_M, V_HEAD_DIM], dtype=tl.float32)

    offs_m = q_start * BLOCK_M + tl.arange(0, BLOCK_M)

    # KV_IDX and KV_NUM_BLKS are always contiguous.
    sparse_hz_offset = sparse_idx_z * SPARSE_HQ + sparse_idx_hq
    sparse_kv_num_blks_offset = sparse_hz_offset * stride_kv_num_blks_h + q_start // SPARSE_Q_MULTIPLE
    sparse_kv_idx_offset = sparse_hz_offset * stride_kv_idx_h + (q_start // SPARSE_Q_MULTIPLE) * stride_kv_idx_m  # noqa: B950

    Q_block_ptr = tl.make_block_ptr(
        base=Q,
        shape=(Q_LEN, QK_HEAD_DIM),
        strides=(stride_qm, stride_qk),
        offsets=(q_start * BLOCK_M, 0),
        block_shape=(BLOCK_M, QK_HEAD_DIM),
        order=(1, 0)
    )

    # load q: it stays in SRAM throughout the inner loop.
    if IS_DIVISIBLE:
        q = tl.load(Q_block_ptr)
    else:
        # boundary check is not free, so we only do it when necessary.
        q = tl.load(Q_block_ptr, boundary_check=(0,), padding_option = "zero")

    # ~~~~~~~~~~~~~~ normal blocks ~~~~~~~~~~~~~~~~~~~~~~~~~~~~~~~~~~~
    # We don't know anything "special" about these blocks, so we need to apply
    # both score_mod and mask_mod to it
    kv_indices = KV_IDX + sparse_kv_idx_offset
    kv_start = tl.load(kv_indices) * SPARSE_KV_BLOCK_SIZE # first kv block we're loading
    kv_num_blocks = tl.load(KV_NUM_BLKS + sparse_kv_num_blks_offset)
    block_n_end = tl.minimum(kv_num_blocks * SPARSE_KV_MULTIPLE, tl.maximum(tl.cdiv(KV_LEN, BLOCK_N), 1))

    K_block_ptr = tl.make_block_ptr(
        base=K,
        shape=(QK_HEAD_DIM, KV_LEN),
        strides=(stride_kk, stride_kn),
        offsets=(0, kv_start),
        block_shape=(QK_HEAD_DIM, BLOCK_N),
        order=(0, 1)
    )
    V_block_ptr = tl.make_block_ptr(
        base=V,
        shape=(KV_LEN, V_HEAD_DIM),
        strides=(stride_vn, stride_vk),
        offsets=(kv_start, 0),
        block_shape=(BLOCK_N, V_HEAD_DIM),
        order=(1, 0)
    )
    offs_n = kv_start + tl.arange(0, BLOCK_N)

    acc, l_i, m_i = forward_inner(
        {{gen_argdefs()}},
        q, K_block_ptr, V_block_ptr, Q_LEN, KV_LEN,
        acc, l_i, m_i,
        off_zq, off_hq, offs_m[:, None], offs_n[None, :],
        kv_indices, kv_num_blocks,
        0, block_n_end,
        MATMUL_PRECISION,
        IS_FULL_BLOCKS=False,
    )

    # ~~~~~~~~~~~~~~ "full" blocks ~~~~~~~~~~~~~~~~~~~~~~~~~~~~~~~~~~~
    # We know these blocks are guaranteed to be "full", so we don't need to
    # apply mask_mod to them - only score_mod
    if HAS_FULL_BLOCKS:
        # FULL_KV_IDX and FULL_KV_NUM_BLKS are always contiguous.
        kv_indices = FULL_KV_IDX + sparse_kv_idx_offset
        kv_start = tl.load(kv_indices) * SPARSE_KV_BLOCK_SIZE # first kv block we're loading
        kv_num_blocks = tl.load(FULL_KV_NUM_BLKS + sparse_kv_num_blks_offset)
        block_n_end = tl.minimum(kv_num_blocks * SPARSE_KV_MULTIPLE, tl.maximum(tl.cdiv(KV_LEN, BLOCK_N), 1))

        K_block_ptr = tl.make_block_ptr(
            base=K,
            shape=(QK_HEAD_DIM, KV_LEN),
            strides=(stride_kk, stride_kn),
            offsets=(0, kv_start),
            block_shape=(QK_HEAD_DIM, BLOCK_N),
            order=(0, 1)
        )
        V_block_ptr = tl.make_block_ptr(
            base=V,
            shape=(KV_LEN, V_HEAD_DIM),
            strides=(stride_vn, stride_vk),
            offsets=(kv_start, 0),
            block_shape=(BLOCK_N, V_HEAD_DIM),
            order=(1, 0)
        )
        offs_n = kv_start + tl.arange(0, BLOCK_N)

        acc, l_i, m_i = forward_inner(
            {{gen_argdefs()}},
            q, K_block_ptr, V_block_ptr, Q_LEN, KV_LEN,
            acc, l_i, m_i,
            off_zq, off_hq, offs_m[:, None], offs_n[None, :],
            kv_indices, kv_num_blocks,
            0, block_n_end,
            MATMUL_PRECISION,
            IS_FULL_BLOCKS=True,
        )


    # [Note] Handle fully masked out rows:
    # Li will be the sum(e^(-inf)) == 0.0 for masked out rows, mi will be -inf.
    # We set Li to 1.0 which will result in lse/out = 0.0 | after the log(li) + mi(0.0) step
    l_i = tl.where(l_i == 0.0, 1, l_i)

    acc = acc / l_i[:, None]
    idx_zq = tl.program_id(1) // HQ
    idx_hq = tl.program_id(1) % HQ
    idx_m = offs_m[:, None]
    idx_d = tl.arange(0, V_HEAD_DIM)[None, :]

    mask = idx_m < Q_LEN

    {{store_output(("idx_zq", "idx_hq", "idx_m", "idx_d"), "acc", "mask")}}

    if OUTPUT_LOGSUMEXP:
        off_hz = tl.program_id(1)
        l_ptrs = LSE + off_hz * Q_LEN + offs_m
        lse = m_i + tl.math.log2(l_i)
        if IS_DIVISIBLE:
            tl.store(l_ptrs, lse)
        else:
            tl.store(l_ptrs, lse, mask=offs_m < Q_LEN)
 """


compute_forward_inner = r"""
@triton.jit
def forward_inner(
    {{gen_argdefs()}},
    q, K_block_ptr, V_block_ptr, Q_LEN, KV_LEN,
    # accumulated values
    acc, l_i, m_i,
    # Offsets used as inputs to score_mod & mask_mod
    # of size [BLOCK_M, BLOCK_N] or scalar.
    off_z, off_h, offs_m, offs_n,
    # blocksparse data
    kv_indices, kv_num_blocks,
    # start kv and end kv block
    block_n_start, block_n_end,
    MATMUL_PRECISION,
    IS_FULL_BLOCKS,
):
    # Redefines all kernel parameters (BLOCK_M, etc.) so we don't need to plumb them all through
    {{gen_defines() | indent_except_first(1)}}

    SPARSE_KV_MULTIPLE: tl.constexpr = (SPARSE_KV_BLOCK_SIZE // BLOCK_N)
    RCP_LN2: tl.constexpr = 1.44269504

    if PRESCALE_QK:
        q = (q * SM_SCALE * RCP_LN2).to(MATMUL_PRECISION)

    # loop over k, v and update accumulator until block_n_end
    for start_n in range(block_n_start, block_n_end):
        if IS_DIVISIBLE:
            acc, l_i, m_i = forward_block_mn(
                {{gen_argdefs()}},
                q, K_block_ptr, V_block_ptr, Q_LEN, KV_LEN,
                # accumulated values
                acc, l_i, m_i,
                # Offsets
                off_z, off_h, offs_m, offs_n,
                MATMUL_PRECISION, RCP_LN2,
                IS_FULL_BLOCKS,
            )
        else:
            # Benchmark shows even we applied mod & mask to each block for non divisible seqlen,
            # it's on par or slightly faster than only applying to the last block in fwd.
            # However, we choose different strategy for bwd, where we only apply mod & mask
            # to the last block because it's faster a lot.
            acc, l_i, m_i = forward_block_mn(
                {{gen_argdefs()}},
                q, K_block_ptr, V_block_ptr, Q_LEN, KV_LEN,
                # accumulated values
                acc, l_i, m_i,
                # Offsets
                off_z, off_h, offs_m, offs_n,
                MATMUL_PRECISION, RCP_LN2,
                IS_FULL_BLOCKS, CHECK_BLOCK_BOUNDARY=True,
            )

        # update pointers
        offset = get_offset_for_next_block(
            start_n, kv_indices, kv_num_blocks,
            SPARSE_KV_BLOCK_SIZE, SPARSE_KV_MULTIPLE, BLOCK_N, BLOCKS_ARE_CONTIGUOUS
        )

        V_block_ptr = tl.advance(V_block_ptr, (offset, 0))
        K_block_ptr = tl.advance(K_block_ptr, (0, offset))

        offs_n = offs_n + offset

    return acc, l_i, m_i

"""


compute_forward_block_mn = r"""
@triton.jit
def forward_block_mn(
    {{gen_argdefs()}},
    q, K_block_ptr, V_block_ptr, Q_LEN, KV_LEN,
    # accumulated values
    acc, l_i, m_i,
    # Offsets
    off_z, off_h, offs_m, offs_n,
    MATMUL_PRECISION, RCP_LN2,
    IS_FULL_BLOCKS, CHECK_BLOCK_BOUNDARY=False,
):
    # Redefines all kernel parameters (BLOCK_M, etc.) so we don't need to plumb them all through
    {{gen_defines() | indent_except_first(1)}}

    # -- load k --
    if IS_DIVISIBLE:
        k = tl.load(K_block_ptr)
    else:
        k = tl.load(K_block_ptr, boundary_check=(1,), padding_option = "zero")
    # -- compute qk ---
    qk = tl.dot(q, k, input_precision=FLOAT32_PRECISION) # TODO: use cuda matmul when q_len <= 2.
    if not PRESCALE_QK:
        qk *= SM_SCALE
    # ~~~~~~~~~~~~~~~~~~~ Apply score modification  ~~~~~~~~~~~~~~~~~~~
    if CHECK_BLOCK_BOUNDARY:
        # If this is the last block of a non divisible seqlen, we still need to load [BLOCK_M, BLOCK_N] elements,
        # which is larger than the actual number of elements. To avoid access memory out of bound,
        # we need to mask out the elements that are out of Q_LEN & KV_LEN.
        m = offs_m % Q_LEN
        n = offs_n % KV_LEN
    else:
        m = offs_m
        n = offs_n

    {{ modification(
        subgraph_number=0,
        output_name="post_mod_scores",
        score="qk",
        b="off_z",
        h="off_h",
        m="m",
        n="n",
        out="qk"
    ) | indent_except_first(1) }}

    if CHECK_BLOCK_BOUNDARY:
        # Mask out the elements that are out of the KV_LEN for non divisible seqlen.
        post_mod_scores = tl.where(offs_n < KV_LEN, post_mod_scores, float("-inf"))

    if not IS_FULL_BLOCKS:
        {{ modification(
            subgraph_number=1,
            output_name="mask_mod_output",
            score="qk",
            b="off_z",
            h="off_h",
            m="m",
            n="n",
        ) | indent_except_first(2) }}

        if CHECK_BLOCK_BOUNDARY:
            mask_mod_output = tl.where(offs_n < KV_LEN, mask_mod_output, False)
        # apply mask for partially unmasked blocks
        post_mod_scores = tl.where(mask_mod_output, post_mod_scores, float("-inf"))

    # TODO: In the case that score_mod is linear, this can be LICMed
    if not PRESCALE_QK:
        post_mod_scores *= RCP_LN2
    # ~~~~~~~~~~~~~~~~~~~~~~~~~~~~~~~~~~~~~~~~~~~~~~~~~~~~~~~~~~~~~~~~

    # -- compute scaling constant ---
    m_ij = tl.maximum(m_i, tl.max(post_mod_scores, 1))
    if not ROWS_GUARANTEED_SAFE:
        masked_out_rows = (m_ij == float("-inf"))
        m_ij_masked = tl.where(masked_out_rows, 0, m_ij)
    else:
        m_ij_masked = m_ij

    alpha = tl.math.exp2(m_i - m_ij_masked)
    p = tl.math.exp2(post_mod_scores - m_ij_masked[:, None])

    # NB: l_i update is pulled up here since it's a bit faster
    # NB: For headdim=256, it's faster to move it back down to after m_i =
    # m_ij
    l_i = l_i * alpha + tl.sum(p, 1)
    # # -- scale and update acc --
    acc = acc * alpha[:, None]

    if IS_DIVISIBLE:
        v = tl.load(V_block_ptr)
    else:
        v = tl.load(V_block_ptr, boundary_check=(0,), padding_option = "zero")
    acc = tl.dot(p.to(MATMUL_PRECISION), v, acc, input_precision=FLOAT32_PRECISION)

    # -- update m_i
    m_i = m_ij

    return acc, l_i, m_i

"""


flex_attention_template = TritonTemplate(
    name="flex_attention",
    grid=flex_attention_grid,
    source=compute_flex_attention
    + compute_forward_inner
    + compute_next_offset_func
    + compute_forward_block_mn,
)


def _use_flex_decoding(query, kernel_options):
    # Decide which kernel to use, return true if use flex decoding kernel.
    return (
        not kernel_options.get("FORCE_USE_FLEX_ATTENTION", False)
    ) and V.graph.sizevars.evaluate_expr(sympy.Lt(query.get_size()[-2], 128))


_h100_default_config = {
    (torch.float32, 64): (128, 32, 4, 3),
    (torch.float32, 128): (32, 64, 4, 3),
    (torch.float32, 256): (32, 32, 4, 3),
    (torch.bfloat16, 64): (128, 128, 4, 3),
    (torch.bfloat16, 128): (128, 64, 8, 3),
    (torch.bfloat16, 256): (64, 32, 4, 3),
    (torch.float16, 64): (128, 128, 4, 3),
    (torch.float16, 128): (128, 128, 8, 3),
    (torch.float16, 256): (64, 32, 4, 3),
}

_a100_default_config = {
    (torch.float32, 64): (128, 32, 4, 3),
    (torch.float32, 128): (128, 32, 4, 3),
    (torch.float32, 256): (64, 16, 4, 3),
    (torch.bfloat16, 64): (128, 64, 4, 3),
    (torch.bfloat16, 128): (128, 64, 8, 3),
    (torch.bfloat16, 256): (32, 64, 4, 3),
    (torch.float16, 64): (128, 64, 4, 3),
    (torch.float16, 128): (128, 64, 8, 3),
    (torch.float16, 256): (32, 64, 4, 3),
}

_rocm_default_config = {
    (torch.float32, 64): (128, 32, 4, 1),
    (torch.float32, 128): (128, 32, 4, 1),
    (torch.float32, 256): (64, 16, 4, 1),
    (torch.bfloat16, 64): (128, 64, 8, 1),
    (torch.bfloat16, 128): (128, 64, 8, 1),
    (torch.bfloat16, 256): (32, 64, 8, 1),
    (torch.float16, 64): (128, 64, 8, 1),
    (torch.float16, 128): (128, 64, 8, 1),
    (torch.float16, 256): (32, 64, 4, 1),
}


class Mode(Enum):
    fwd = auto()
    bwd = auto()


def _get_rocm_config(query, mode: Mode) -> Tuple[int, int, int, int]:
    dtype = query.get_dtype()
    head_dim = query.get_size()[-1]
    fwd_config = None

    if mode == Mode.fwd:
        if head_dim <= 256:
            if dtype == torch.float32:
                fwd_config = (64, 64, 4, 1)
            else:
                fwd_config = (128, 64, 8, 1)
            fwd_config = _rocm_default_config.get((dtype, head_dim), fwd_config)
        else:  # modest hardware or extremely large head_dim
            if dtype == torch.float32:
                fwd_config = (32, 16, 4, 1)
            else:
                fwd_config = (64, 32, 4, 1)
        return fwd_config
    else:  # bwd
        assert mode == Mode.bwd
        if dtype == torch.float32:
            return (16, 16, 4, 1)
        elif head_dim <= 256:
            if head_dim == 64:
                return (64, 64, 4, 1)
            elif head_dim == 128:
                return (64, 128, 8, 1)
            else:
                return (64, 64, 4, 1)
        else:  # modest hardware or extremely large head_dim
            return (16, 16, 4, 1)


def _get_nv_config(query, mode: Mode) -> Tuple[int, int, int, int]:
    dtype = query.get_dtype()
    head_dim = query.get_size()[-1]
    fwd_config = None

    capability = torch.cuda.get_device_capability()

    if mode == Mode.fwd:
        if head_dim <= 256:
            if dtype == torch.float32:
                fwd_config = (64, 64, 4, 3)
            else:
                fwd_config = (128, 64, 4, 3)
            if capability >= (9, 0):
                fwd_config = _h100_default_config.get((dtype, head_dim), fwd_config)
            elif capability >= (8, 0):
                fwd_config = _a100_default_config.get((dtype, head_dim), fwd_config)
        else:  # modest hardware or extremely large head_dim
            if dtype == torch.float32:
                fwd_config = (32, 16, 4, 3)
            else:
                fwd_config = (64, 32, 4, 3)
        return fwd_config

    else:  # bwd
        assert mode == Mode.bwd
        if dtype == torch.float32:
            return (16, 16, 4, 1)
        elif head_dim <= 256 and capability >= (9, 0):  # H100
            if head_dim == 64:
                return (64, 64, 4, 3)
            elif head_dim == 128:
                return (64, 128, 8, 3)
            else:
                return (64, 64, 4, 2)
        elif capability >= (8, 0):  # A100
            if head_dim == 64:
                return (32, 128, 4, 3)
            elif head_dim == 128:
                return (64, 128, 8, 3)
            else:
                return (64, 64, 4, 2)
        else:  # modest hardware or extremely large head_dim
            return (16, 16, 4, 1)


def _get_default_config_fwd(query) -> Tuple[int, int, int, int]:
    if torch.version.hip is None:
        return _get_nv_config(query, mode=Mode.fwd)
    else:
        return _get_rocm_config(query, mode=Mode.fwd)


def _get_default_config_bwd(query) -> Tuple[int, int, int, int]:
    if torch.version.hip is None:
        return _get_nv_config(query, mode=Mode.bwd)
    else:
        return _get_rocm_config(query, mode=Mode.bwd)


def create_num_blocks_fake_generator(sparse_indices):
    # The idea here is that we need to create a real tensor with real data
    # that's representative for benchmarking.
    # For example, returning all zeros for the `kv_num_blocks` input would mean
    # that we are computing 0 blocks for each row, which would provide bogus
    # autotuning results.
    #
    # In this case, we choose to use min(16, max_block) blocks, because I
    # (Horace) think it'll probably result in pretty representative performance.
    # If it's too short then prefetching won't help. If it's too long then
    # autotuning will take longer for no good reason.
    def create_num_blocks_fake(x) -> torch.Tensor:
        num_blocks_for_autotuning = min(16, sparse_indices.shape[-1])
        return torch.full(
            x.get_size(),
            int(num_blocks_for_autotuning),
            dtype=x.get_dtype(),
            device=x.get_device(),
        )

    return create_num_blocks_fake


def create_indices_fake(x) -> torch.Tensor:
    indices = torch.arange(
        0, int(x.get_size()[-1]), dtype=x.get_dtype(), device=x.get_device()
    )
    indices = indices.expand(x.get_size()).contiguous()
    return indices


from torch._inductor.kernel.flex_decoding import create_flex_decoding_kernel

<<<<<<< HEAD
=======
from ..codegen.cpp_flex_attention_template import CppFlexAttentionTemplate


def check_cpu_supported():
    import os
    import sys

    requires_avx2_on_cpu = (
        torch.cpu._is_avx2_supported() and os.getenv("ATEN_CPU_CAPABILITY") != "default"
    )
    supported = (
        requires_avx2_on_cpu
        and not torch.xpu.is_available()
        and not sys.platform == "darwin"
    )
    return supported


def lower_cpu(
    query,
    key,
    value,
    subgraph,
    block_mask,
    scale,
    kernel_options,
    score_mod_other_buffers,
    mask_mod_other_buffers,
):
    (
        _,  # q_length
        _,  # kv_length
        kv_num_blocks,
        kv_indices,
        full_kv_num_blocks,
        full_kv_indices,
        q_num_blocks,
        q_indices,
        full_q_num_blocks,
        full_q_indices,
        SPARSE_Q_BLOCK_SIZE,
        SPARSE_KV_BLOCK_SIZE,
        mask_graph,
    ) = block_mask

    if kernel_options["OUTPUT_LOGSUMEXP"]:
        raise NotImplementedError(
            "torch.compile on CPU only supports inference and `return_lse` is not supported yet."
        )
    if not check_cpu_supported():
        raise NotImplementedError(
            "torch.compile on current platform is not supported for CPU."
        )

    fake_buffers: List[Buffer] = []  # noqa: F821
    placeholder_inps = [
        create_placeholder(name, dtype, query.get_device())
        for name, dtype in [
            ("score", torch.float),
            ("b", torch.int64),
            ("h", torch.int64),
            ("q_idx", torch.int64),
            ("kv_idx", torch.int64),
        ]
    ]
    subgraph_buffer = build_subgraph_buffer(
        placeholder_inps + list(score_mod_other_buffers), subgraph
    )
    if subgraph_buffer is not None:
        if isinstance(subgraph_buffer, list):
            for _buf in subgraph_buffer:
                if _buf is not None:
                    _buf.freeze_layout()
        else:
            subgraph_buffer.freeze_layout()
    mask_graph_placeholder_inps = [
        create_placeholder(name, dtype, query.get_device())
        for name, dtype in [
            ("b", torch.int64),
            ("h", torch.int64),
            ("q_idx", torch.int64),
            ("kv_idx", torch.int64),
        ]
    ]
    mask_graph_buffer = build_subgraph_buffer(
        mask_graph_placeholder_inps + list(mask_mod_other_buffers), mask_graph
    )

    buffer_list = (
        placeholder_inps
        + list(score_mod_other_buffers)
        + mask_graph_placeholder_inps
        + list(mask_mod_other_buffers)
    )
    for item in buffer_list:
        if isinstance(item, TensorBox):
            fake_buffers.append(item.data.data)  # type: ignore[attr-defined]

    (
        query,
        key,
        value,
        kv_num_blocks,
        kv_indices,
        full_kv_num_blocks,
        full_kv_indices,
        q_num_blocks,
        q_indices,
        full_q_num_blocks,
        full_q_indices,
    ) = maybe_realize(
        [
            query,
            key,
            value,
            kv_num_blocks,
            kv_indices,
            full_kv_num_blocks,
            full_kv_indices,
            q_num_blocks,
            q_indices,
            full_q_num_blocks,
            full_q_indices,
        ]
    )

    if len({query.get_name(), key.get_name(), value.get_name()}) != 3:
        raise NotImplementedError(
            "Unsupported for now if query, key, value are the same buffer."
        )
    if query.get_dtype() not in [torch.float, torch.bfloat16]:
        raise NotImplementedError(
            "`torch.float` and `torch.bfloat16` are supported in FlexAttention for CPU device. "
            f"Found input tensors are `{query.get_dtype()}`."
        )
    score_mod_other_buffers = maybe_realize(score_mod_other_buffers)
    mask_mod_other_buffers = maybe_realize(mask_mod_other_buffers)
    Bq, Hq, seq_len_q, qk_head_dim = query.get_size()
    Bkv, Hkv, seq_len_kv, v_head_dim = value.get_size()
    B = Bq

    # Construct output layout with strides matching the query.
    out_size = [B, Hq, seq_len_q, v_head_dim]
    fill_order = get_fill_order(query.get_stride())
    out_strides = construct_strides(out_size, fill_order)

    layout = FixedLayout(
        query.get_device(),
        query.get_dtype(),
        [B, Hq, seq_len_q, v_head_dim],
        stride=[sympy.sympify(s) for s in out_strides],
    )
    _choices: List[Any] = []
    input_nodes = [query, key, value, kv_num_blocks, kv_indices]
    if not full_kv_num_blocks:
        no_full_kv_block = True
    else:
        no_full_kv_block = False
        input_nodes += [full_kv_num_blocks]
    has_other_buffer = False
    kernel_input_name_to_buffer = {}
    if score_mod_other_buffers or mask_mod_other_buffers:
        has_other_buffer = True

        for prefix, buffers in [
            ("score_others", score_mod_other_buffers),
            ("mask_others", mask_mod_other_buffers),
        ]:
            kernel_input_name_to_buffer.update(
                {f"{prefix}_{i}": buf for i, buf in enumerate(buffers)}
            )
        input_nodes += [
            value
            for value in kernel_input_name_to_buffer.values()
            if not isinstance(value, sympy.Symbol)
        ]

    skip_mask_score = kernel_options.get("SKIP_MASK_SCORE", False)
    # Mark SPARSE_KV_BLOCK_SIZE & SPARSE_Q_BLOCK_SIZE as static shapes and add guards.
    SPARSE_KV_BLOCK_SIZE = V.graph.sizevars.evaluate_static_shape(SPARSE_KV_BLOCK_SIZE)
    SPARSE_Q_BLOCK_SIZE = V.graph.sizevars.evaluate_static_shape(SPARSE_Q_BLOCK_SIZE)
    assert V.graph.sizevars.evaluate_expr(
        sympy.Le(seq_len_q, sympy.Mul(kv_indices.get_size()[-2], SPARSE_Q_BLOCK_SIZE))
    ), "Q seqlen must be smaller than the block_mask size in the Q dimension, considering pass a larger block_mask."
    assert V.graph.sizevars.evaluate_expr(
        sympy.Le(seq_len_kv, sympy.Mul(kv_indices.get_size()[-1], SPARSE_KV_BLOCK_SIZE))
    ), "KV seqlen must be smaller than the block_mask size in the KV dimension, considering pass a larger block_mask."
    CppFlexAttentionTemplate.add_choices(
        choices=_choices,
        input_nodes=input_nodes,
        layout=layout,
        scale=scale,
        score_mod=None if skip_mask_score else subgraph_buffer,
        mask_mod=None if skip_mask_score else mask_graph_buffer,
        kv_block_size=SPARSE_KV_BLOCK_SIZE,
        has_other_buffer=has_other_buffer,
        no_full_kv_block=no_full_kv_block,
        fake_buffers=fake_buffers,
        len_score_other=len(score_mod_other_buffers),
        len_mask_other=len(mask_mod_other_buffers),
        kernel_input_name_to_buffer=kernel_input_name_to_buffer,
    )
    inputs_for_autotuning = [
        query,
        key,
        value,
    ]
    res = autotune_select_algorithm(
        "flex_attention",
        _choices,
        inputs_for_autotuning,
        layout,
    )
    return (res,)

>>>>>>> fda43c98

# TODO: We probably also need a layout constraint?
@register_lowering(torch.ops.higher_order.flex_attention, type_promotion_kind=None)
def flex_attention(
    query,
    key,
    value,
    subgraph,
    block_mask,
    scale,
    kernel_options,
    score_mod_other_buffers,
    mask_mod_other_buffers,
):
    (
        _,  # q_length
        _,  # kv_length
        kv_num_blocks,
        kv_indices,
        full_kv_num_blocks,
        full_kv_indices,
        q_num_blocks,
        q_indices,
        full_q_num_blocks,
        full_q_indices,
        SPARSE_Q_BLOCK_SIZE,
        SPARSE_KV_BLOCK_SIZE,
        mask_graph,
    ) = block_mask
    placeholder_inps = [
        create_placeholder(name, dtype, query.get_device())
        for name, dtype in [
            ("score", query.get_dtype()),
            ("b", torch.int32),
            ("h", torch.int32),
            ("m", torch.int32),
            ("n", torch.int32),
        ]
    ]
    subgraph_buffer = build_subgraph_buffer(
        placeholder_inps + list(score_mod_other_buffers), subgraph
    )

    mask_graph_placeholder_inps = [
        create_placeholder(name, dtype, query.get_device())
        for name, dtype in [
            ("b", torch.int32),
            ("h", torch.int32),
            ("m", torch.int32),
            ("n", torch.int32),
        ]
    ]
    mask_graph_buffer = build_subgraph_buffer(
        mask_graph_placeholder_inps + list(mask_mod_other_buffers), mask_graph
    )

    kernel_options = dict(kernel_options)
    kernel_options.setdefault("FLOAT32_PRECISION", get_float32_precision())
    if _use_flex_decoding(query, kernel_options):
        return create_flex_decoding_kernel(
            query,
            key,
            value,
            block_mask,
            scale,
            kernel_options,
            subgraph_buffer,
            mask_graph_buffer,
            score_mod_other_buffers,
            mask_mod_other_buffers,
        )

    (
        query,
        key,
        value,
        kv_num_blocks,
        kv_indices,
        full_kv_num_blocks,
        full_kv_indices,
        q_num_blocks,
        q_indices,
        full_q_num_blocks,
        full_q_indices,
    ) = maybe_realize(
        [
            query,
            key,
            value,
            kv_num_blocks,
            kv_indices,
            full_kv_num_blocks,
            full_kv_indices,
            q_num_blocks,
            q_indices,
            full_q_num_blocks,
            full_q_indices,
        ]
    )

    score_mod_other_buffers = maybe_realize(score_mod_other_buffers)
    mask_mod_other_buffers = maybe_realize(mask_mod_other_buffers)

    Bq, Hq, seq_len_q, qk_head_dim = query.get_size()
    Bkv, Hkv, seq_len_kv, v_head_dim = value.get_size()
    assert V.graph.sizevars.evaluate_expr(
        sympy.Eq(Bq, Bkv) | sympy.Eq(Bkv, 1)
    ), f"Bq and Bkv must broadcastable. Got Bq={Bq} and Bkv={Bkv}"
    B = Bq

    if seq_len_q % 128 != 0 or seq_len_kv % 128 != 0:
        kernel_options.setdefault("IS_DIVISIBLE", False)
    else:
        kernel_options.setdefault("IS_DIVISIBLE", True)

    # Reuse query strides for output layout despite different last dimension.
    # This works because only the last dim differs and we check it is contiguous.
    q_strides = query.get_stride()
    assert q_strides[-1] == 1, "Query must be contiguous in the last dimension"

    # Construct output layout with strides matching the query.
    out_size = [B, Hq, seq_len_q, v_head_dim]
    fill_order = get_fill_order(query.get_stride())
    out_strides = construct_strides(out_size, fill_order)

    layout = FixedLayout(
        query.get_device(),
        query.get_dtype(),
        [B, Hq, seq_len_q, v_head_dim],
        stride=[sympy.sympify(s) for s in out_strides],
    )
    # see NOTE:[TritonTemplates with multiple outputs]
    logsumexp_shape = [B, Hq, seq_len_q]
    logsumexp = empty_strided(
        logsumexp_shape,
        None,
        dtype=torch.float32,  # The logsumexp is always stored in fp32 regardless of the input dtype
        device=query.get_device(),
    )
    kernel_options.setdefault("SM_SCALE", scale)

    # Determine GQA broadcast factor.
    gqa_shared_heads = Hq // Hkv
    kernel_options.setdefault("GQA_SHARED_HEADS", gqa_shared_heads)

    # Inside of Triton kernel, only apply partial masking if partial blocks are computed.
    # full_kv_num_blocks is None if partial blocks are not computed
    has_full_blocks = full_kv_num_blocks is not None
    kernel_options.setdefault("HAS_FULL_BLOCKS", has_full_blocks)
    if not has_full_blocks:
        full_kv_num_blocks, full_kv_indices = (
            empty(0, device=query.get_device()) for _ in range(2)
        )
    kernel_options.setdefault("QK_HEAD_DIM", qk_head_dim)
    kernel_options.setdefault("V_HEAD_DIM", v_head_dim)

    choices: List[Any] = []
    configs: List[Tuple[int, int, int, int]] = []
    configs.append(_get_default_config_fwd(query))
    if config.max_autotune:
        configs += [
            (128, 64, 4, 3),
            (128, 128, 4, 3),
            (128, 128, 8, 2),
            (64, 128, 4, 3),
            (64, 64, 4, 3),
        ]

        # On ROCm convert num_stages to 1 to avoid shmem issues
        if torch.version.hip:
            configs = [(c[0], c[1], c[2], 1) for c in configs]

    # Mark SPARSE_KV_BLOCK_SIZE & SPARSE_Q_BLOCK_SIZE as static shapes and add guards.
    SPARSE_KV_BLOCK_SIZE = V.graph.sizevars.evaluate_static_shape(SPARSE_KV_BLOCK_SIZE)
    SPARSE_Q_BLOCK_SIZE = V.graph.sizevars.evaluate_static_shape(SPARSE_Q_BLOCK_SIZE)

    # Note, we don't need to pass in the captured buffers explicitly
    # because they're implicitly added by the score_mod function
    # We do need to explicitly pass it in for autotuning though.
    original_kernel_options = kernel_options.copy()
    for BLOCK_M, BLOCK_N, num_warps, num_stages in configs:
        if SPARSE_KV_BLOCK_SIZE % BLOCK_N != 0 or SPARSE_Q_BLOCK_SIZE % BLOCK_M != 0:
            if len(configs) == 1:
                raise ValueError(
                    f"Q and KV block size must be divisible by BLOCK_M and BLOCK_N. We"
                    f"got Q_BLOCK_SIZE={SPARSE_Q_BLOCK_SIZE} and KV_BLOCK_SIZE={SPARSE_KV_BLOCK_SIZE}."
                )
            continue
        # Work around https://github.com/pytorch/pytorch/issues/129625
        if num_stages == 2:
            continue

        cur_kernel_options = original_kernel_options.copy()
        # Performance tuning
        cur_kernel_options.setdefault("BLOCK_M", BLOCK_M)
        cur_kernel_options.setdefault("BLOCK_N", BLOCK_N)
        # Blocksparse options
        cur_kernel_options.setdefault("SPARSE_Q_BLOCK_SIZE", SPARSE_Q_BLOCK_SIZE)
        cur_kernel_options.setdefault("SPARSE_KV_BLOCK_SIZE", SPARSE_KV_BLOCK_SIZE)

        error = flex_attention_template.maybe_append_choice(
            choices=choices,
            input_nodes=[
                query,
                key,
                value,
                logsumexp,
                kv_num_blocks,
                kv_indices,
                full_kv_num_blocks,
                full_kv_indices,
            ],
            layout=layout,
            subgraphs=[
                subgraph_buffer,
                mask_graph_buffer,
            ],
            mutated_inputs=[
                logsumexp,
            ],
            num_stages=num_stages,
            num_warps=num_warps,
            call_sizes=query.get_size(),
            **cur_kernel_options,
        )
        if error is not None and len(configs) == 1:
            raise error
    inputs_for_autotuning = (
        [
            query,
            key,
            value,
            logsumexp,
            kv_num_blocks,
            kv_indices,
            full_kv_num_blocks,
            full_kv_indices,
        ]
        + list(score_mod_other_buffers)
        + list(mask_mod_other_buffers)
    )
    input_gen_fns = {
        4: create_num_blocks_fake_generator(kv_indices),
        5: create_indices_fake,
        6: create_num_blocks_fake_generator(full_kv_indices),
        7: create_indices_fake,
    }
    return (
        autotune_select_algorithm(
            "flex_attention",
            choices,
            inputs_for_autotuning,
            layout,
            input_gen_fns=input_gen_fns,
        ),
        logsumexp,
    )


# ---------------------------- Backward HOP Implementation ----------------------------


def flex_attention_backward_grid(
    batch_size, q_heads, num_queries, d_model, kv_heads, num_key_value, meta
):
    """How is this kernel parallelized?
    Currently this is only parallelizing over batch* kv_heads, but we can, and want to
    parallelize over ceil_div(q_heads//kv_heads * num_key_value, key_value_block_size).
    To do this will either require atomic updates to some grad values or to have a two pass kernel design.
    """
    import triton

    return (
        triton.cdiv(num_queries, meta["BLOCK_M2"]) * (q_heads // kv_heads)
        + triton.cdiv(num_key_value, meta["BLOCK_N1"]),
        1,
        batch_size * kv_heads,
    )


flex_attention_backward_template = TritonTemplate(
    name="flex_attention_backward",
    grid=flex_attention_backward_grid,
    source=r"""
{{def_kernel("Q", "K", "V", "LSE", "DELTA", "DO", "DQ", "DV", "KV_NUM_BLKS", "KV_IDX", "Q_NUM_BLKS", "Q_IDX", "FULL_KV_NUM_BLKS", "FULL_KV_IDX", "FULL_Q_NUM_BLKS", "FULL_Q_IDX")}}
    # Sub notation for this kernel:
    #
    # Q: Query, K: Key, V: Value
    # LSE: logsumexp (logsumexp is always stored in fp32 regardless of the input dtype)
    # DELTA: Precomputed sum(OUT*DO, axis=-1)
    # DO: Derivative of Output, DQ: Derivative of Query, DV: Derivative of Value
    # DK: Derivative of Key, is the written to via the store_output call due to some limitations with
    # inductor codegen
    # M: Number of queries, N: Number of keys/values
    # QK_HEAD_DIM: The dimension of the query and key embeddings
    # V_HEAD_DIM: The dimension of the value embeddings
    # z: Batch size, h: Number of heads, m: Number of queries or keys/values, d: Head dim
    # GQA_SHARED_HEADS: number of query heads sharing one kv head in GQA setups.
    # (Modifiable) Performance tuning options
    # BLOCK_M1: when calculating DK & DV, iterate over BLOCK_M1 across the seqlen dim of Q in each thread block.
    # BLOCK_N1: when calculating DK & DV, the thread block size across the seqlen dim of K/V.
    # BLOCK_M2: when calculating DQ, the thread block size across the seqlen dim of Q.
    # BLOCK_N2: when calculating DQ, iterate over BLOCK_N2 across the seqlen dim of K/V in each thread block.
    #
    # The following FULL_* and PARTIAL_* is defined in the block sparse mask grid, rather than the thread block grid.
    # KV_NUM_BLKS: The number of KV blocks (that may or may not require masking) for each query.
    # KV_IDX: The indices of KV blocks (that may or may not require masking) for each query.
    # Q_NUM_BLKS: The number of Q blocks (that may or may not require masking) for each query.
    # Q_IDX: The indices of Q blocks (that may or may not require masking) for each query.
    # FULL_KV_NUM_BLKS: The number of fully unmasked KV blocks (so we don't need masking) for each query.
    # FULL_KV_IDX: The indices of fully unmasked KV blocks (so we don't need masking) for each query.
    # FULL_Q_NUM_BLKS: The number of fully unmasked Q blocks (so we don't need masking) for each query.
    # FULL_Q_IDX: The indices of fully unmasked Q blocks (so we don't need masking) for each query.

    # The below are kernel options that can be applied for certain score_mods,
    # or involve a numerics vs. perf tradeoff
    # PRESCALE_QK: Whether to pre-scale QK by 1/sqrt(d) and change of base. Has
    # about 20% more numerical error, but slightly faster.

    # Define strides of inputs
    stride_qz, stride_qh, stride_qm, stride_qd = {{stride("Q")}}
    stride_kz, stride_kh, stride_kn, stride_kd = {{stride("K")}}
    stride_vz, stride_vh, stride_vn, stride_vd = {{stride("V")}}
    stride_doz, stride_doh, stride_dom, stride_dod = {{stride("DO")}}

    stride_dqz, stride_dqh, stride_dqm, stride_dqd = {{stride("DQ")}}
    stride_dvz, stride_dvh, stride_dvm, stride_dvd = {{stride("DV")}}

    ZQ = {{size("Q", 0)}}
    HQ = {{size("Q", 1)}}
    HKV = {{size("K", 1)}}
    Q_LEN = {{size("Q", 2)}}
    ZKV = {{size("K", 0)}}
    KV_LEN = {{size("K", 2)}}

    MATMUL_PRECISION = Q.dtype.element_ty

    pid = tl.program_id(0)
    NUM_KV_BLOCKS = tl.cdiv(KV_LEN, BLOCK_N1)
    NUM_Q_BLOCKS = tl.cdiv(Q_LEN, BLOCK_M2)

    off_hz = tl.program_id(2)
    off_zq = off_hz // HKV # q batch idx
    off_hkv = off_hz % HKV # kv head idx
    off_zkv = off_zq % ZKV # kv batch idx

    SPARSE_Z = {{size("KV_NUM_BLKS", 0)}}
    SPARSE_HQ = {{size("KV_NUM_BLKS", 1)}}

    sparse_idx_z = off_zq % SPARSE_Z

    k_adj = (stride_kh * off_hkv + stride_kz * off_zkv).to(tl.int64)
    v_adj = (stride_vh * off_hkv + stride_vz * off_zkv).to(tl.int64)
    # first compute broadcasted dv of shape [Bq, Hkv, KV_LEN, V_HEAD_DIM]
    # then reduce to dv of shape [Bkv, Hkv, KV_LEN, V_HEAD_DIM]
    dv_adj = (stride_dvh * off_hkv + stride_dvz * off_zq).to(tl.int64)

    # offset K, V, DV pointers for batch/kv-head
    K += k_adj
    V += v_adj
    DV += dv_adj

    RCP_LN2 = 1.44269504
    offs_k = tl.arange(0, QK_HEAD_DIM)
    offs_v = tl.arange(0, V_HEAD_DIM)

    if pid >= NUM_KV_BLOCKS:
        off_pid = pid - NUM_KV_BLOCKS
        # THIS BLOCK DOES DQ
        SPARSE_Q_MULTIPLE = (SPARSE_Q_BLOCK_SIZE // BLOCK_M2)
        SPARSE_KV_MULTIPLE = (SPARSE_KV_BLOCK_SIZE // BLOCK_N2)
        off_hq2 = off_pid // NUM_Q_BLOCKS + off_hkv * GQA_SHARED_HEADS
        start_m2_block = off_pid % NUM_Q_BLOCKS
        off_pid_mask = start_m2_block // SPARSE_Q_MULTIPLE
        stride_kv_num_blks_h = {{stride("KV_NUM_BLKS", 1)}}
        stride_kv_idx_h = {{stride("KV_IDX", 1)}}
        stride_kv_idx_m = {{stride("KV_IDX", 2)}}

        sparse_idx_hq2 = off_hq2 % SPARSE_HQ
        sparse_hz_offset = sparse_idx_z * SPARSE_HQ + sparse_idx_hq2

        sparse_kv_num_blks_offset = sparse_hz_offset * stride_kv_num_blks_h + off_pid_mask
        sparse_kv_idx_offset = sparse_hz_offset * stride_kv_idx_h + off_pid_mask * stride_kv_idx_m  # noqa: B950

        # Offset Q, DQ, DO, DELTA & LSE. These inputs are offseted by query heads.
        q_adj2 = (stride_qh * off_hq2 + stride_qz * off_zq).to(tl.int64)
        do_adj2 = (stride_doh * off_hq2 + stride_doz * off_zq).to(tl.int64)
        dq_adj2 = (stride_dqh * off_hq2 + stride_dqz * off_zq).to(tl.int64)
        off_chz2 = ((off_zq * HQ + off_hq2) * Q_LEN).to(tl.int64)

        Q2 = Q + q_adj2
        DO2 = DO + do_adj2
        # TODO: This does not work if DQ is not the same layout as Q (for example,
        # if Q is broadcasted)
        DQ2 = DQ + dq_adj2
        LSE2 = LSE + off_chz2
        DELTA2 = DELTA + off_chz2

        dq = tl.zeros([BLOCK_M2, QK_HEAD_DIM], dtype=tl.float32)

        start_m2 = start_m2_block * BLOCK_M2
        offs_m2 = start_m2 + tl.arange(0, BLOCK_M2)

        # load Q and do: they stay in SRAM throughout the inner loop.
        if IS_DIVISIBLE:
            q = tl.load(Q2 + offs_m2[:, None] * stride_qm + offs_k[None, :] * stride_qd)
            do = tl.load(DO2 + offs_m2[:, None] * stride_dom + offs_v[None, :] * stride_dod)
        else:
            q = tl.load(Q2 + offs_m2[:, None] * stride_qm + offs_k[None, :] * stride_qd, mask=offs_m2[:, None] < Q_LEN)
            do = tl.load(DO2 + offs_m2[:, None] * stride_dom + offs_v[None, :] * stride_dod, mask=offs_m2[:, None] < Q_LEN)

        if PRESCALE_QK:
            q = (q * SM_SCALE * RCP_LN2).to(MATMUL_PRECISION)

        if IS_DIVISIBLE:
            Di = tl.load(DELTA2 + offs_m2)
            lse = tl.load(LSE2 + offs_m2)
        else:
            Di = tl.load(DELTA2 + offs_m2, mask=offs_m2 < Q_LEN)
            lse = tl.load(LSE2 + offs_m2, mask=offs_m2 < Q_LEN)
        lse = tl.where(lse == -float("inf"), 0.0, lse)
        lse = lse[:, None]

        # ~~~~~~~~~~~ fully unmasked blocks ~~~~~~~~~~~~~~~~~~~~~~~~~~~~~~
        # KV_IDX and KV_NUM_BLKS are always contiguous.
        kv_indices = KV_IDX + sparse_kv_idx_offset
        kv_start = tl.load(kv_indices) * SPARSE_KV_BLOCK_SIZE # first kv block we're loading
        sparse_kv_num_blocks = tl.load(KV_NUM_BLKS + sparse_kv_num_blks_offset)

        offs_n2 = kv_start + tl.arange(0, BLOCK_N2)
        dq = bwd_dq_inner(
            {{gen_argdefs()}},
            K, V,
            dq, q, do, Di, lse,
            off_zq, off_hq2, offs_m2, offs_n2,
            stride_kn, stride_kd, stride_vn, stride_vd,
            kv_indices, sparse_kv_num_blocks,
            MATMUL_PRECISION,
            IS_FULL_BLOCKS=False,
        )

        if HAS_FULL_BLOCKS:
            # ~~~~~~~~~~~ partial unmasked blocks ~~~~~~~~~~~~~~~~~~~~~~~~~~~~~~
            # FULL_KV_IDX and FULL_KV_NUM_BLKS are always contiguous.
            kv_indices = FULL_KV_IDX + sparse_kv_idx_offset
            kv_start = tl.load(kv_indices) * SPARSE_KV_BLOCK_SIZE # first kv block we're loading
            sparse_kv_num_blocks = tl.load(FULL_KV_NUM_BLKS + sparse_kv_num_blks_offset)

            offs_n2 = kv_start + tl.arange(0, BLOCK_N2)
            dq = bwd_dq_inner(
                {{gen_argdefs()}},
                K, V,
                dq, q, do, Di, lse,
                off_zq, off_hq2, offs_m2, offs_n2,
                stride_kn, stride_kd, stride_vn, stride_vd,
                kv_indices, sparse_kv_num_blocks,
                MATMUL_PRECISION,
                IS_FULL_BLOCKS=True,
            )

        # Write back dQ.
        dq_ptrs = DQ2 + offs_m2[:, None] * stride_dqm + offs_k[None, :] * stride_dqd
        dq *= SM_SCALE
        if IS_DIVISIBLE:
            tl.store(dq_ptrs, dq)
        else:
            tl.store(dq_ptrs, dq, mask=offs_m2[:, None] < Q_LEN)
    else:
        # THIS BLOCK DOES DK & DV
        SPARSE_Q_MULTIPLE = (SPARSE_Q_BLOCK_SIZE // BLOCK_M1)
        SPARSE_KV_MULTIPLE = (SPARSE_KV_BLOCK_SIZE // BLOCK_N1)

        pid_mask = pid // SPARSE_KV_MULTIPLE

        stride_q_num_blks_h = {{stride("Q_NUM_BLKS", 1)}}
        stride_q_idx_h = {{stride("Q_IDX", 1)}}
        stride_q_idx_n = {{stride("Q_IDX", 2)}}

        dv = tl.zeros([BLOCK_N1, V_HEAD_DIM], dtype=tl.float32)
        dk = tl.zeros([BLOCK_N1, QK_HEAD_DIM], dtype=tl.float32)

        start_n1 = pid * BLOCK_N1
        offs_n1 = start_n1 + tl.arange(0, BLOCK_N1)

        # load K and V: they stay in SRAM throughout the inner loop.
        if IS_DIVISIBLE:
            k = tl.load(K + offs_n1[:, None] * stride_kn + offs_k[None, :] * stride_kd)
            v = tl.load(V + offs_n1[:, None] * stride_vn + offs_v[None, :] * stride_vd)
        else:
            k = tl.load(K + offs_n1[:, None] * stride_kn + offs_k[None, :] * stride_kd, mask=offs_n1[:, None] < KV_LEN)
            v = tl.load(V + offs_n1[:, None] * stride_vn + offs_v[None, :] * stride_vd, mask=offs_n1[:, None] < KV_LEN)
        if PRESCALE_QK:
            k = (k * SM_SCALE * RCP_LN2).to(MATMUL_PRECISION)

        for off_g in range(0, GQA_SHARED_HEADS):
            off_hq1 = off_hkv * GQA_SHARED_HEADS + off_g

            # Offset Q, DQ, DO, DELTA & LSE. These inputs are offseted by query heads.
            q_adj1 = (stride_qh * off_hq1 + stride_qz * off_zq).to(tl.int64)
            do_adj1 = (stride_doh * off_hq1 + stride_doz * off_zq).to(tl.int64)
            dq_adj1 = (stride_dqh * off_hq1 + stride_dqz * off_zq).to(tl.int64)
            off_chz1 = ((off_zq * HQ + off_hq1) * Q_LEN).to(tl.int64)

            Q1 = Q + q_adj1
            DO1 = DO + do_adj1
            # TODO: This does not work if DQ is not the same layout as Q (for example,
            # if Q is broadcasted)
            LSE1 = LSE + off_chz1
            DELTA1 = DELTA + off_chz1

            sparse_idx_hq1 = off_hq1 % SPARSE_HQ
            sparse_hz_offset = sparse_idx_z * SPARSE_HQ + sparse_idx_hq1

            sparse_q_num_blks_offset = sparse_hz_offset * stride_q_num_blks_h + pid_mask
            sparse_q_idx_offset = sparse_hz_offset * stride_q_idx_h + pid_mask * stride_q_idx_n  # noqa: B950

            # ~~~~~~~~~~~~~~~ fully unmasked blocks ~~~~~~~~~~~~~~~~~~~~~~~~~~~~~~~~
            # Q_IDX and Q_NUM_BLKS are always contiguous.
            q_indices = Q_IDX + sparse_q_idx_offset
            q_start = tl.load(q_indices) * SPARSE_Q_BLOCK_SIZE # first q block we're loading
            sparse_q_num_blocks = tl.load(Q_NUM_BLKS + sparse_q_num_blks_offset)

            offs_m1 = q_start + tl.arange(0, BLOCK_M1)
            dk, dv = bwd_dkdv_inner(
                {{gen_argdefs()}},
                Q1, DO1, DELTA1, LSE1,
                dk, dv, k, v,
                off_zq, off_hq1, offs_n1, offs_m1,
                stride_qm, stride_qd, stride_dom, stride_dod,
                q_indices, sparse_q_num_blocks,
                MATMUL_PRECISION,
                IS_FULL_BLOCKS=False,
            )


            if HAS_FULL_BLOCKS:
                # ~~~~~~~~~~~~~~~ fully unmasked blocks ~~~~~~~~~~~~~~~~~~~~~~~~~~~~~~~~
                # FULL_Q_IDX and FULL_Q_NUM_BLKS are always contiguous.
                q_indices = FULL_Q_IDX + sparse_q_idx_offset
                q_start = tl.load(q_indices) * SPARSE_Q_BLOCK_SIZE # first q block we're loading
                sparse_q_num_blocks = tl.load(FULL_Q_NUM_BLKS + sparse_q_num_blks_offset)

                offs_m1 = q_start + tl.arange(0, BLOCK_M1)
                dk, dv = bwd_dkdv_inner(
                    {{gen_argdefs()}},
                    Q1, DO1, DELTA1, LSE1,
                    dk, dv, k, v,
                    off_zq, off_hq1, offs_n1, offs_m1,
                    stride_qm, stride_qd, stride_dom, stride_dod,
                    q_indices, sparse_q_num_blocks,
                    MATMUL_PRECISION,
                    IS_FULL_BLOCKS=True,
                )

        # Write back dV and dK.
        dv_ptrs = DV + offs_n1[:, None] * stride_dvm + offs_v[None, :] * stride_dvd

        index_n = offs_n1[:, None]
        index_k = offs_k[None, :]

        if IS_DIVISIBLE:
            tl.store(dv_ptrs, dv)
        else:
            tl.store(dv_ptrs, dv, mask=index_n < KV_LEN)

        dk *= SM_SCALE
        mask = index_n < KV_LEN

        # first compute broadcasted dk of shape [Bq, Hkv, KV_LEN, V_HEAD_DIM]
        # then reduce to dk of shape [Bkv, Hkv, KV_LEN, V_HEAD_DIM]
        {{store_output(("off_zq", "off_hkv", "index_n", "index_k"), "dk", "mask", indent_width=8)}}

@triton.jit
def bwd_dq_inner(
    {{gen_argdefs()}},
    K, V,  # pointers
    dq, q, do, Di, lse,
    off_z, off_hq, offs_m2, offs_n2,
    stride_kn, stride_kd, stride_vn, stride_vd,
    kv_indices, sparse_kv_num_blocks,
    MATMUL_PRECISION,
    IS_FULL_BLOCKS,
):
    {{gen_defines() | indent_except_first(1) }}
    SPARSE_KV_MULTIPLE: tl.constexpr = (SPARSE_KV_BLOCK_SIZE // BLOCK_N2)
    RCP_LN2: tl.constexpr = 1.44269504
    Q_LEN = {{size("Q", 2)}}
    KV_LEN = {{size("K", 2)}}

    offs_k = tl.arange(0, QK_HEAD_DIM)
    offs_v = tl.arange(0, V_HEAD_DIM)

    kT_ptrs = K + offs_n2[None, :] * stride_kn + offs_k[:, None] * stride_kd
    vT_ptrs = V + offs_n2[None, :] * stride_vn + offs_v[:, None] * stride_vd
    # BLOCK_M2 must be a multiple of BLOCK_N2, otherwise the code wouldn't work.
    tl.static_assert(BLOCK_M2 % BLOCK_N2 == 0)

    hi = tl.minimum(sparse_kv_num_blocks * SPARSE_KV_MULTIPLE, tl.maximum(tl.cdiv(KV_LEN, BLOCK_N2), 1))
    if not IS_DIVISIBLE:
        if hi >= 1:
            for start_n in range(0, hi - 1):
                dq = bwd_dq_block_mn(
                    {{gen_argdefs()}},
                    dq, q, kT_ptrs, vT_ptrs, do, Di, lse, Q_LEN, KV_LEN,
                    off_z, off_hq, offs_m2, offs_n2,
                    stride_kn, stride_kd, stride_vn, stride_vd,
                    kv_indices, sparse_kv_num_blocks,
                    MATMUL_PRECISION, RCP_LN2,
                    IS_FULL_BLOCKS,
                )

                # Increment pointers.
                offset = get_offset_for_next_block(
                    start_n, kv_indices, sparse_kv_num_blocks,
                    SPARSE_KV_BLOCK_SIZE, SPARSE_KV_MULTIPLE, BLOCK_N2, BLOCKS_ARE_CONTIGUOUS
                )

                kT_ptrs += offset * stride_kn
                vT_ptrs += offset * stride_vn

                offs_n2 += offset

            dq = bwd_dq_block_mn(
                {{gen_argdefs()}},
                dq, q, kT_ptrs, vT_ptrs, do, Di, lse, Q_LEN, KV_LEN,
                off_z, off_hq, offs_m2, offs_n2,
                stride_kn, stride_kd, stride_vn, stride_vd,
                kv_indices, sparse_kv_num_blocks,
                MATMUL_PRECISION, RCP_LN2,
                IS_FULL_BLOCKS, CHECK_BLOCK_BOUNDARY=True,
            )
    else:
        for start_n in range(0, hi):
            dq = bwd_dq_block_mn(
                {{gen_argdefs()}},
                dq, q, kT_ptrs, vT_ptrs, do, Di, lse, Q_LEN, KV_LEN,
                off_z, off_hq, offs_m2, offs_n2,
                stride_kn, stride_kd, stride_vn, stride_vd,
                kv_indices, sparse_kv_num_blocks,
                MATMUL_PRECISION, RCP_LN2,
                IS_FULL_BLOCKS,
            )

            # Increment pointers.
            offset = get_offset_for_next_block(
                start_n, kv_indices, sparse_kv_num_blocks,
                SPARSE_KV_BLOCK_SIZE, SPARSE_KV_MULTIPLE, BLOCK_N2, BLOCKS_ARE_CONTIGUOUS
            )

            kT_ptrs += offset * stride_kn
            vT_ptrs += offset * stride_vn

            offs_n2 += offset

    return dq


@triton.jit
def bwd_dq_block_mn(
    {{gen_argdefs()}},
    dq, q, kT_ptrs, vT_ptrs, do, Di, lse, Q_LEN, KV_LEN,
    off_z, off_hq, offs_m2, offs_n2,
    stride_kn, stride_kd, stride_vn, stride_vd,
    kv_indices, sparse_kv_num_blocks,
    MATMUL_PRECISION, RCP_LN2,
    IS_FULL_BLOCKS, CHECK_BLOCK_BOUNDARY=False,
):
    {{gen_defines() | indent_except_first(1)}}

    if IS_DIVISIBLE:
        kT = tl.load(kT_ptrs)
    else:
        kT = tl.load(kT_ptrs, mask=offs_n2[None, :] < KV_LEN)
    qk = tl.dot(q, kT, input_precision=FLOAT32_PRECISION)
    if not PRESCALE_QK:
        qk *= SM_SCALE
    # ~~~~~~~~~~~~~~~~~~~ Apply score modification  ~~~~~~~~~~~~~~~~~~~
    pre_mod_scores = qk
    n = get_bounded_indices(offs_n2[None, :], KV_LEN if CHECK_BLOCK_BOUNDARY else None)
    # The boundary check is done for the outer loop, but here it's possible since we're iterating across N dim
    # that the M reads out of bounds prior to the last loop
    m = get_bounded_indices(offs_m2[:, None], Q_LEN if (not IS_DIVISIBLE or CHECK_BLOCK_BOUNDARY) else None)

    {{ modification(
        subgraph_number=0,
        output_name="post_mod_scores",
        score="qk",
        b="off_z",
        h="off_hq",
        m="m",
        n="n",
        out="qk"
    ) | indent_except_first(1) }}

    if CHECK_BLOCK_BOUNDARY:
        # Mask out the elements that are out of the KV_LEN for non divisible seqlen.
        post_mod_scores = tl.where(offs_n2[None, :] < KV_LEN, post_mod_scores, float("-inf"))

    if not IS_FULL_BLOCKS:
        {{ modification(
            subgraph_number=2,
            output_name="mask_mod_output",
            score="qk",
            b="off_z",
            h="off_hq",
            m="m",
            n="n",
        ) | indent_except_first(2) }}

        if CHECK_BLOCK_BOUNDARY:
            mask_mod_output = tl.where(offs_n2[None, :] < KV_LEN, mask_mod_output, False)
        # apply mask for partial masked block
        post_mod_scores = tl.where(mask_mod_output, post_mod_scores, float("-inf"))
    # ~~~~~~~~~~~~~~~~~~~~~~~~~~~~~~~~~~~~~~~~~~~~~~~~~~~~~~~~~~~~~~~~
    if not PRESCALE_QK:
        post_mod_scores *= RCP_LN2
    p = tl.math.exp2(post_mod_scores - lse)
    # Compute dP and dS.
    if IS_DIVISIBLE:
        vT = tl.load(vT_ptrs)
    else:
        vT = tl.load(vT_ptrs, mask=offs_n2[None, :] < KV_LEN)
    dp = tl.dot(do, vT, input_precision=FLOAT32_PRECISION)
    ds = p * (dp - Di[:, None])
    # ~~~~~~~~~~~~~~~~~~~ Apply joint modification  ~~~~~~~~~~~~~~~~~~~
    {{ modification(
        subgraph_number=1,
        output_name = "grad_scores",
        score="pre_mod_scores",
        b="off_z",
        h="off_hq",
        m="m",
        n="n",
        grad_score_mod="ds"
    ) | indent_except_first(1) }}
    if CHECK_BLOCK_BOUNDARY:
        grad_scores = tl.where(offs_n2[None, :] < KV_LEN, grad_scores, 0.0)

    ds = grad_scores

    if not IS_FULL_BLOCKS:
        if CHECK_BLOCK_BOUNDARY:
            mask_mod_output = tl.where(offs_n2[None, :] < KV_LEN, mask_mod_output, False)
        # (grads) apply mask for partially unmasked block
        ds = tl.where(mask_mod_output, ds, 0.0)
    # ~~~~~~~~~~~~~~~~~~~~~~~~~~~~~~~~~~~~~~~~~~~~~~~~~~~~~~~~~~~~~~~~
    ds = ds.to(MATMUL_PRECISION)
    # Compute dQ.
    dq += tl.dot(ds, tl.trans(kT), input_precision=FLOAT32_PRECISION)

    return dq


@triton.jit
def bwd_dkdv_inner(
    {{gen_argdefs()}},
    Q, DO, DELTA, LSE, # pointers
    dk, dv, k, v,
    off_z, off_hq, offs_n1, offs_m1,
    stride_qm, stride_qd, stride_dom, stride_dod,
    q_indices, sparse_q_num_blocks,
    MATMUL_PRECISION,
    IS_FULL_BLOCKS,
):
    {{gen_defines() | indent_except_first(1) }}
    SPARSE_Q_MULTIPLE: tl.constexpr = (SPARSE_Q_BLOCK_SIZE // BLOCK_M1)
    RCP_LN2: tl.constexpr = 1.44269504
    Q_LEN = {{size("Q", 2)}}
    KV_LEN = {{size("K", 2)}}

    offs_k = tl.arange(0, QK_HEAD_DIM)
    offs_v = tl.arange(0, V_HEAD_DIM)

    qT_ptrs = Q + offs_m1[None, :] * stride_qm + offs_k[:, None] * stride_qd
    do_ptrs = DO + offs_m1[:, None] * stride_dom + offs_v[None, :] * stride_dod
    # BLOCK_N1 must be a multiple of BLOCK_M1, otherwise the code wouldn't work.
    tl.static_assert(BLOCK_N1 % BLOCK_M1 == 0)
    hi = tl.minimum(sparse_q_num_blocks * SPARSE_Q_MULTIPLE, tl.maximum(tl.cdiv(Q_LEN, BLOCK_M1), 1))

    if not IS_DIVISIBLE:
        if hi >= 1:
            for start_m in range(0, hi - 1):
                dk, dv = bwd_dkdv_block_mn(
                    {{gen_argdefs()}},
                    dk, dv, qT_ptrs, k, v, do_ptrs, DELTA, LSE, Q_LEN, KV_LEN,
                    off_z, off_hq, offs_n1, offs_m1,
                    stride_qm, stride_qd, stride_dom, stride_dod,
                    q_indices, sparse_q_num_blocks,
                    MATMUL_PRECISION, RCP_LN2,
                    IS_FULL_BLOCKS,
                )
                # Increment pointers.
                offset = get_offset_for_next_block(
                    start_m, q_indices, sparse_q_num_blocks,
                    SPARSE_Q_BLOCK_SIZE, SPARSE_Q_MULTIPLE, BLOCK_M1, BLOCKS_ARE_CONTIGUOUS
                )

                qT_ptrs += offset * stride_qm
                do_ptrs += offset * stride_dom

                offs_m1 += offset

            dk, dv = bwd_dkdv_block_mn(
                {{gen_argdefs()}},
                dk, dv, qT_ptrs, k, v, do_ptrs, DELTA, LSE, Q_LEN, KV_LEN,
                off_z, off_hq, offs_n1, offs_m1,
                stride_qm, stride_qd, stride_dom, stride_dod,
                q_indices, sparse_q_num_blocks,
                MATMUL_PRECISION, RCP_LN2,
                IS_FULL_BLOCKS, CHECK_BLOCK_BOUNDARY=True,
            )
    else:
        for start_m in range(0, hi):
            dk, dv = bwd_dkdv_block_mn(
                {{gen_argdefs()}},
                dk, dv, qT_ptrs, k, v, do_ptrs, DELTA, LSE, Q_LEN, KV_LEN,
                off_z, off_hq, offs_n1, offs_m1,
                stride_qm, stride_qd, stride_dom, stride_dod,
                q_indices, sparse_q_num_blocks,
                MATMUL_PRECISION, RCP_LN2,
                IS_FULL_BLOCKS,
            )
            # Increment pointers.
            offset = get_offset_for_next_block(
                start_m, q_indices, sparse_q_num_blocks,
                SPARSE_Q_BLOCK_SIZE, SPARSE_Q_MULTIPLE, BLOCK_M1, BLOCKS_ARE_CONTIGUOUS
            )

            qT_ptrs += offset * stride_qm
            do_ptrs += offset * stride_dom

            offs_m1 += offset

    return dk, dv


@triton.jit
def bwd_dkdv_block_mn(
    {{gen_argdefs()}},
    dk, dv, qT_ptrs, k, v, do_ptrs, DELTA, LSE, Q_LEN, KV_LEN,
    off_z, off_hq, offs_n1, offs_m1,
    stride_qm, stride_qd, stride_dom, stride_dod,
    q_indices, sparse_q_num_blocks,
    MATMUL_PRECISION, RCP_LN2,
    IS_FULL_BLOCKS, CHECK_BLOCK_BOUNDARY=False,
):
    {{gen_defines() | indent_except_first(1) }}

    # Load LSE before computing qk to reduce pipeline stall.
    if IS_DIVISIBLE:
        qT = tl.load(qT_ptrs)
        lse = tl.load(LSE + offs_m1)
    else:
        qT = tl.load(qT_ptrs, mask=offs_m1[None, :] < Q_LEN)
        lse = tl.load(LSE + offs_m1, mask=offs_m1 < Q_LEN)
    lse = tl.where(lse == -float("inf"), 0.0, lse)
    qkT = tl.dot(k, qT, input_precision=FLOAT32_PRECISION)
    if not PRESCALE_QK:
        qkT *= SM_SCALE
    # ~~~~~~~~~~~~~~~~~~~ Apply score modification  ~~~~~~~~~~~~~~~~~~~
    m = get_bounded_indices(offs_m1[None, :], Q_LEN if CHECK_BLOCK_BOUNDARY else None)
    # The boundary check is done for the outer loop, but here it's possible since we're iterating across M dim
    # that the n reads out of bounds prior to the last loop
    n = get_bounded_indices(offs_n1[:, None], KV_LEN if (not IS_DIVISIBLE or CHECK_BLOCK_BOUNDARY) else None)

    pre_mod_scores = qkT
    {{ modification(
        subgraph_number=0,
        output_name="post_mod_scores",
        score="qkT",
        b="off_z",
        h="off_hq",
        m="m",
        n="n",
        out="qkT"
    ) | indent_except_first(1) }}

    if CHECK_BLOCK_BOUNDARY:
        # Mask out the elements that are out of the KV_LEN for non divisible seqlen.
        post_mod_scores = tl.where(offs_n1[:, None] < KV_LEN, post_mod_scores, float("-inf"))

    if not IS_FULL_BLOCKS:
        {{ modification(
            subgraph_number=2,
            output_name="mask_mod_output",
            score="qkT",
            b="off_z",
            h="off_hq",
            m="m",
            n="n",
        ) | indent_except_first(2) }}
        if CHECK_BLOCK_BOUNDARY:
            mask_mod_output = tl.where(offs_n1[:, None] < KV_LEN, mask_mod_output, False)
        # (grads) apply mask for fully masked block
        post_mod_scores = tl.where(mask_mod_output, post_mod_scores, float("-inf"))
    # ~~~~~~~~~~~~~~~~~~~~~~~~~~~~~~~~~~~~~~~~~~~~~~~~~~~~~~~~~~~~~~~~
    if not PRESCALE_QK:
        post_mod_scores *= RCP_LN2
    pT = tl.math.exp2(post_mod_scores - lse[None, :])
    if IS_DIVISIBLE:
        do = tl.load(do_ptrs)
    else:
        do = tl.load(do_ptrs, mask=offs_m1[:, None] < Q_LEN)
    # Compute dV.
    ppT = pT
    dv += tl.dot(ppT.to(MATMUL_PRECISION), do, input_precision=FLOAT32_PRECISION)
    if IS_DIVISIBLE:
        Di = tl.load(DELTA + offs_m1)
    else:
        Di = tl.load(DELTA + offs_m1, mask=offs_m1 < Q_LEN)
    # Compute dP and dS.
    dpT = tl.dot(v, tl.trans(do), input_precision=FLOAT32_PRECISION)
    dsT = pT * (dpT - Di[None, :])
    # ~~~~~~~~~~~~~~~~~~~ Apply joint modification  ~~~~~~~~~~~~~~~~~~~
    {{ modification(
        subgraph_number=1,
        output_name = "grad_scores",
        score="pre_mod_scores",
        b="off_z",
        h="off_hq",
        m="m",
        n="n",
        grad_score_mod="dsT"
    ) | indent_except_first(1) }}

    # ~~~~~~~~~~~~~~~~~~~ Apply other buffer grad writes ~~~~~~~~~~~~~
    idx_b = off_z
    idx_h = off_hq
    idx_m = m
    idx_n = n
    scatter_mask = offs_m1[None, :] < Q_LEN and offs_n1[:, None] < KV_LEN
    {{ modification(
        subgraph_number=3,
        output_name=None,
        mask="scatter_mask",
        score="pre_mod_scores",
        b="idx_b",
        h="idx_h",
        m="idx_m",
        n="idx_n",
        grad_score_mod="dsT"
    ) | indent_except_first(1) }}
    # ~~~~~~~~~~~~~~~~~~~~~~~~~~~~~~~~~~~~~~~~~~~~~~~~~~~~~~~~~~~~~~~~

    if CHECK_BLOCK_BOUNDARY:
        grad_scores = tl.where(offs_n1[:, None] < KV_LEN, grad_scores, 0.0)

    dsT = grad_scores
    if not IS_FULL_BLOCKS:
        if CHECK_BLOCK_BOUNDARY:
            mask_mod_output = tl.where(offs_n1[:, None] < KV_LEN, mask_mod_output, False)
        # (grads) apply mask for partially unmasked block
        dsT = tl.where(mask_mod_output, dsT, 0.0)
    # ~~~~~~~~~~~~~~~~~~~~~~~~~~~~~~~~~~~~~~~~~~~~~~~~~~~~~~~~~~~~~~~~
    dk += tl.dot(dsT.to(MATMUL_PRECISION), tl.trans(qT), input_precision=FLOAT32_PRECISION)

    return dk, dv
 """
    + compute_next_offset_func
    + get_bounded_indices_func,
)


def validate_joint_graph(joint_graph: torch.fx.Graph):
    """We do some pre lowering graph checks in order to raise nicer error messages"""
    for node in joint_graph.nodes:
        if (
            node.op == "call_function"
            and node.target == torch.ops.flex_lib.zeros_and_scatter.default
        ):
            for user in node.users:
                if user.op != "output":
                    raise NotImplementedError(
                        "Using multiple indexing operations on the same tensor that requires gradients "
                        "in a score_mod function is not currently supported. "
                        "This typically happens when indexing the same tensor multiple times, like:\n\n"
                        "    def score_mod(score, b, h, q_idx, kv_idx):\n"
                        "        return score + bias[q_idx] + bias[kv_idx]  # bias used twice!\n\n"
                        "A valid workaround is to clone() the tensors that will be indexed multiple times. For example:\n\n"
                        "    bias1 = bias.clone()\n"
                        "    def score_mod(score, b, h, q_idx, kv_idx):\n"
                        "        return score + bias[q_idx] + bias1[kv_idx]\n\n"
                        "Note that this solution will use additional memory."
                    )
    return


@dataclass(frozen=True)
class JointOutputResult:
    """Results from processing joint outputs."""

    grad_input: ComputedBuffer
    captured_grads_compute: List[ComputedBuffer]
    captured_grads: List[Optional[TensorBox]]
    mutated_grads: List[TensorBox]


def process_joint_outputs(
    all_joint_outputs: SubgraphResults, num_placeholders: int
) -> JointOutputResult:
    """Process joint outputs and extract various buffers needed for lowering

    Args:
        all_joint_outputs: List of all the outputs from build_subgraphs
        num_placeholders: The number of placeholder inputs, used to skip over unused backward compute buffers

    Returns:
        JointOutputResult containing processed buffers and gradients
    """
    assert isinstance(all_joint_outputs, List)
    assert (
        all_joint_outputs[0] is not None
    ), "joint_subgraph_buffer is None this is a bug!"

    joint_buffer = all_joint_outputs[0]
    other_grads = all_joint_outputs[num_placeholders - 1 :]

    # outer_grads has the structure: Len(other_buffer_grads) if buffer doesn't require grad than it will be None
    # We only grab the buffers that require grad for inlining into kernel
    grads_compute = [buf for buf in other_grads if buf is not None]

    def get_out(buf):
        if buf is None:
            return None
        assert isinstance(buf, ComputedBuffer)
        assert buf.name is not None
        return TensorBox.create(V.graph.get_buffer(buf.name))

    grads_out = [get_out(x) for x in other_grads]
    mutated_grads = [buf for buf in grads_out if buf is not None]

    return JointOutputResult(
        grad_input=joint_buffer,
        captured_grads_compute=grads_compute,
        captured_grads=grads_out,
        mutated_grads=mutated_grads,
    )


# TODO: We probably also need a layout constraint?
@register_lowering(
    torch.ops.higher_order.flex_attention_backward, type_promotion_kind=None
)
def flex_attention_backward(*args, **kwargs):
    (
        query,
        key,
        value,
        out,
        logsumexp,
        grad_out,
        grad_logsumexp,
        fw_graph,
        joint_graph,
        block_mask,
        scale,
        kernel_options,
        score_mod_other_buffers,
        mask_mod_other_buffers,
    ) = args
    (
        _,  # q_length
        _,  # kv_length
        kv_num_blocks,
        kv_indices,
        full_kv_num_blocks,
        full_kv_indices,
        q_num_blocks,
        q_indices,
        full_q_num_blocks,
        full_q_indices,
        SPARSE_Q_BLOCK_SIZE,
        SPARSE_KV_BLOCK_SIZE,
        mask_graph,
    ) = block_mask

    (
        query,
        key,
        value,
        grad_out,
        kv_num_blocks,
        kv_indices,
        full_kv_num_blocks,
        full_kv_indices,
        q_num_blocks,
        q_indices,
        full_q_num_blocks,
        full_q_indices,
    ) = maybe_realize(
        [
            query,
            key,
            value,
            grad_out,
            kv_num_blocks,
            kv_indices,
            full_kv_num_blocks,
            full_kv_indices,
            q_num_blocks,
            q_indices,
            full_q_num_blocks,
            full_q_indices,
        ]
    )

    device = query.get_device()
    dtype = query.get_dtype()
    Bq, Hq, seq_len_q, qk_head_dim = query.get_size()
    Bkv, Hkv, seq_len_kv, v_head_dim = value.get_size()

    assert V.graph.sizevars.evaluate_expr(
        sympy.Eq(Bq, Bkv) | sympy.Eq(Bkv, 1)
    ), f"Bq and Bkv must broadcastable. Got Bq={Bq} and Bkv={Bkv}"
    B = Bq

    kernel_options = dict(kernel_options)
    kernel_options.setdefault("FLOAT32_PRECISION", get_float32_precision())
    if seq_len_q % 128 != 0 or seq_len_kv % 128 != 0:
        kernel_options.setdefault("IS_DIVISIBLE", False)
    else:
        kernel_options.setdefault("IS_DIVISIBLE", True)

    fwd_placeholder_inps = [
        create_placeholder(name, dtype, device)
        for name, dtype in [
            ("score", dtype),
            ("b", torch.int32),
            ("h", torch.int32),
            ("m", torch.int32),
            ("n", torch.int32),
        ]
    ]
    fw_subgraph_buffer = build_subgraph_buffer(
        fwd_placeholder_inps + list(score_mod_other_buffers), fw_graph
    )

    joint_placeholder_inps = fwd_placeholder_inps + [
        create_placeholder("grad_score_mod", dtype, device)
    ]
    # Sometimes we have weird unused nodes here
    joint_graph.graph_module.graph.eliminate_dead_code()

    # It is hard to raise nice errors for some joint graphs during subgraph lowering
    # This lets us do some checks before attempting to lower
    validate_joint_graph(joint_graph.graph_module.graph)

    all_joint_outputs = build_subgraph_buffer(
        joint_placeholder_inps + list(score_mod_other_buffers),
        joint_graph,
    )

    joint_outputs = process_joint_outputs(
        all_joint_outputs, len(joint_placeholder_inps)
    )

    mask_graph_placeholder_inps = [
        create_placeholder(name, dtype, query.get_device())
        for name, dtype in [
            ("b", torch.int32),
            ("h", torch.int32),
            ("m", torch.int32),
            ("n", torch.int32),
        ]
    ]
    mask_graph_buffer = build_subgraph_buffer(
        mask_graph_placeholder_inps + list(mask_mod_other_buffers), mask_graph
    )

    mask_graph_buffer = mask_graph_buffer

    layout_broadcasted_k = FixedLayout(
        key.get_device(),
        key.get_dtype(),
        [Bq, Hkv, seq_len_kv, qk_head_dim],
        key.get_stride(),
    )

    # Create delta which will is needed for the bwd's kernel
    grad_lse_exp2 = lowerings[aten.mul](grad_logsumexp, 1 / math.log(2))
    mul_delta = lowerings[aten.mul](out, grad_out)
    delta = lowerings[aten.sum](mul_delta, axis=-1)
    delta = lowerings[aten.sub](delta, grad_lse_exp2)
    delta = ExternKernel.require_contiguous(delta)

    grad_lse_exp2, delta = maybe_realize([grad_lse_exp2, delta])

    # see NOTE:[TritonTemplates with multiple outputs]
    grad_query = empty_strided(
        query.get_size(), query.get_stride(), dtype=dtype, device=device
    )
    broadcasted_grad_value = empty_strided(
        (Bq, *value.get_size()[1:]),
        value.get_stride(),
        dtype=dtype,
        device=device,
    )

    kernel_options.setdefault("SM_SCALE", scale)

    # Determine GQA factor
    gqa_shared_heads = Hq // Hkv
    kernel_options.setdefault("GQA_SHARED_HEADS", gqa_shared_heads)

    # Inside of Triton kernel, only apply partial masking if partial blocks are computed.
    # full_kv_num_blocks is torch.zeros([1, 1, 1]) if partial blocks are not computed.
    has_full_blocks = full_kv_num_blocks is not None
    kernel_options.setdefault("HAS_FULL_BLOCKS", has_full_blocks)
    if not has_full_blocks:
        full_kv_num_blocks, full_kv_indices, full_q_num_blocks, full_q_indices = (
            empty(0, device=query.get_device()) for _ in range(4)
        )
    kernel_options.setdefault("QK_HEAD_DIM", qk_head_dim)
    kernel_options.setdefault("V_HEAD_DIM", v_head_dim)

    choices: List[Any] = []
    configs: List[Tuple[int, int, int, int]] = []
    configs.append(_get_default_config_bwd(query))
    if config.max_autotune:
        num_stages_list = [1, 3, 4, 5] if torch.version.hip is None else [1]
        configs.extend(
            [
                (BLOCK1, BLOCK2, w, s)
                for BLOCK1 in [32, 64]
                for BLOCK2 in [32, 64, 128]
                for w in ([4, 8] if BLOCK1 >= 128 or BLOCK2 >= 128 else [4])
                for s in num_stages_list
                if BLOCK2 % BLOCK1 == 0
            ]
        )
    original_kernel_options = kernel_options.copy()
    for BLOCK1, BLOCK2, num_warps, num_stages in configs:
        if (
            SPARSE_KV_BLOCK_SIZE % BLOCK1 != 0
            or SPARSE_Q_BLOCK_SIZE % BLOCK1 != 0
            or SPARSE_KV_BLOCK_SIZE % BLOCK2 != 0
            or SPARSE_Q_BLOCK_SIZE % BLOCK2 != 0
        ):
            continue
        if num_warps == 8:
            # Working around https://github.com/pytorch/pytorch/issues/141603
            continue

        # Performance tuning
        cur_kernel_options = original_kernel_options.copy()
        cur_kernel_options.setdefault("BLOCK_M1", BLOCK1)
        cur_kernel_options.setdefault("BLOCK_N1", BLOCK2)
        cur_kernel_options.setdefault("BLOCK_M2", BLOCK2)
        cur_kernel_options.setdefault("BLOCK_N2", BLOCK1)
        # Blocksparse options
        cur_kernel_options.setdefault("SPARSE_Q_BLOCK_SIZE", SPARSE_Q_BLOCK_SIZE)
        cur_kernel_options.setdefault("SPARSE_KV_BLOCK_SIZE", SPARSE_KV_BLOCK_SIZE)

        flex_attention_backward_template.maybe_append_choice(
            choices=choices,
            input_nodes=[
                query,
                key,
                value,
                logsumexp,
                delta,
                grad_out,
                grad_query,
                broadcasted_grad_value,
                kv_num_blocks,
                kv_indices,
                q_num_blocks,
                q_indices,
                full_kv_num_blocks,
                full_kv_indices,
                full_q_num_blocks,
                full_q_indices,
            ],
            layout=layout_broadcasted_k,  # We use store_output only for grad_key
            subgraphs=[
                fw_subgraph_buffer,
                joint_outputs.grad_input,
                mask_graph_buffer,
                joint_outputs.captured_grads_compute,
            ],
            mutated_inputs=[
                grad_query,
                broadcasted_grad_value,
                *joint_outputs.mutated_grads,
            ],
            call_sizes=query.get_size() + key.get_size()[1:3],
            num_stages=num_stages,
            num_warps=num_warps,
            **cur_kernel_options,
        )
    inputs_for_autotuning = (
        [
            query,
            key,
            value,
            logsumexp,
            delta,
            grad_out,
            grad_query,
            broadcasted_grad_value,
            kv_num_blocks,
            kv_indices,
            q_num_blocks,
            q_indices,
            full_kv_num_blocks,
            full_kv_indices,
            full_q_num_blocks,
            full_q_indices,
        ]
        + list(score_mod_other_buffers)
        + list(mask_mod_other_buffers)
        + joint_outputs.mutated_grads
    )
    input_gen_fns = {
        8: create_num_blocks_fake_generator(kv_indices),  # kv_num_blocks
        9: create_indices_fake,
        10: create_num_blocks_fake_generator(q_indices),  # q_num_blocks
        11: create_indices_fake,
        12: create_num_blocks_fake_generator(full_kv_indices),  # full_kv_num_blocks
        13: create_indices_fake,
        14: create_num_blocks_fake_generator(full_q_indices),  # full_q_num_blocks
        15: create_indices_fake,
    }

    broadcasted_grad_key = autotune_select_algorithm(
        "flex_attention_backward",
        choices,
        inputs_for_autotuning,
        layout_broadcasted_k,
        input_gen_fns=input_gen_fns,
    )  # [Bq, Hkv, seq_len_kv, k_head_dim]

    if V.graph.sizevars.evaluate_expr(sympy.Eq(Bq, Bkv)):
        grad_key = broadcasted_grad_key
        grad_value = broadcasted_grad_value
    else:
        assert V.graph.sizevars.evaluate_expr(
            sympy.Gt(Bq, 1) & sympy.Eq(Bkv, 1)
        ), f"Bq and Bkv must broadcastable. Got Bq={V.graph.sizevars.evaluate_expr(Bq)} and Bkv={V.graph.sizevars.evaluate_expr(Bkv)}"  # noqa: B950
        grad_key = lowerings[aten.sum](broadcasted_grad_key, axis=0, keepdims=True)
        grad_value = lowerings[aten.sum](broadcasted_grad_value, axis=0, keepdims=True)

    return (grad_query, grad_key, grad_value, tuple(joint_outputs.captured_grads))<|MERGE_RESOLUTION|>--- conflicted
+++ resolved
@@ -15,6 +15,7 @@
 
 from .. import config
 from ..ir import (
+    Buffer,
     ComputedBuffer,
     ExternKernel,
     FixedLayout,
@@ -803,8 +804,6 @@
 
 from torch._inductor.kernel.flex_decoding import create_flex_decoding_kernel
 
-<<<<<<< HEAD
-=======
 from ..codegen.cpp_flex_attention_template import CppFlexAttentionTemplate
 
 
@@ -1020,7 +1019,6 @@
     )
     return (res,)
 
->>>>>>> fda43c98
 
 # TODO: We probably also need a layout constraint?
 @register_lowering(torch.ops.higher_order.flex_attention, type_promotion_kind=None)
@@ -1035,6 +1033,20 @@
     score_mod_other_buffers,
     mask_mod_other_buffers,
 ):
+    if query.get_device().type == "cpu":
+        return lower_cpu(
+            query,
+            key,
+            value,
+            subgraph,
+            block_mask,
+            scale,
+            kernel_options,
+            score_mod_other_buffers,
+            mask_mod_other_buffers,
+        )
+
+    # below is cuda path if device is not cpu
     (
         _,  # q_length
         _,  # kv_length
@@ -1050,6 +1062,7 @@
         SPARSE_KV_BLOCK_SIZE,
         mask_graph,
     ) = block_mask
+
     placeholder_inps = [
         create_placeholder(name, dtype, query.get_device())
         for name, dtype in [
