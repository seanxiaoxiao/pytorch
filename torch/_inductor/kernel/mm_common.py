--- conflicted
+++ resolved
@@ -2,11 +2,7 @@
 import functools
 import itertools
 import logging
-<<<<<<< HEAD
 from typing import Any, cast, Dict, List, Optional, Sequence, Tuple
-=======
-from typing import Any, cast, Dict, Sequence, Tuple
->>>>>>> 34a0d8b6
 
 import sympy
 
@@ -117,16 +113,11 @@
         ),
         min_block_size_k,
     )
-<<<<<<< HEAD
     used = set()
 
     for (block_m, block_n, block_k, num_stages, num_warps), extra_args in zip(
         configs, extra_args
     ):
-=======
-    used = OrderedSet[tuple[int, int, int, int, int, int]]()
-    for block_m, block_n, block_k, num_stages, num_warps in configs:
->>>>>>> 34a0d8b6
         # shrink configs for small sizes
         block_m = max(min(int(block_m * scale), m), min_block_size)
         block_n = max(min(int(block_n * scale), n), min_block_size)
@@ -153,7 +144,9 @@
                     #  block_m and block_n must be a multiple of matrix_instr_nonkdim
                     matrix_instr_non_kdim = 0
                     kpack = 1
-                if (
+                    
+          if torch.version.hip:
+              if (
                     block_m,
                     block_n,
                     block_k,
@@ -161,15 +154,11 @@
                     num_warps,
                     group_m,
                     matrix_instr_nonkdim,
-<<<<<<< HEAD
                     kpack,
                     waves_per_eu,
-                ) not in used:
-=======
                 ) not in used and (
                     max_mm_configs is None or len(used) < max_mm_configs
                 ):
->>>>>>> 34a0d8b6
                     used.add(
                         (
                             block_m,
@@ -205,8 +194,6 @@
                         num_warps=num_warps,
                         GROUP_M=group_m,
                     )
-<<<<<<< HEAD
-=======
         else:
             if (block_m, block_n, block_k, num_stages, num_warps, 0) not in used and (
                 max_mm_configs is None or len(used) < max_mm_configs
@@ -219,7 +206,6 @@
                     num_stages=num_stages,
                     num_warps=num_warps,
                 )
->>>>>>> 34a0d8b6
 
 
 # List of dictionaries to store the kernel configs. Configs that evaluate to true
@@ -741,15 +727,6 @@
     {"config": (32, 256, 64, 6, 4), "cond": True},
 ]
 
-<<<<<<< HEAD
-# Create filtered list of configs based on cond evaluation
-# and parse other params as extra_args
-mm_platform_configs, mm_args = _extract_configs(mm_kernel_configs)
-extra_mm_platform_configs, extra_mm_args = _extract_configs(mm_kernel_configs)
-int8_mm_platform_configs, int8_mm_args = _extract_configs(mm_kernel_configs)
-mixed_mm_platform_configs, mixed_mm_args = _extract_configs(mm_kernel_configs)
-scaled_mm_platform_configs, scaled_mm_args = _extract_configs(mm_kernel_configs)
-=======
 scaled_persistent_mm_kernel_configs = [
     {"config": (128, 128, 64, 3, 8), "cond": True},
     {"config": (128, 128, 128, 3, 8), "cond": True},
@@ -762,44 +739,15 @@
     {"config": (128, 128, 64, 4, 8), "cond": True},
 ]
 
-
 # Create filtered list of configs based on cond evaluation
-mm_platform_configs = tuple(
-    cast(Tuple[int, int, int, int, int], config["config"])
-    for config in mm_kernel_configs
-    if config["cond"]
-)
-extra_mm_platform_configs = tuple(
-    cast(Tuple[int, int, int, int, int], config["config"])
-    for config in extra_mm_kernel_configs
-    if config["cond"]
-)
-int8_platform_configs = tuple(
-    cast(Tuple[int, int, int, int, int], config["config"])
-    for config in int8_mm_kernel_configs
-    if config["cond"]
-)
-mixed_mm_platform_configs = tuple(
-    cast(Tuple[int, int, int, int, int], config["config"])
-    for config in mixed_mm_kernel_configs
-    if config["cond"]
-)
-persistent_mm_platform_configs = tuple(
-    cast(Tuple[int, int, int, int, int], config["config"])
-    for config in persistent_mm_kernel_configs
-    if config["cond"]
-)
-scaled_mm_platform_configs = tuple(
-    cast(Tuple[int, int, int, int, int], config["config"])
-    for config in scaled_mm_kernel_configs
-    if config["cond"]
-)
-scaled_persistent_mm_platform_configs = tuple(
-    cast(Tuple[int, int, int, int, int], config["config"])
-    for config in scaled_persistent_mm_kernel_configs
-    if config["cond"]
-)
->>>>>>> 34a0d8b6
+# and parse other params as extra_args
+mm_platform_configs, mm_args = _extract_configs(mm_kernel_configs)
+extra_mm_platform_configs, extra_mm_args = _extract_configs(extra_mm_kernel_configs)
+int8_mm_platform_configs, int8_mm_args = _extract_configs(int8_mm_kernel_configs)
+mixed_mm_platform_configs, mixed_mm_args = _extract_configs(mixed_mm_kernel_configs)
+persistent_mm_platform_configs, persistent_mm_args = _extract_configs(persistent_mm_kernel_configs)
+scaled_mm_platform_configs, scaled_mm_args = _extract_configs(scaled_mm_kernel_configs)
+scaled_persistent_mm_platform_configs, scaled_persistent_mm_args = _extract_configs(scaled_persistent_mm_kernel_configs)
 
 # On ROCm convert num_stages to improve performance
 # This can be removed when ROCm specific implementations introduced
@@ -807,7 +755,9 @@
     extra_mm_configs = build_rocm_gemm_configs(extra_mm_platform_configs)
     int8_mm_configs = build_rocm_gemm_configs(int8_mm_platform_configs)
     mixed_mm_configs = build_rocm_gemm_configs(mixed_mm_platform_configs)
+    persistent_mm_configs = build_rocm_gemm_configs(persistent_mm_platform_configs)
     scaled_mm_configs = build_rocm_gemm_configs(scaled_mm_platform_configs)
+    scaled_persistent_mm_configs = build_rocm_gemm_configs(scaled_persistent_mm_platform_configs)
 
 mm_configs = functools.partial(
     filtered_configs,
@@ -836,6 +786,7 @@
 persistent_mm_configs = functools.partial(
     filtered_configs,
     configs=persistent_mm_platform_configs,
+    extra_args=persistent_mm_args
 )
 
 scaled_mm_configs = functools.partial(
@@ -847,6 +798,7 @@
 scaled_persistent_mm_configs = functools.partial(
     filtered_configs,
     configs=scaled_persistent_mm_platform_configs,
+    extra_args=scaled_persistent_mm_args,
 )
 
 
