# mypy: allow-untyped-decorators
# mypy: allow-untyped-defs
import dataclasses
import functools
import itertools
import logging
import math
import operator
import os
import warnings
from collections import defaultdict
from typing import Any, Callable, Dict, List, Optional, Sequence, Set, Tuple, Union
from unittest.mock import patch

import sympy

import torch
import torch.ao.quantization.fx._decomposed
import torch.fx
import torch.utils._pytree as pytree
from torch._higher_order_ops.associative_scan import associative_scan_op
from torch._higher_order_ops.triton_kernel_wrap import triton_kernel_wrapper_mutation
from torch._prims_common import (
    canonicalize_dim,
    canonicalize_dims,
    check,
    dtype_to_type,
    elementwise_dtypes,
    ELEMENTWISE_TYPE_PROMOTION_KIND,
    get_computation_dtype,
    is_boolean_dtype,
    is_float_dtype,
    is_integer_dtype,
    Number,
)
from torch.fx.experimental.sym_node import magic_methods, method_to_operator
from torch.utils._sympy.functions import (
    CeilDiv,
    FloorDiv,
    Identity,
    IntTrueDiv,
    ModularIndexing,
)

from .._dynamo.utils import import_submodule
from . import config, inductor_prims, ir, test_operators  # NOQA: F401
from .decomposition import decompositions, get_decompositions
from .ir import (
    DtypeView,
    ExpandView,
    IndexingConstant,
    IRNode,
    is_triton,
    ops_wrapper,
    PermuteView,
    Pointwise,
    Reduction,
    SqueezeView,
    TensorBox,
    validate_ir,
    View,
)
from .utils import (
    ceildiv,
    decode_device,
    is_dynamic,
    is_gpu,
    is_pointwise_use,
    needs_fallback_due_to_atomic_add_limitations,
    pad_listlike,
    sympy_product,
    use_scatter_fallback,
)
from .virtualized import ops, V


log = logging.getLogger(__name__)
lowerings: Dict[Union[Callable[..., Any], str], Callable[..., Any]] = {}
# Use maybe_layout_constraints to access this dict, we lazily register tag-based layout constraints
_maybe_layout_constraints: Dict[
    torch._ops.OpOverload, Optional[Callable[..., Any]]
] = {}
fallbacks: Set[torch._ops.OpOverload] = set()
aten = torch.ops.aten
tr_c10d = torch.ops.tr_c10d
prims = torch.ops.prims
needs_realized_inputs: Set[torch._ops.OpOverload] = set()
foreach_ops: Set[torch._ops.OpOverload] = set()
inplace_foreach_ops: Set[torch._ops.OpOverload] = set()
inplaceable_foreach_ops: Dict[torch._ops.OpOverload, torch._ops.OpOverload] = {}
quantized_decomposed = torch.ops.quantized_decomposed


def maybe_layout_constraints(fn: Callable[..., Any]) -> Optional[Callable[..., Any]]:
    """Get layout constraints. Returns None if there are no layout constraints."""
    if not isinstance(fn, torch._ops.OpOverload):
        # Only OpOverloads have layout constraints.
        return None
    if fn in _maybe_layout_constraints:
        return _maybe_layout_constraints[fn]
    # OpOverload with custom lowerings override tag-based layout constraints
    if fn in lowerings:
        _maybe_layout_constraints[fn] = None
        return None
    # We lazily register tag-based layout constraints.

    def handle_layout_constraint_tag(tag):
        if tag is torch._C.Tag.needs_fixed_stride_order:
            _maybe_layout_constraints[fn] = constrain_to_fx_strides
            return _maybe_layout_constraints[fn]
        elif tag is torch._C.Tag.flexible_layout:
            _maybe_layout_constraints[fn] = None
            return None
        else:
            raise AssertionError(f"Unknown layout constraint tag: {tag}")

    tag = get_layout_constraint_tag(fn)
    return handle_layout_constraint_tag(tag)


def get_layout_constraint_tag(fn):
    tags_by_priority = [
        torch._C.Tag.needs_fixed_stride_order,
        torch._C.Tag.flexible_layout,
    ]
    for tag in tags_by_priority:
        if tag in fn.tags:
            return tag
    if torch._library.utils.is_builtin(fn):
        return torch._C.Tag.flexible_layout
    return getattr(torch._C.Tag, config.custom_op_default_layout_constraint)


def assert_nyi(cond, msg):
    if not cond:
        raise NotImplementedError(f"inductor does not support {msg}")


def add_needs_realized_inputs(fn):
    if isinstance(fn, (list, tuple, set)):
        return [add_needs_realized_inputs(x) for x in fn]
    needs_realized_inputs.add(fn)
    if isinstance(fn, torch._ops.OpOverloadPacket):
        needs_realized_inputs.update(
            getattr(fn, overload) for overload in fn.overloads()
        )


def add_layout_constraint(fn, constraint):
    if isinstance(fn, torch._ops.OpOverloadPacket):
        for overload in fn.overloads():
            _maybe_layout_constraints[getattr(fn, overload)] = constraint
    else:
        _maybe_layout_constraints[fn] = constraint


add_needs_realized_inputs(
    [
        aten.as_strided,
        aten.as_strided_copy,
        aten.avg_pool2d,
        aten.avg_pool2d_backward,
        aten.bmm,
        aten.convolution,
        aten.convolution_backward,
        aten.max_pool2d_with_indices,
        aten.max_pool2d_with_indices_backward,
        aten.mm,
        aten.upsample_nearest2d,
        aten._upsample_nearest_exact2d,
        aten._int_mm,
    ]
)

# TODO(jansel): ezyang says we won't need this in the future, try removing it
# based on https://github.com/pytorch/pytorch/blob/9e3eb329df8f701/c10/core/ScalarType.h#L28
DTYPE_ID_LOOKUP = {
    0: torch.uint8,
    1: torch.int8,
    2: torch.int16,
    3: torch.int32,
    4: torch.int64,
    5: torch.float16,
    6: torch.float32,
    7: torch.float64,
    8: torch.complex32,
    9: torch.complex64,
    10: torch.complex32,
    11: torch.bool,
    15: torch.bfloat16,
    # TODO(jansel): add quantized types?
    #  _(c10::qint8, QInt8) /* 12 */
    # _(c10::quint8, QUInt8) /* 13 */
    # _(c10::qint32, QInt32) /* 14 */
    # _(c10::quint4x2, QUInt4x2) /* 16 */
    # _(c10::quint2x4, QUInt2x4) /* 17 */
}


def decode_dtype(dtype: int):
    if not isinstance(dtype, int):
        return dtype
    assert dtype in DTYPE_ID_LOOKUP, f"id {dtype} missing from DTYPE_ID_LOOKUP"
    dtype = DTYPE_ID_LOOKUP[dtype]
    return dtype


def is_integer_type(x):
    if isinstance(x, TensorBox):
        return is_integer_dtype(x.get_dtype()) or is_boolean_dtype(x.get_dtype())
    elif isinstance(x, sympy.Expr):
        return x.is_integer is True  # type: ignore[attr-defined]
    else:
        return isinstance(x, int)


def is_boolean_type(x):
    if isinstance(x, TensorBox):
        return is_boolean_dtype(x.get_dtype())
    else:
        return isinstance(x, bool)


def get_promoted_dtype(*args, type_promotion_kind: ELEMENTWISE_TYPE_PROMOTION_KIND):
    def construct_input(inp):
        if isinstance(inp, (Number, sympy.Basic)):
            return inp
        else:
            dim = len(inp.get_size())
            # construct a tmp tensor to feed into torch.result_type
            return torch.zeros([1] * dim, dtype=inp.get_dtype())

    inps = [construct_input(arg) for arg in args]
    _, dtype = elementwise_dtypes(*inps, type_promotion_kind=type_promotion_kind)
    return dtype


def get_overloads(aten_fn):
    if not isinstance(aten_fn, (list, tuple)):
        aten_fn = [aten_fn]
    else:
        aten_fn = list(aten_fn)

    for fn in list(aten_fn):
        if isinstance(fn, torch._ops.OpOverloadPacket):
            for overload in fn.overloads():
                other_fn = getattr(fn, overload)
                if other_fn not in lowerings:
                    aten_fn.append(other_fn)

    return aten_fn


def in_namespace(op, namespace):
    if isinstance(op, torch._ops.OpOverloadPacket):
        return namespace in op._qualified_op_name
    elif isinstance(op, torch._ops.OpOverload):
        return namespace in op.name()
    return False


def transform_args(
    args: List[Any],
    kwargs: Dict[str, Any],
    broadcast: bool,
    type_promotion_kind: Optional[ELEMENTWISE_TYPE_PROMOTION_KIND],
    convert_input_to_bool: bool,
) -> Tuple[List[Any], Dict[str, Any]]:
    args_indices = [i for i, x in enumerate(args) if isinstance(x, TensorBox)]
    kwargs_indices = [k for k, v in kwargs.items() if isinstance(v, TensorBox)]
    # check that there's something to transform
    if not args_indices and not kwargs_indices:
        return args, kwargs

    if type_promotion_kind or convert_input_to_bool:
        if convert_input_to_bool:
            dtype = torch.bool
        else:
            # FIXME this is a crude approximation for promoting args
            promoting_args = [
                a
                for a in args
                if isinstance(a, (Number, sympy.Basic)) or hasattr(a, "dtype")
            ]
            # only consider tensor kwargs for promotion, for now
            promoting_args.extend(a for a in kwargs.values() if hasattr(a, "dtype"))
            dtype = get_promoted_dtype(
                *promoting_args, type_promotion_kind=type_promotion_kind  # type: ignore[arg-type]
            )

        device = (
            args[args_indices[0]] if args_indices else kwargs[kwargs_indices[0]]
        ).get_device()

        # sometimes args are an immutable list so we can't mutate them
        def promote(arg):
            if isinstance(arg, TensorBox):
                return to_dtype(arg, dtype)
            elif isinstance(arg, ir.Constant):
                return ir.Constant(value=arg.value, dtype=dtype, device=device)
            else:
                return arg

        args = [promote(a) for a in args]
        kwargs = {k: promote(v) for k, v in kwargs.items()}

    if broadcast:
        broadcasted = broadcast_tensors(
            *list(
                itertools.chain(
                    (args[i] for i in args_indices),
                    (kwargs[k] for k in kwargs_indices),
                )
            )
        )
        size = list(broadcasted[0].get_size())

        for i, x in zip(args_indices, broadcasted[: len(args_indices)]):
            args[i] = x
        for k, x in zip(kwargs_indices, broadcasted[len(args_indices) :]):
            kwargs[k] = x

        for i in range(len(args)):
            if isinstance(args[i], ir.Constant):
                args[i] = ExpandView.create(args[i], size)
        for k in kwargs:
            if isinstance(kwargs[k], ir.Constant):
                kwargs[k] = ExpandView.create(kwargs[k], size)

    return args, kwargs


def _register_foreach_lowering(aten_fn, decomp_fn):
    """
    Add a foreach lowering to lowerings dict.

    Arguments:
        aten_fn: torch.ops.aten.* fn we are lowering
        decomp_fn: alternate implementation on our IR
        broadcast: True to apply broadcasting to tensor inputs
        type_promotion_kind: kind of type promotion applied to tensor inputs, `None` means no type promotion
        convert_input_to_bool: some logical ops require inputs are converted to bool
    """

    @functools.wraps(decomp_fn)
    def wrapped(*args, **kwargs):
        assert len(args) <= 2
        out = decomp_fn(*args, **kwargs)
        validate_ir(out)
        return out

    aten_fns = get_overloads(aten_fn)
    foreach_ops.update(aten_fns)
    lowerings.update(dict.fromkeys(aten_fns, wrapped))
    return wrapped


def _register_lowering(
    aten_fn,
    decomp_fn,
    broadcast,
    type_promotion_kind: Optional[ELEMENTWISE_TYPE_PROMOTION_KIND],
    convert_input_to_bool,
):
    """
    Add a lowering to lowerings dict

    Arguments:
        aten_fn: torch.ops.aten.* fn we are lowering
        decomp_fn: alternate implementation on our IR
        broadcast: True to apply broadcasting to tensor inputs
        type_promotion_kind: kind of type promotion applied to tensor inputs, `None` means no type promotion
        convert_input_to_bool: some logical ops require inputs are converted to bool
    """

    @functools.wraps(decomp_fn)
    def wrapped(*args, **kwargs):
        args: List[Any] = list(args)
        kwargs: Dict[str, Any] = dict(kwargs)
        unpacked = False
        # TODO maybe we need to use pytrees here
        if len(args) == 1 and isinstance(args[0], (list, tuple)):
            unpacked = True
            args = list(args[0])

        if not all(
            (fn in fallbacks or in_namespace(fn, "_c10d_functional")) for fn in aten_fn
        ):
            # explicitly assert for "out=" ops for better error messages
            assert not any(
                x == "out" for x in kwargs.keys()
            ), "out= ops aren't yet supported"

        args, kwargs = transform_args(
            args, kwargs, broadcast, type_promotion_kind, convert_input_to_bool
        )

        if unpacked:
            args = [args]

        out = decomp_fn(*args, **kwargs)
        validate_ir(out)

        return out

    aten_fn = get_overloads(aten_fn)

    lowerings.update(dict.fromkeys(aten_fn, wrapped))
    return wrapped


def register_lowering(
    aten_fn,
    broadcast=False,
    type_promotion_kind: Optional[
        ELEMENTWISE_TYPE_PROMOTION_KIND
    ] = ELEMENTWISE_TYPE_PROMOTION_KIND.DEFAULT,
    convert_input_to_bool=False,
):
    """
    Shim to support decorator syntax.
    """
    return functools.partial(
        _register_lowering,
        aten_fn,
        broadcast=broadcast,
        type_promotion_kind=type_promotion_kind,
        convert_input_to_bool=convert_input_to_bool,
    )


def broadcast_symbolic_shapes(a, b):
    """
    Broadcasting logic based on symbolic shapes.

    We give the shapes 0 and 1 concrete values, while all other shapes
    are symbolic sympy formulas.
    """
    output = []
    for x, y in itertools.zip_longest(reversed(a), reversed(b), fillvalue=sympy.S.One):
        if V.graph.sizevars.shape_env.evaluate_expr(
            sympy.Eq(y, 1), size_oblivious=True
        ):
            output.append(x)
        elif V.graph.sizevars.shape_env.evaluate_expr(
            sympy.Eq(x, 1), size_oblivious=True
        ):
            output.append(y)
        else:
            V.graph.sizevars.guard_equals(x, y)
            if len(sympy.expand(y).free_symbols) < len(sympy.expand(x).free_symbols):
                output.append(y)  # prefer shorter formula
            else:
                output.append(x)
    return tuple(reversed(output))


def promote_constants(inputs, override_return_dtype=None, type_promotion_kind=None):
    assert (
        override_return_dtype is None or type_promotion_kind is None
    ), "only one of override_return_dtype or type_promotion_kind may be given"

    if override_return_dtype is None and type_promotion_kind is None:
        type_promotion_kind = ELEMENTWISE_TYPE_PROMOTION_KIND.DEFAULT

    if not any(isinstance(x, (sympy.Basic, int, float)) for x in inputs):
        return inputs
    if all(isinstance(x, (int, float, sympy.Basic)) for x in inputs):
        dtype = override_return_dtype or get_promoted_dtype(
            *inputs, type_promotion_kind=type_promotion_kind
        )

        def const_func(x):
            if isinstance(x, sympy.Basic):
                return ir.IndexingConstant(
                    index=x, dtype=dtype, device=decode_device(None)
                )
            else:
                return ir.Constant(value=x, dtype=dtype, device=decode_device(None))

        return [const_func(x) for x in inputs]
    ex = next(x for x in inputs if isinstance(x, (TensorBox, ExpandView, ir.Constant)))
    out = []
    for x in inputs:
        if isinstance(x, (int, float)):
            out.append(
                ExpandView.create(
                    ir.Constant(
                        value=x, dtype=ex.get_dtype(), device=ex.get_device_or_error()
                    ),
                    list(ex.get_size()),
                )
            )
        elif isinstance(x, sympy.Basic):
            out.append(
                ExpandView.create(
                    IndexingConstant(
                        index=x, dtype=ex.get_dtype(), device=ex.get_device_or_error()
                    ),
                    list(ex.get_size()),
                )
            )
        else:
            out.append(x)

    return out


def make_pointwise(
    fn,
    override_return_dtype=None,
    override_device=None,
    override_fn_when_input_bool=None,
    override_fn_when_gpu_float64=None,
    allow_alpha=False,
    triton_fallback=None,
):
    def inner(*inputs: TensorBox, alpha=None):
        if triton_fallback is not None and any(
            isinstance(inp, IRNode) and is_triton(inp) for inp in inputs
        ):
            assert not allow_alpha  # not implemented
            return triton_fallback(*inputs)

        inputs = promote_constants(inputs, override_return_dtype)
        if allow_alpha:
            if alpha is not None and alpha != 1:
                inputs = list(inputs)
                inputs[-1] = mul(inputs[-1], alpha)
        else:
            assert alpha is None
        loaders = [x.make_loader() for x in inputs]
        ranges = inputs[0].get_size()
        dtype = override_return_dtype or inputs[0].get_dtype()
        is_gpu_device = is_gpu(decode_device(inputs[0].get_device()).type)

        for other in inputs[1:]:
            assert isinstance(other, ir.BaseConstant) or len(ranges) == len(
                other.get_size()
            ), f"ndim mismatch {fn} {ranges} {other.get_size()}"

        # in tracing, we will annotate pointwise nodes that correspond to the output of
        # a pointwise node that would have been run in eager. intermediary pointwise nodes
        # during decompositions are not annotated.
        emulate_precision_casts = (
            V.graph is not None
            and getattr(V.graph, "current_node", None) is not None
            and V.graph.current_node.meta is not None
            and V.graph.current_node.meta.get("low_precision_pointwise_barrier", False)
            and dtype in (torch.bfloat16, torch.float16)
        )

        def inner_fn(index):
            assert len(index) == len(ranges), f"wrong ndim {index} {ranges}"
            if dtype == torch.bool and override_fn_when_input_bool is not None:
                return override_fn_when_input_bool(*[load(index) for load in loaders])
            elif (
                override_fn_when_gpu_float64
                and is_gpu_device
                and dtype == torch.float64
            ):
                return override_fn_when_gpu_float64(*[load(index) for load in loaders])
            else:
                inputs_loaded = []
                for load in loaders:
                    out = load(index)
                    if emulate_precision_casts:
                        downcast = ops.to_dtype(out, dtype, use_compute_types=False)
                        out = ops.to_dtype(downcast, dtype)
                    inputs_loaded.append(out)

                out = fn(*inputs_loaded)
                if emulate_precision_casts:
                    # fp16/bf16 kernels are computed in fp32. Casting down to fp16/bf16 here,
                    # then upcasting again, to emulate casts that eager would do.
                    downcast = ops.to_dtype(out, dtype, use_compute_types=False)
                    return ops.to_dtype(downcast, dtype)
                return out

        if not override_device:
            device = None
            for i in inputs:
                if is_gpu(i.get_device().type):
                    device = i.get_device()
                    break
            if not device:
                device = inputs[0].get_device()

        device = override_device or device

        return Pointwise.create(
            device=device,  # type: ignore[arg-type]
            dtype=dtype,
            inner_fn=inner_fn,
            ranges=ranges,
        )

    return inner


def make_foreach_pointwise(pw_fn, allow_alpha=False):
    def inner(*inputs: List[List[TensorBox]], alpha=1):
        # group by device, whether any of the inputs are dynamic, and whether their types match
        # (proxy for type promotion)
        def group_args(arg_pairs):
            out = defaultdict(list)
            for i, args in enumerate(arg_pairs):
                use_foreach = (
                    not is_dynamic(*args) or config.combo_kernel_foreach_dynamic_shapes
                )
                device = None
                for t in args:
                    if isinstance(t, TensorBox):
                        device = t.data.get_device()
                        break
                assert (
                    device is not None
                ), "foreach op should have at least one tensor arg"
                out[(device, use_foreach)].append((i, args))
            return out

        realize_outputs = (
            len(V.graph.current_node.users) == 0
            or V.graph.current_node.target in inplace_foreach_ops
        )
        for node in V.graph.current_node.users:
            for user in node.users:
                if not (user.op == "call_function" and (user.target in foreach_ops)):
                    realize_outputs = True

        a_list_input = None
        for input in inputs:
            if isinstance(input, (list, tuple)):
                a_list_input = input
                break
        assert (
            a_list_input is not None
        ), "at least one input must be a list to a foreach op"

        # broadcast scalar inputs to match length of list inputs
        broadcast_inputs = []
        for input in inputs:
            if not isinstance(input, (list, tuple)):
                broadcast_inputs.append([input] * len(a_list_input))
            else:
                broadcast_inputs.append(input)

        groups = group_args(zip(*broadcast_inputs))

        outputs = [None] * len(a_list_input)
        for (device, use_foreach), group in groups.items():
            operation_list: List[str] = []
            for (
                output_ind,
                args,
            ) in group:
                if allow_alpha:
                    output = pw_fn(*args, alpha=alpha)
                else:
                    output = pw_fn(*args)

                outputs[output_ind] = output

                if (
                    V.graph.has_feature(device, BackendFeature.FOREACH)
                    and use_foreach
                    and realize_outputs
                ):
                    output.realize()
                    operation_list.append(output.get_operation_name())

            if operation_list:
                V.graph.register_operation_list(operation_list)

        assert all(x is not None for x in outputs)
        return outputs

    return inner


def to_dtype(x: TensorBox, dtype: torch.dtype, copy=False):
    src_dtype = x.get_dtype()
    if src_dtype == dtype:
        return clone(x) if copy else x

    def _to_dtype(x):
        return ops.to_dtype(x, dtype, src_dtype=src_dtype)

    return make_pointwise(_to_dtype, override_return_dtype=dtype)(x)


@register_lowering(prims.convert_element_type, type_promotion_kind=None)
def _convert_element_type(x: TensorBox, dtype: torch.dtype):
    if dtype.is_complex or x.get_dtype().is_complex:
        if x.get_size():
            # Decompose since aa aten fallback is more friendly for c++ codegen.
            # This decomposition doesn't work for empty tensor, which needs more investigation.
            dst = empty_like(x, dtype=dtype)
            ir.InplaceCopyFallback.create(dst, x)
            return dst
        else:
            return fallback_handler(
                prims.convert_element_type.default, add_to_fallback_set=False
            )(x, dtype)
    return to_dtype(x, dtype, copy=True)


def to_dtype_bitcast(x: TensorBox, dtype: torch.dtype, *, copy=False):
    x_dtype = x.get_dtype()
    if x_dtype == dtype:
        return clone(x) if copy else x

    def _get_primitive_bitwidth(dtype):
        if dtype.is_floating_point:
            return torch.finfo(dtype).bits
        else:
            return torch.iinfo(dtype).bits

    src_bits = _get_primitive_bitwidth(x_dtype)
    dst_bits = _get_primitive_bitwidth(dtype)
    if src_bits != dst_bits:
        # fallback to aten eager implementation for differing bitwidths
        return fallback_handler(aten.view.dtype)(x, dtype)
    else:
        return TensorBox(DtypeView.create(x, dtype))


@register_lowering(aten.view.dtype, type_promotion_kind=None)
def _view_dtype(x: TensorBox, dtype: torch.dtype):
    if dtype.is_complex or x.get_dtype().is_complex:
        return TensorBox.create(
            ir.ComplexView.create(torch.ops.aten.view.dtype, x, dtype)
        )
    return to_dtype_bitcast(x, dtype)


def to_device(x: TensorBox, device: torch.device, *, copy=False, non_blocking=False):
    device = decode_device(device)
    if x.get_device() == device:
        return clone(x) if copy else x
    return TensorBox.create(ir.DeviceCopy.create(x, device, non_blocking))


@register_lowering(prims.device_put, type_promotion_kind=None)
def _device_put(x: TensorBox, device: torch.device, non_blocking=False):
    return to_device(x, device, copy=True, non_blocking=non_blocking)


def register_pointwise(
    aten_fn,
    name=None,
    broadcast=True,
    type_promotion_kind=ELEMENTWISE_TYPE_PROMOTION_KIND.DEFAULT,
    convert_input_to_bool=False,
    override_return_dtype=None,
    override_fn_when_input_bool=None,
    allow_alpha=False,
    use_libdevice_for_f64=False,
    triton_fallback=None,
):
    """A pointwise function that maps ops.{name} to inputs"""
    name = name or aten_fn.__name__
    fn = ops_wrapper(name)
    if use_libdevice_for_f64:
        fn_libdevice = ops_wrapper("libdevice_" + name)
    if override_fn_when_input_bool is not None:
        override_fn_when_input_bool = ops_wrapper(override_fn_when_input_bool)

    fn = make_pointwise(
        fn,
        override_return_dtype=override_return_dtype,
        override_fn_when_input_bool=override_fn_when_input_bool,
        override_fn_when_gpu_float64=fn_libdevice if use_libdevice_for_f64 else None,  # type: ignore[possibly-undefined]
        allow_alpha=allow_alpha,
        triton_fallback=triton_fallback,
    )
    fn = register_lowering(
        aten_fn,
        broadcast=broadcast,
        type_promotion_kind=type_promotion_kind,
        convert_input_to_bool=convert_input_to_bool,
    )(fn)

    if hasattr(prims, name):
        register_lowering(
            getattr(prims, name),
            type_promotion_kind=None,
            convert_input_to_bool=convert_input_to_bool,
        )(fn)
    return fn


def register_frexp():
    """A pointwise function that maps ops.frexp to inputs"""
    name = "frexp"
    frexp = ops_wrapper("frexp")

    def frexp0(*args, **kwargs):
        return frexp(*args, **kwargs)[0]  # type: ignore[index]

    def frexp1(*args, **kwargs):
        return frexp(*args, **kwargs)[1]  # type: ignore[index]

    pw_fns = [
        make_pointwise(frexp0),
        make_pointwise(frexp1, override_return_dtype=torch.int32),
    ]

    def fn(*args, **kwargs):
        return pw_fns[0](*args, **kwargs), pw_fns[1](*args, **kwargs)

    fn = register_lowering(
        aten.frexp,
    )(fn)

    if hasattr(prims, name):
        register_lowering(
            getattr(prims, name),
            type_promotion_kind=None,
        )(fn)
    return fn


register_frexp()


def register_foreach_pointwise(
    aten_fn,
    pointwise_lowering_fn,
    allow_alpha=False,
):
    fn = make_foreach_pointwise(pointwise_lowering_fn, allow_alpha=allow_alpha)
    fn = _register_foreach_lowering(aten_fn, fn)
    return fn


@register_lowering(aten.where, broadcast=False, type_promotion_kind=None)
def where(cond, a, b):
    def fn(*args):
        return ops.where(*args)

    if isinstance(a, (float, int)):
        a = constant_like(a)(b)
    if isinstance(b, (float, int)):
        b = constant_like(b)(a)

    args = [cond, a, b]
    dtype = get_promoted_dtype(
        args[1], args[2], type_promotion_kind=ELEMENTWISE_TYPE_PROMOTION_KIND.DEFAULT
    )
    indices = [i for i, x in enumerate(args) if isinstance(x, TensorBox)]
    for i, x in zip(indices, broadcast_tensors(*[args[i] for i in indices])):
        args[i] = x
    for i in range(len(args)):
        if isinstance(args[i], ir.Constant):
            args[i] = ExpandView.create(args[i], list(args[indices[0]].get_size()))
    return make_pointwise(fn, override_return_dtype=dtype)(
        args[0], to_dtype(args[1], dtype), to_dtype(args[2], dtype)
    )


@register_lowering(aten.broadcast_tensors, broadcast=False, type_promotion_kind=None)
def broadcast_tensors(*inputs):
    if len(inputs) == 1 and isinstance(inputs[0], (list, tuple)):
        return broadcast_tensors(*inputs[0])
    target: List[sympy.Expr] = functools.reduce(
        broadcast_symbolic_shapes, [x.get_size() for x in inputs], []
    )
    outputs = []
    for x in inputs:
        sizes = x.get_size()
        if len(sizes) != len(target) or any(
            (
                (
                    V.graph.sizevars.shape_env.evaluate_expr(
                        sympy.Eq(a, 1), size_oblivious=True
                    )
                    and not V.graph.sizevars.shape_env.evaluate_expr(
                        sympy.Eq(b, 1), size_oblivious=True
                    )
                )
                or (
                    not V.graph.sizevars.shape_env.evaluate_expr(
                        sympy.Eq(a, 1), size_oblivious=True
                    )
                    and V.graph.sizevars.shape_env.evaluate_expr(
                        sympy.Eq(b, 1), size_oblivious=True
                    )
                )
            )
            for a, b in zip(sizes, target)
        ):
            x = expand(x, target)
        outputs.append(x)
    return outputs


@register_lowering([aten.alias, aten.detach, aten.detach_, aten.lift, prims.view_of])
def nop(x):
    return x  # AOT autograd handles this for us


if hasattr(aten, "lift_fresh"):
    register_lowering(aten.lift_fresh)(nop)


@register_lowering(aten.squeeze, type_promotion_kind=None)
def squeeze(x, dim=None):
    assert isinstance(x, TensorBox)
    if dim is None:
        return TensorBox(SqueezeView.create(x.data))

    dim = (
        V.graph.sizevars.evaluate_static_shape(dim)
        if isinstance(dim, (int, sympy.Expr))
        else tuple(V.graph.sizevars.evaluate_static_shape(d) for d in dim)
    )
    dim = canonicalize_dims(len(x.get_size()), dim)  # type: ignore[call-overload]
    dims = set((dim,) if not isinstance(dim, tuple) else dim)

    new_shape = []
    for d, s in enumerate(x.get_size()):
        if not (d in dims and V.graph.sizevars.evaluate_expr(sympy.Eq(s, 1))):
            new_shape.append(s)

    # squeeze does nothing if the size isn't 1
    return view(x, new_shape) if new_shape != x.get_size() else x


@register_lowering(aten.squeeze_copy, type_promotion_kind=None)
def squeeze_copy(x, dim=None):
    return clone(squeeze(x, dim))


@register_lowering([aten.squeeze_])
def squeeze_(x, dim=None):
    val = squeeze(x, dim)
    assert isinstance(x, TensorBox)
    assert isinstance(val, TensorBox)
    x.data = val.data
    return x


@register_lowering(aten.isinf)
def isinf(x):
    if is_integer_type(x):
        return full_like(x, False, dtype=torch.bool)
    fn = ops_wrapper("isinf")
    return make_pointwise(fn, override_return_dtype=torch.bool)(x)


@register_lowering(aten.isnan)
def isnan(x):
    if is_integer_type(x):
        return full_like(x, False, dtype=torch.bool)
    fn = ops_wrapper("isnan")
    return make_pointwise(fn, override_return_dtype=torch.bool)(x)


@register_lowering(aten.ceil)
def ceil(x):
    if is_integer_type(x):
        return clone(x)
    fn = ops_wrapper("ceil")
    return make_pointwise(fn)(x)


@register_lowering(aten.floor)
def floor(x):
    if is_integer_type(x):
        return clone(x)
    fn = ops_wrapper("floor")
    return make_pointwise(fn)(x)


@register_lowering(aten.round.default)
def round(x):
    if is_integer_type(x):
        return clone(x)
    else:
        fn = ops_wrapper("round")
        return make_pointwise(fn)(x)


@register_lowering(aten.trunc)
def trunc(x):
    if is_integer_type(x):
        return clone(x)
    fn = ops_wrapper("trunc")
    return make_pointwise(fn)(x)


@register_lowering(aten.expand, type_promotion_kind=None)
def expand(x, sizes):
    from torch.fx.experimental.symbolic_shapes import free_unbacked_symbols

    (x,) = promote_constants([x])
    if isinstance(x, ir.BaseConstant):
        return ExpandView.create(x, tuple(sizes))
    assert isinstance(x, TensorBox)
    assert isinstance(sizes, (list, tuple))
    if tuple(x.get_size()) == tuple(sizes):
        return x

    if not free_unbacked_symbols(x.get_size()):
        x_size_product = V.graph.sizevars.size_hint(sympy_product(x.get_size()))
        # TODO: It would be better to realize the input if any of its sizes
        # are unbacked, because typically the size will be non-zero.  However,
        # this cannot be done directly as below as we'll choke on the size_hint
        # here
        if x_size_product > 0 and not free_unbacked_symbols(sizes):
            # maybe realize input before broadcasting it
            x.mark_reuse(
                V.graph.sizevars.size_hint(sympy_product(sizes)) // x_size_product
            )
    return TensorBox(ExpandView.create(x.data, tuple(sizes)))


@register_lowering(prims.broadcast_in_dim, type_promotion_kind=None)
def broadcast_in_dim(a, shape, broadcast_dimensions):
    s = list(shape)
    for broadcast_dimension in broadcast_dimensions:
        s[broadcast_dimension] = -1

    v = a
    for idx, x in enumerate(s):
        if x != -1:
            v = unsqueeze(v, idx)

    return expand(v, shape)


@register_lowering(aten.expand_as, type_promotion_kind=None)
def expand_as(x, y):
    return expand(x, y.get_size())


@register_lowering(aten.repeat)
def repeat(x, repeats):
    old_size = list(x.get_size())
    if len(repeats) > len(old_size):
        old_size = [sympy.S.One] * (len(repeats) - len(old_size)) + old_size
        x = view(x, list(old_size))
    assert len(repeats) == len(x.get_size())

    new_size = list(x.get_size())

    zero_tensor = False
    for i in range(len(repeats)):
        if repeats[i] == 0:
            zero_tensor = True
        new_size[i] = new_size[i] * repeats[i]

    if zero_tensor:
        return empty(new_size, dtype=x.get_dtype(), device=x.get_device())
    if all((a == 1 or b == 1) for a, b in zip(repeats, old_size)):
        return clone(expand(x, new_size))

    x_loader: Callable[[Any], Any]

    def inner_fn(index):
        assert len(index) == len(repeats)
        index = list(index)
        for i in range(len(repeats)):
            if repeats[i] != 1:
                if old_size[i] == 1:
                    index[i] = sympy.S.Zero
                else:
                    index[i] = ModularIndexing(index[i], 1, old_size[i])
        return x_loader(index)

    old_size_product = V.graph.sizevars.size_hint(sympy_product(old_size))
    if old_size_product > 0:
        # maybe realize the input
        x.mark_reuse(
            V.graph.sizevars.size_hint(sympy_product(new_size)) // old_size_product
        )

    x_loader = x.make_loader()
    return Pointwise.create(
        device=x.get_device(),
        dtype=x.get_dtype(),
        inner_fn=inner_fn,
        ranges=list(new_size),
    )


@register_lowering(aten._unsafe_view, type_promotion_kind=None)
@register_lowering(aten.view, type_promotion_kind=None)
@register_lowering(aten.reshape, type_promotion_kind=None)
def view(x, sizes):
    assert isinstance(x, TensorBox)
    assert isinstance(sizes, (list, tuple))
    return TensorBox(View.create(x.data, sizes))


@register_lowering(aten.permute, type_promotion_kind=None)
def permute(x, dims):
    assert isinstance(x, TensorBox)
    assert isinstance(dims, (list, tuple))
    return TensorBox(PermuteView.create(x.data, tuple(dims)))


@register_lowering(aten.slice, type_promotion_kind=None)
def slice_(x, dim=0, start=0, end=2**63, step=1, clamp=True):
    assert isinstance(x, TensorBox)
    dim = _validate_dim(x, dim, 0)
    return TensorBox(ir.SliceView.create(x.data, dim, start, end, step, clamp=clamp))


@register_lowering(aten.as_strided, type_promotion_kind=None)
def as_strided(x, size, stride, storage_offset=None):
    if isinstance(x, TensorBox) and isinstance(x.data, ir.BaseView):
        # as_strided ignores views
        x = x.data.unwrap_view()
    x.realize()
    if not ir.is_storage_and_layout(x):
        raise NotImplementedError(f"unrealized as_strided({x}, ...)")
    storage, old_layout = ir.as_storage_and_layout(x)
    new_layout = ir.FixedLayout(
        old_layout.device,
        old_layout.dtype,
        [sympy.expand(s) for s in size],
        [sympy.expand(s) for s in stride],
        sympy.expand(storage_offset or 0),
    )
    return TensorBox(ir.ReinterpretView(data=storage, layout=new_layout))


@register_lowering(aten.as_strided_, type_promotion_kind=None)
def as_strided_(x, size, stride, storage_offset=None):
    assert isinstance(x, TensorBox)
    x.data = as_strided(x, size, stride, storage_offset).data
    return x


@register_lowering(aten.as_strided_copy, type_promotion_kind=None)
def as_strided_copy(x, size, stride, storage_offset=None):
    result = as_strided(x, size, stride, storage_offset)
    return clone(result)


def pointwise_cat(inputs, dim=0):
    # (inclusive, exclusive)
    inputs_ranges: List[Tuple[sympy.Expr, sympy.Expr]] = []
    prev_end = 0
    for inp in inputs:
        inputs_ranges.append((prev_end, prev_end + inp.get_size()[dim]))  # type: ignore[arg-type]
        prev_end = inputs_ranges[-1][-1]  # type: ignore[assignment]

    inputs_loaders = [inp.make_loader() for inp in inputs]

    def inner_fn(idx):
        idx_dim = ops.index_expr(idx[dim], torch.int64)

        masks = []
        masked_loads = []
        for i in range(len(inputs)):
            start = (
                ops.constant(0, torch.int64)
                if i == 0
                else ops.index_expr(inputs_ranges[i][0], torch.int64)
            )
            end = ops.index_expr(inputs_ranges[i][1], torch.int64)

            start_cond = ops.ge(idx_dim, start)
            end_cond = ops.lt(idx_dim, end)
            if i == 0:
                mask = end_cond
            elif i == len(inputs) - 1:
                mask = start_cond
            else:
                mask = ops.and_(start_cond, end_cond)

            masks.append(mask)
            idx_load = list(idx)

            # if we're concatting [4], [2]
            # when we index the second tensor for 5 we want to index 5 - 4
            # Use Identity to prevent expansion of index * stride to keep expression
            # in same int bitwidth as shape
            idx_load[dim] = Identity(idx_load[dim] - inputs_ranges[i][0])

            masked_loads.append(
                ops.masked(
                    mask,
                    lambda: inputs_loaders[i](idx_load),
                    0.0,  # this value should be unused
                ),
            )

        next_val = masked_loads[-1]
        for i in range((len(inputs)) - 2, -1, -1):
            next_val = ops.where(
                masks[i],
                masked_loads[i],
                next_val,
            )
        return next_val

    new_size = list(inputs[0].get_size())
    new_size[dim] = inputs_ranges[-1][-1]

    return Pointwise.create(
        device=inputs[0].get_device(),
        dtype=inputs[0].get_dtype(),
        inner_fn=inner_fn,
        ranges=new_size,
    )


@register_lowering(quantized_decomposed.quantize_per_channel, type_promotion_kind=None)
def quantized_decomposed_quantize_per_channel(
    input: TensorBox,
    scales: TensorBox,
    zero_points: TensorBox,
    axis: int,
    quant_min: int,
    quant_max: int,
    dtype: torch.dtype,
) -> TensorBox:
    assert len(scales.get_size()) == 1, "expect scales 1 dim"
    assert len(zero_points.get_size()) == 1, "expect zero_points 1 dim"

    if input.get_dtype() == torch.bfloat16:
        input = to_dtype(input, torch.float32)
    assert (
        input.get_dtype() == torch.float32
    ), f"Expecting input to have dtype torch.float32, but got dtype: {input.get_dtype()}"
    assert axis < len(
        input.get_size()
    ), f"Expecting axis to be < {len(input.get_size())}"

    input_loader = input.make_loader()
    scales_loader = scales.make_loader()
    zero_points_loader = zero_points.make_loader()

    def inner_fn(idx):
        channel_idx = (idx[axis],)

        input = input_loader(idx)
        scale = scales_loader(channel_idx)
        zero_point = zero_points_loader(channel_idx)
        qmin, qmax = _create_constants(quant_min, quant_max, dtype=torch.float32)

        if scales.dtype != torch.float32:
            scale = ops.to_dtype(scale, torch.float32)
        if zero_points.dtype != torch.int32:
            zero_point = ops.to_dtype(zero_point, torch.int32)
        inv_scale = ops.reciprocal(scale)
        val = ops.round(input * inv_scale) + zero_point
        clamped = ops.maximum(qmin, ops.minimum(qmax, val))
        return ops.to_dtype(clamped, dtype)

    return Pointwise.create(
        device=input.get_device(),
        dtype=dtype,
        inner_fn=inner_fn,
        ranges=input.get_size(),
    )


@register_lowering(
    quantized_decomposed.dequantize_per_channel, type_promotion_kind=None
)
def quantized_decomposed_dequantize_per_channel(
    input: TensorBox,
    scales: TensorBox,
    zero_points: TensorBox,
    axis: int,
    quant_min: int,
    quant_max: int,
    dtype: torch.dtype,
) -> TensorBox:
    assert len(scales.get_size()) == 1, "expect scales 1 dim"
    assert len(zero_points.get_size()) == 1, "expect zero_points 1 dim"
    assert (
        input.get_dtype() == dtype
    ), f"Expecting input to have dtype {dtype}, but got dtype: {input.get_dtype()}"
    assert axis < len(
        input.get_size()
    ), f"Expecting axis to be < {len(input.get_size())}"

    input_loader = input.make_loader()
    scales_loader = scales.make_loader()
    zero_points_loader = zero_points.make_loader()

    def inner_fn(idx):
        channel_idx = (idx[axis],)

        input = input_loader(idx)
        scale = scales_loader(channel_idx)
        zero_point = zero_points_loader(channel_idx)

        if scales.dtype != torch.float32:
            scale = ops.to_dtype(scale, torch.float32)
        if zero_points.dtype != torch.float32:
            zero_point = ops.to_dtype(zero_point, torch.float32)
        val = ops.sub(ops.to_dtype(input, torch.float32), zero_point) * scale
        return val

    return Pointwise.create(
        device=input.get_device(),
        dtype=torch.float32,
        inner_fn=inner_fn,
        ranges=input.get_size(),
    )


@register_lowering(
    quantized_decomposed.quantize_per_tensor.default, type_promotion_kind=None
)
def quantized_decomposed_quantize_per_tensor_default(
    input: TensorBox,
    scale: float,
    zero_point: int,
    quant_min: int,
    quant_max: int,
    dtype: torch.dtype,
) -> TensorBox:
    if input.get_dtype() == torch.bfloat16:
        input = to_dtype(input, torch.float32)
    assert (
        input.get_dtype() == torch.float32
    ), f"Expecting input to have dtype torch.float32, but got dtype: {input.get_dtype()}"

    input_loader = input.make_loader()

    def inner_fn(idx, scale, zero_point):
        input = input_loader(idx)
        inv_scale, zero_point = _create_constants(
            1.0 / scale, zero_point, dtype=torch.float32
        )
        val = ops.round(input * inv_scale) + zero_point
        qmin, qmax = _create_constants(quant_min, quant_max, dtype=torch.float32)
        clamped = ops.minimum(ops.maximum(val, qmin), qmax)
        return ops.to_dtype(clamped, dtype)

    return Pointwise.create(
        device=input.get_device(),
        dtype=dtype,
        inner_fn=functools.partial(
            inner_fn, scale=float(scale), zero_point=int(zero_point)
        ),
        ranges=input.get_size(),
    )


@register_lowering(
    quantized_decomposed.dequantize_per_tensor.default, type_promotion_kind=None
)
def quantized_decomposed_dequantize_per_tensor_default(
    input: TensorBox,
    scale: float,
    zero_point: int,
    quant_min: int,
    quant_max: int,
    dtype: torch.dtype,
) -> TensorBox:
    assert (
        input.get_dtype() == dtype
    ), f"Expecting input to have dtype {dtype}, but got dtype: {input.get_dtype()}"

    input_loader = input.make_loader()

    def inner_fn(idx, scale, zero_point):
        input = input_loader(idx)
        scale, zero_point = _create_constants(scale, zero_point, dtype=torch.float32)
        val = ops.sub(ops.to_dtype(input, torch.float32), zero_point) * scale
        return val

    return Pointwise.create(
        device=input.get_device(),
        dtype=torch.float32,
        inner_fn=functools.partial(
            inner_fn, scale=float(scale), zero_point=int(zero_point)
        ),
        ranges=input.get_size(),
    )


@register_lowering(
    quantized_decomposed.quantize_per_tensor.tensor, type_promotion_kind=None
)
def quantized_decomposed_quantize_per_tensor_tensor(
    input: TensorBox,
    scale: TensorBox,
    zero_point: TensorBox,
    quant_min: int,
    quant_max: int,
    dtype: torch.dtype,
) -> TensorBox:
    if input.get_dtype() == torch.bfloat16:
        input = to_dtype(input, torch.float32)
    assert (
        input.get_dtype() == torch.float32
    ), f"Expecting input to have dtype torch.float32, but got dtype: {input.get_dtype()}"
    assert len(scale.get_size()) == 0 or (
        len(scale.get_size()) == 1 and scale.get_size()[0] == 1
    ), "expect scale as scalar tensor"
    assert len(zero_point.get_size()) == 0 or (
        len(zero_point.get_size()) == 1 and zero_point.get_size()[0] == 1
    ), "expect zero_point as scalar tensor"

    input_loader = input.make_loader()
    scale_loader = scale.make_loader()
    zero_point_loader = zero_point.make_loader()

    def inner_fn(idx):
        input = input_loader(idx)
        _scale = scale_loader((0,) if len(scale.get_size()) == 1 else ())
        _zero_point = zero_point_loader((0,) if len(scale.get_size()) == 1 else ())
        if scale.dtype != torch.float32:
            _scale = ops.to_dtype(_scale, torch.float32)
        if zero_point.dtype != torch.float32:
            _zero_point = ops.to_dtype(_zero_point, torch.float32)
        val = ops.round(input * ops.reciprocal(_scale)) + _zero_point
        qmin, qmax = _create_constants(quant_min, quant_max, dtype=torch.float32)
        clamped = ops.minimum(ops.maximum(val, qmin), qmax)
        return ops.to_dtype(clamped, dtype)

    return Pointwise.create(
        device=input.get_device(),
        dtype=dtype,
        inner_fn=inner_fn,
        ranges=input.get_size(),
    )


@register_lowering(
    quantized_decomposed.dequantize_per_tensor.tensor, type_promotion_kind=None
)
def quantized_decomposed_dequantize_per_tensor_tensor(
    input: TensorBox,
    scale: TensorBox,
    zero_point: TensorBox,
    quant_min: int,
    quant_max: int,
    dtype: torch.dtype,
) -> TensorBox:
    assert len(scale.get_size()) == 0 or (
        len(scale.get_size()) == 1 and scale.get_size()[0] == 1
    ), "expect scale as scalar tensor"
    assert len(zero_point.get_size()) == 0 or (
        len(zero_point.get_size()) == 1 and zero_point.get_size()[0] == 1
    ), "expect zero_point as scalar tensor"
    assert (
        input.get_dtype() == dtype
    ), f"Expecting input to have dtype {dtype}, but got dtype: {input.get_dtype()}"

    input_loader = input.make_loader()
    scale_loader = scale.make_loader()
    zero_point_loader = zero_point.make_loader()

    def inner_fn(idx):
        input = input_loader(idx)
        _scale = scale_loader((0,) if len(scale.get_size()) == 1 else ())
        _zero_point = zero_point_loader((0,) if len(scale.get_size()) == 1 else ())
        if scale.dtype != torch.float32:
            _scale = ops.to_dtype(_scale, torch.float32)
        if zero_point.dtype != torch.float32:
            _zero_point = ops.to_dtype(_zero_point, torch.float32)
        val = ops.sub(ops.to_dtype(input, torch.float32), _zero_point) * _scale
        return val

    return Pointwise.create(
        device=input.get_device(),
        dtype=torch.float32,
        inner_fn=inner_fn,
        ranges=input.get_size(),
    )


@register_lowering(aten.cat)
def cat(inputs, dim=0):
    cpu_device = inputs[0].get_device().type == "cpu"
    if cpu_device and all(
        input.get_dtype() in [torch.int8, torch.uint8] for input in inputs
    ):
        # TODO <leslie> Remove this fallback when we support vectorization
        # code gen with uint8 data type directly.
        for input in inputs:
            input.realize()
        if all(len(input.get_size()) == 4 for input in inputs):
            inputs, _ = require_channels_last(aten.cat, *inputs)
        return fallback_handler(aten.cat.default)(inputs, dim)

    if len(inputs) == 1:
        return clone(inputs[0])

    dim = _validate_dim(inputs[0], dim, 0)
    dtype = get_promoted_dtype(
        *inputs, type_promotion_kind=ELEMENTWISE_TYPE_PROMOTION_KIND.DEFAULT
    )
    inputs = [to_dtype(inp, dtype) for inp in inputs]

    def unwrap_tensor(x: Union[TensorBox, ir.StorageBox]) -> ir.IRNode:
        if isinstance(x, TensorBox):
            if isinstance(x.data, ir.BaseView):
                return x.data.unwrap_view()
            else:
                return x.data

        if isinstance(x, ir.StorageBox):
            return x.data

        return x

    def is_reduction(t):
        return isinstance(t, ir.ComputedBuffer) and isinstance(t.data, ir.Reduction)

    def can_fuse_reduction(t):
        if isinstance(t, (TensorBox, ir.StorageBox)):
            return can_fuse_reduction(unwrap_tensor(t))
        return (
            is_reduction(t)
            or isinstance(t, ir.Pointwise)
            and any(
                can_fuse_reduction(V.graph.get_buffer(read))
                for read in t.get_read_names()
            )
        )

    # fusing reducutions into computed concat buffer can cause regressions.
    fusable_reduction = any(can_fuse_reduction(t) for t in inputs)

    def should_lower_cat_input(x) -> bool:
        # Unrealized inputs will not be storage and layouts, and we dont want to realize
        # them in case we want to fuse
        if ir.is_storage_and_layout(x):
            storage, _ = ir.as_storage_and_layout(x, freeze=False)
            return not ir.ConcatKernel.can_realize_into_without_copy(storage)

        if isinstance(x, (TensorBox, ir.StorageBox)):
            return should_lower_cat_input(unwrap_tensor(x))

        if isinstance(x, ir.Pointwise):
            return True

        return False

    # TODO: We observed negative performance impact of pointwise_cat optimization on CPU so disabled it.
    #             We will revisit this later after enabling vectorization on index_expr.
    if cpu_device:
        return TensorBox(ir.ConcatKernel.create(inputs, dim))

    def op_count(x):
        if isinstance(x, (TensorBox, ir.StorageBox)):
            return op_count(unwrap_tensor(x))

        # this will correspond to a direct memory read
        if not isinstance(x, ir.Pointwise):
            return 0

        count = x.inner_fn_opcount().num_ops
        for read in x.get_read_names():
            count += op_count(V.graph.get_buffer(read))

        return count

    # as of inputs increase, possibility for register spilling also increases
    # past a certain threshold of inputs we only fuse if the if the input kernels
    # are simple
    # not sure if we want to expose to users via config since logic may change in future
    MAX_COMPLEX_POINTWISE_CAT = 8
    MAX_SIMPLE_OP_COUNT = 2

    def additional_pointwise_ops(op: torch._ops.OpOverload):
        return op in (aten.cat.default, aten.constant_pad_nd.default)

    if len(inputs) <= MAX_COMPLEX_POINTWISE_CAT or (
        (len(inputs) <= config.max_pointwise_cat_inputs)
        and all(op_count(t) <= MAX_SIMPLE_OP_COUNT for t in inputs)
    ):
        pointwise_uses = all(
            is_pointwise_use(use, additional_pointwise_ops)
            for use in V.current_node.users
        )
        # fuse in case we will be used in a pointwise node, and there are any inputs we
        # we can prevent materialization of.
        fuse_pointwise_use = (
            any(should_lower_cat_input(inp) for inp in inputs) and pointwise_uses
        )

        # horizontal fuse in case all inputs will require a copy kernel anyway.
        # only horizontally fuse pointwise kernels
        horizontal_fuse_cat = all(
            should_lower_cat_input(inp) for inp in inputs
        ) and not any(can_fuse_reduction(t) for t in inputs)
        if fuse_pointwise_use or (horizontal_fuse_cat and not fusable_reduction):
            return pointwise_cat(inputs, dim)

    return TensorBox(ir.ConcatKernel.create(inputs, dim))


@register_lowering(aten.diagonal, type_promotion_kind=None)
def diagonal(input, offset: int = 0, dim1: int = 0, dim2: int = 1):
    original_shape = input.get_size()
    num_dims = len(original_shape)
    dim1 = canonicalize_dim(idx=dim1, rank=num_dims)
    dim2 = canonicalize_dim(idx=dim2, rank=num_dims)

    check(
        dim1 != dim2, lambda: f"diagonal dimensions cannot be identical {dim1}, {dim2}"
    )

    offset_negative = V.graph.sizevars.evaluate_expr(sympy.Lt(offset, 0))
    if offset_negative:
        diag_size = V.graph.sizevars.evaluate_max(
            V.graph.sizevars.evaluate_min(
                original_shape[dim1] + offset, original_shape[dim2]
            ),
            0,  # type: ignore[arg-type]
        )
    else:
        diag_size = V.graph.sizevars.evaluate_max(
            V.graph.sizevars.evaluate_min(
                original_shape[dim1], original_shape[dim2] - offset
            ),
            0,  # type: ignore[arg-type]
        )

    base_idx = (0, 0)
    if offset_negative:
        base_idx = (-offset, 0)
    else:
        base_idx = (0, offset)

    sizes = [s for i, s in enumerate(original_shape) if i not in (dim1, dim2)]
    sizes.append(diag_size)

    def reindexer(idx):
        diag_idx = idx[-1]
        original_idx = [0] * len(original_shape)
        cur_dim = 0
        for d in range(num_dims):
            if d == dim1:
                original_idx[d] = diag_idx + base_idx[0]
            elif d == dim2:
                original_idx[d] = diag_idx + base_idx[1]
            else:
                original_idx[d] = idx[cur_dim]
                cur_dim += 1

        assert cur_dim == len(original_shape) - 2
        return original_idx

    return TensorBox(ir.GenericView.create(input, sizes, reindexer))


@register_lowering(aten.diagonal_copy, type_promotion_kind=None)
def diagonal_copy(input, offset: int = 0, dim1: int = 0, dim2: int = 1):
    return clone(diagonal(input, offset, dim1, dim2))


@register_lowering(aten.diagonal_scatter, type_promotion_kind=None)
def diagonal_scatter(input, src, offset: int = 0, dim1: int = 0, dim2: int = 1):
    output = clone(input)
    target = diagonal(output, offset, dim1, dim2)
    mutate_to(target, src)
    return output


@register_lowering(aten.select, type_promotion_kind=None)
def select(x, dim, idx):
    idx = View.handle_negative_index(idx, x.get_size()[dim])
    return squeeze(slice_(x, dim, idx, idx + 1), dim)


@register_lowering(aten.split, type_promotion_kind=None)
def split(x, sizes, dim=0):
    dim = _validate_dim(x, dim, 0)
    sizes_ = sizes

    # If sizes is an integer (or a SymInt), we turn it into a list of sizes
    # by computing what the actual size of each chunk should be.
    if not isinstance(sizes, (list, tuple)):
        x_size = x.get_size()[dim]
        chunks = V.graph.sizevars.evaluate_static_shape(
            FloorDiv(x_size + sizes - 1, sizes)
        )
        sizes_ = [sizes] * chunks
        # The last chunk might have a smaller size than the rest.
        sizes_[-1] = x_size - (chunks - 1) * sizes

    # From this point, we assume that the sum of the sizes of all chunks
    # equals the size of the base tensor.
    result = []
    start = 0
    for size in sizes_:
        end = start + size
        # No need for clamping here, since we compute the exact
        # start and end values.
        result.append(slice_(x, dim, start, end, clamp=False))
        start = end
    return result


@register_lowering(aten.split_with_sizes, type_promotion_kind=None)
def split_with_sizes(x, sizes, dim=0):
    return split(x, sizes, dim)


@register_lowering(aten.unbind, type_promotion_kind=None)
def unbind(x, dim=0):
    dim = _validate_dim(x, dim, 0)
    x_size = V.graph.sizevars.evaluate_static_shape(x.get_size()[dim])
    result = [select(x, dim, i) for i in range(x_size)]
    return result


@register_lowering(aten.unfold, type_promotion_kind=None)
def unfold(x, dimension, size, step):
    sizes = x.get_size()
    ndim = len(sizes)
    dim = canonicalize_dim(ndim, dimension)

    if ndim == 0:
        return slice_(unsqueeze(x, 0), end=size)

    dim_size = sizes[dim]
    sizevars = V.graph.sizevars
    sizevars.guard_leq(size, dim_size)
    sizevars.guard_lt(0, step)  # type: ignore[arg-type]

    new_dim_size = FloorDiv(dim_size - size, step) + 1
    if sizevars.size_hint(dim_size) > 0:
        x.mark_reuse(sizevars.size_hint(CeilDiv(new_dim_size * size, dim_size)))

    out_size = [*sizes[:dim], new_dim_size, *sizes[dim + 1 :], size]

    def reindexer(idx):
        dim_idx = idx[-1] + idx[dim] * step
        return (*idx[:dim], dim_idx, *idx[dim + 1 : -1])

    return TensorBox(ir.GenericView.create(x, out_size, reindexer))


@register_lowering(aten.unsqueeze, type_promotion_kind=None)
def unsqueeze(x, dim):
    dim = _validate_dim(x, dim, 1)
    new_shape = list(x.get_size())
    new_shape.insert(dim, sympy.S.One)
    return view(x, new_shape)


@register_lowering(aten.unsqueeze_, type_promotion_kind=None)
def unsqueeze_(x, dim):
    val = unsqueeze(x, dim)
    assert isinstance(x, TensorBox)
    assert isinstance(val, TensorBox)
    x.data = val.data
    return x


def _validate_dim(x, dim, offset=0):
    dim = V.graph.sizevars.shape_env.evaluate_expr(sympy.sympify(dim))
    ndim = len(x.get_size())
    if dim < 0:
        dim += ndim + offset
    assert 0 <= dim < ndim + offset
    return dim


@register_lowering(aten.glu)
def glu(x, dim=-1):
    dim = _validate_dim(x, dim, 0)
    # TODO: don't guard on static shape here
    new_len = V.graph.sizevars.evaluate_static_shape(x.get_size()[dim]) // 2
    a = slice_(x, dim, 0, new_len)
    b = slice_(x, dim, new_len, new_len * 2)
    return mul(a, sigmoid(b))


def fallback_handler(kernel, add_to_fallback_set=True):
    if add_to_fallback_set:
        fallbacks.add(kernel)

    def handler(*args, **kwargs):
        def wrap_tensors(x):
            return TensorBox.create(x) if isinstance(x, ir.IRNode) else x

        return pytree.tree_map(
            wrap_tensors, ir.FallbackKernel.create(kernel, *args, **kwargs)
        )

    return handler


@functools.lru_cache(None)
def _warn_complex_not_supported():
    warnings.warn(
        "Torchinductor does not support code generation for complex operators. Performance may be worse than eager."
    )


# There are some types (CPU) which we accept as input but not as
# output.
def unsupported_input_tensor(t: torch.Tensor, parent=None):
    "Do not support reading or writing to this tensor"
    if t.is_complex():
        # Complex views are supported with IR ComplexView
        if parent and parent.target in (
            torch.ops.aten.view.dtype,
            torch.ops.prims.convert_element_type.default,
        ):
            return False
        _warn_complex_not_supported()
        return True
    return False


def unsupported_output_tensor(t: torch.Tensor, parent=None):
    "Do not support writing tensor but can read from it"
    if unsupported_input_tensor(t, parent):
        return True
    return t.is_cpu and config.disable_cpp_codegen


def fallback_node_due_to_unsupported_type(node: torch.fx.Node, allow_cpu_inputs=True):
    # Custom fallback lowering
    if node.target is aten.view_as_complex.default:
        return False

    # We should be able to remove this special case once `disable_cpp_codegen` is killed.
    if node.target is aten.lift_fresh_copy.default:
        return False

    def check_skip_condition(node, parent, is_output):
        if not isinstance(node, torch.fx.Node):
            return False

        if "val" not in node.meta:
            return False

        for meta in pytree.tree_leaves(node.meta["val"]):
            if not isinstance(meta, torch._subclasses.FakeTensor):
                continue

            if is_output:
                if unsupported_output_tensor(meta, parent):
                    return True
            else:
                if unsupported_input_tensor(meta, parent):
                    return True

        return False

    # only skip codegen if there is a cpu output, not input
    for arg in pytree.arg_tree_leaves(*node.args, **node.kwargs):
        if check_skip_condition(arg, node, is_output=False):
            return True

    return check_skip_condition(node, node, is_output=True)


def make_fallback(op, layout_constraint=None, warn=True):
    assert op not in decompositions, f"both a fallback and a decomp for same op: {op}"
    if (
        warn
        and bool(os.getenv("CI"))
        and get_decompositions([op])
        # if fallback_random, we allow not decomposing random
        and not (
            config.fallback_random
            and op in torch._decomp.decompositions_for_rng.extra_random_decomps
        )
    ):
        # Note: 'warn' is holdover from when this was a warning, but for ops that previously
        # set warn=False we do not want a CI error.
        # Ignore the 'suppress errors' configs in CI, as this particular warning happens on startup anyway and is not
        # likely to be triggered preferentially on one CI config over another.
        if torch._dynamo.config.suppress_errors:
            torch._dynamo.config.suppress_errors = False
            log.warning(
                "A make_fallback error occurred in suppress_errors config,"
                " and suppress_errors is being disabled to surface it."
            )
        raise AssertionError(
            f"make_fallback({op}): a decomposition exists, we should switch to it."
            " To fix this error, either add a decomposition to core_aten_decompositions (preferred)"
            " or inductor_decompositions, and delete the corresponding `make_fallback` line."
            " Get help from the inductor team if unsure, don't pick arbitrarily to unblock yourself.",
        )

    def register_fallback(op_overload):
        add_needs_realized_inputs(op_overload)
        if layout_constraint is not None:
            add_layout_constraint(op_overload, layout_constraint)
        return register_lowering(op_overload, type_promotion_kind=None)(
            fallback_handler(op_overload)
        )

    if isinstance(op, torch._ops.OpOverloadPacket):
        for ol in op.overloads():
            op_overload = getattr(op, ol)
            register_fallback(op_overload)
    elif isinstance(op, (torch._ops.OpOverload, torch._ops.HigherOrderOperator)):
        register_fallback(op)
    else:
        raise RuntimeError(f"Unsupported fallback {op} with type {type(op)}")


def philox_rand_offset(shape):
    """
    TorchInductor offset calculation differs from PyTorch eager offset
    calculation for random ops (tl.rand vs torch.rand). In future, we should
    strive for same impl for tl.rand and torch.rand.
    """
    numel = 1
    for s in shape:
        numel = numel * s
    return tensor(numel, dtype=torch.int64)


@register_lowering(torch.ops.rngprims.philox_rand, type_promotion_kind=None)
def philox_rand(size, seed, offset, stride, device, dtype):
    # stride arg is optional and will be used in future for distributed random
    # ops. Currently, its unused.
    random_pos = ir.FixedLayout(
        device,
        dtype,
        size,
        ir.FlexibleLayout.contiguous_strides(size),
    ).make_indexer()
    seed_loader = seed.make_loader()
    offset_loader = offset.make_loader()

    def inner_fn(index):
        # Both seed and offset in the philox_rand op are tensors.
        # torch seed and offsets are of type int64, but tl.rand accepts int32
        seed_index_expr = ops.to_dtype(seed_loader([]), torch.int32)
        offset_index_expr = ops.to_dtype(offset_loader([]), torch.int32)
        # Get the offset'd position
        rand_index_expr = ops.add(
            ops.index_expr(random_pos(index), torch.int32), offset_index_expr
        )
        result = ops.rand(
            seed_index_expr,
            rand_index_expr,
        )
        return ops.to_dtype(result, dtype)

    random_values_node = Pointwise.create(
        device=device,
        dtype=dtype,
        inner_fn=inner_fn,
        ranges=list(size),
    )

    offset_node = philox_rand_offset(size)
    return random_values_node, offset_node


@register_lowering(aten.native_dropout, type_promotion_kind=None)
def native_dropout(x, p, train):
    if config.fallback_random:
        return pytree.tree_map(
            TensorBox.create,
            ir.FallbackKernel.create(aten.native_dropout.default, x, p, train),
        )
    else:
        raise AssertionError("should be handled in replace_random.py")


@register_lowering(aten.bernoulli_, type_promotion_kind=None)
def bernoulli_(x, *args):
    assert config.fallback_random or x.get_device() == torch.device(
        "cpu"
    ), "this should be handled in decomps unless config.fallback_random or the device is CPU"
    x.realize()
    op_overload = (
        aten.bernoulli_.float
        if len(args) == 0 or isinstance(args[0], float)
        else aten.bernoulli_.Tensor
    )
    ir.InplaceBernoulliFallback(op_overload, x, *args)
    return x


@register_lowering(aten.bernoulli.p, type_promotion_kind=None)
def bernoulli_p(x, *args):
    assert config.fallback_random or x.get_device() == torch.device(
        "cpu"
    ), "this should be handled in decomps unless config.fallback_random or the device is CPU"
    return bernoulli_(clone(x), *args)


# This shouldn't be called in general
@register_lowering(aten._foobar)
def _foobar(_):
    raise AssertionError


@functools.lru_cache(1)
def _warn_triton_random(salt):
    log.info("using triton random, expect difference from eager")


def warn_triton_random():
    # only warn once per graph
    _warn_triton_random(V.graph.creation_time)


fallback_rand_default = fallback_handler(aten.rand.default)
fallback_rand_generator = fallback_handler(aten.rand.generator)
fallback_randn_default = fallback_handler(aten.randn.default)
fallback_randn_generator = fallback_handler(aten.randn.generator)
make_fallback(aten.randint)


@register_lowering(aten.rand)
def rand(*args, **kwargs):
    if kwargs.get("generator", None) is not None:
        return fallback_rand_generator(*args, **kwargs)
    elif config.fallback_random:
        kwargs.pop("generator", None)
        return fallback_rand_default(*args, **kwargs)
    raise AssertionError("should have been handled in replace_random.py")


@register_lowering(aten.randn)
def randn(*args, **kwargs):
    if kwargs.get("generator", None) is not None:
        return fallback_randn_generator(*args, **kwargs)
    elif config.fallback_random:
        kwargs.pop("generator", None)
        return fallback_randn_default(*args, **kwargs)
    raise AssertionError("should have been handled in replace_random.py")


@register_lowering(inductor_prims.force_stride_order, type_promotion_kind=None)
def inductor_force_stride_order(input_tensor, stride):
    stride_order = ir.get_stride_order(stride)
    return ir.ExternKernel.require_stride_order(input_tensor, stride_order)


@register_lowering(inductor_prims.seed, type_promotion_kind=None)
def inductor_seed(device: torch.device):
    raise AssertionError("should be handled in fuse_seed_creation_pass()")


@register_lowering(inductor_prims.seeds, type_promotion_kind=None)
def inductor_seeds(count, device):
    warn_triton_random()
    return TensorBox.create(ir.RandomSeeds(count, decode_device(device)))


@register_lowering(inductor_prims.lookup_seed, type_promotion_kind=None)
def inductor_lookup_seed(seeds, index):
    def inner_fn(_):
        return ops.load_seed(seeds.get_name(), index)

    return Pointwise.create(
        device=seeds.get_device(),
        dtype=seeds.get_dtype(),
        inner_fn=inner_fn,
        ranges=[],
    )


@register_lowering(inductor_prims.random, type_promotion_kind=None)
def inductor_random(size: List[int], seed: TensorBox, mode: str, *, offset: int = 0):
    assert not config.fallback_random
    assert mode in ("rand", "randn")
    size = [*size]
    dtype = torch.float32
    device = seed.get_device_or_error()
    random_pos = ir.FixedLayout(
        device, dtype, size, ir.FlexibleLayout.contiguous_strides(size), offset=offset
    ).make_indexer()
    seed_loader = seed.make_loader()

    def inner_fn(index):
        return getattr(ops, mode)(
            seed_loader([]),
            ops.index_expr(random_pos(index), torch.int32),
        )

    result = Pointwise.create(
        device=device,
        dtype=dtype,
        inner_fn=inner_fn,
        ranges=[*size],
    )
    result.realize()
    return result


@register_lowering(inductor_prims.randint, type_promotion_kind=None)
def inductor_randint(
    low: int, high: int, size: List[int], seed: TensorBox, *, offset: int = 0
):
    assert not config.fallback_random
    size = [*size]
    dtype = torch.int64
    device = seed.get_device_or_error()
    random_pos = ir.FixedLayout(
        device, dtype, size, ir.FlexibleLayout.contiguous_strides(size), offset=offset
    ).make_indexer()
    seed_loader = seed.make_loader()

    def inner_fn(index):
        return ops.randint64(
            seed_loader([]),
            ops.index_expr(random_pos(index), torch.int32),
            ops.index_expr(low, torch.int64),
            ops.index_expr(high, torch.int64),
        )

    return Pointwise.create(
        device=device,
        dtype=dtype,
        inner_fn=inner_fn,
        ranges=[*size],
    )


def _boundaries_helper(tb: TensorBox) -> Tuple[str, sympy.Expr, sympy.Expr, sympy.Expr]:
    return (
        tb.get_name(),
        tb.get_size()[-1],
        tb.get_size()[0] * tb.get_stride()[0],
        tb.get_stride()[-1],
    )


def _sorter_helper(tb: TensorBox) -> Tuple[str, sympy.Expr]:
    return tb.get_name(), tb.get_stride()[-1]


@register_lowering(aten.searchsorted.Tensor, type_promotion_kind=None)
def searchsorted(
    sorted_sequence: TensorBox,
    self: TensorBox,
    *,
    out_int32: bool = False,
    right: bool = False,
    side: Optional[str] = None,
    sorter: Optional[TensorBox] = None,
) -> TensorBox:
    validate_bucketize = lambda tb: V.graph.has_feature(  # noqa: E731
        tb, BackendFeature.BUCKETIZE
    )
    if (
        not validate_bucketize(sorted_sequence)
        or not validate_bucketize(self)
        or (sorter is not None and not validate_bucketize(sorter))
    ):
        return fallback_handler(aten.searchsorted.Tensor, add_to_fallback_set=False)(
            sorted_sequence,
            self,
            out_int32=out_int32,
            right=right,
            side=side,
            sorter=sorter,
        )

    # If side is present, override the value of right if needed.  This assumes that
    # validation of the two options being non-contradictory is already done by the
    # searchsorted meta-function.
    if side is not None and side == "right":
        right = True

    index_dtype = torch.int32 if out_int32 else torch.int64
    values_loader = self.make_loader()

    # The entire sorted_sequence tensor needs to be used by ops.bucketize, so we need to
    # realize it into global memory; or in other words, we can't guarantee that
    # sorted_sequence.get_name() (used below) will exist unless we call
    # sorted_sequence.realize().
    sorted_sequence.realize()

    if sorter is not None:
        sorter.realize()

    if len(sorted_sequence.get_size()) == 1:

        def inner_fn(idx):
            val = values_loader(idx)
            return ops.bucketize(
                val,
                _boundaries_helper(sorted_sequence),
                0,
                index_dtype,
                right,
                sorter=None if sorter is None else _sorter_helper(sorter),
                sorter_indices=None if sorter is None else 0,
            )

    else:

        def inner_fn(idx):
            val = values_loader(idx)

            # Get index to the beginning of the sorted sequence within a flattened
            # version of the array.
            def get_flattened_index(tb: TensorBox):
                strides = tb.get_stride()
                return ops.index_expr(
                    functools.reduce(
                        operator.add, (s * i for s, i in zip(strides[:-1], idx[:-1]))
                    ),
                    index_dtype,
                )

            return ops.bucketize(
                val,
                _boundaries_helper(sorted_sequence),
                get_flattened_index(sorted_sequence),
                index_dtype,
                right,
                sorter=None if sorter is None else _sorter_helper(sorter),
                sorter_indices=None if sorter is None else get_flattened_index(sorter),
            )

    device = self.get_device()
    return Pointwise.create(
        device=device,
        dtype=index_dtype,
        inner_fn=inner_fn,
        ranges=self.shape,
    )


@register_lowering(aten.bucketize, type_promotion_kind=None)
def bucketize(
    input: TensorBox,
    boundaries: TensorBox,
    *,
    out_int32: bool = False,
    right: bool = False,
):
    assert len(boundaries.get_size()) == 1

    if not (
        V.graph.has_feature(input, BackendFeature.BUCKETIZE)
        and V.graph.has_feature(boundaries, BackendFeature.BUCKETIZE)
    ):
        return fallback_handler(aten.bucketize.Tensor, add_to_fallback_set=False)(
            input, boundaries, out_int32=out_int32, right=right
        )

    # The entire boundaries tensor needs to be used by ops.bucketize, so we
    # need to realize it into global memory; or in other words, we can't
    # guarantee that boundaries.get_name() (used below) will exist unless
    # we call boundaries.realize().
    boundaries.realize()
    device = input.get_device()
    input_loader = input.make_loader()

    index_dtype = torch.int32 if out_int32 else torch.int64

    def inner_fn(index):
        val = input_loader(index)
        indices = ops.bucketize(
            val,
            _boundaries_helper(boundaries),
            0,
            index_dtype,
            right,
        )

        return indices

    return Pointwise.create(
        device=device,
        dtype=index_dtype,
        inner_fn=inner_fn,
        ranges=input.get_size(),
    )


def require_dense(_, *args, **kwargs):
    args, kwargs = pytree.tree_map_only(
        ir.IRNode, ir.ExternKernel.require_stride1, (args, kwargs)
    )
    return args, kwargs


def require_contiguous(_, *args, **kwargs):
    args, kwargs = pytree.tree_map_only(
        ir.IRNode, ir.ExternKernel.require_contiguous, (args, kwargs)
    )
    return args, kwargs


def require_channels_last(_, *args, **kwargs):
    args, kwargs = pytree.tree_map_only(
        ir.IRNode, ir.ExternKernel.require_channels_last, (args, kwargs)
    )
    return args, kwargs


def constrain_to_fx_strides(fx_node, *args, **kwargs):
    def apply_constraint(arg, fx_arg):
        if isinstance(arg, ir.IRNode):
            stride_order = ir.get_stride_order(
                fx_arg.meta["val"].stride(), V.graph.sizevars.shape_env
            )
            return ir.ExternKernel.require_stride_order(arg, stride_order)
        if isinstance(arg, dict):
            return {key: apply_constraint(arg[key], fx_arg[key]) for key in arg.keys()}
        return arg

    args = tuple(
        apply_constraint(arg, fx_arg) for arg, fx_arg in zip(args, fx_node.args)
    )
    kwargs = {k: apply_constraint(v, fx_node.kwargs[k]) for k, v in kwargs.items()}
    return args, kwargs


# TODO(jansel): we should implement decomps or lowerings for these
# https://github.com/pytorch/torchdynamo/issues/327
FALLBACK_ALLOW_LIST = {
    "torchvision::roi_align",
}


def sdpa_constraint(fx_node, *args, **kwargs):
    # sdpa requires dense last dimension]

    def apply_constraint(idx, arg, fx_arg):
        if not isinstance(arg, ir.IRNode):
            return arg

        meta_val = fx_arg.meta["val"]
        meta_stride = meta_val.stride()

        stride_order = ir.get_stride_order(meta_stride)

        if stride_order and stride_order[-1] != 0:
            # contiguous stride order
            stride_order = list(reversed(range(len(arg.get_size()))))

        if (
            fx_node.target
            == aten._scaled_dot_product_efficient_attention_backward.default
            and idx in (0, 5)
        ):
            assert len(stride_order) == 4
            # The 0 and 5th arguments for aten._scaled_dot_product_efficient_attention_backward.default
            # are for out and gradient_out. They have to be in
            # (3, 1, 2, 0) stride order. Otherwise the kernel will crash.
            # Check https://github.com/pytorch/pytorch/issues/138772
            stride_order = (3, 1, 2, 0)

        if not meta_val.is_cuda:
            return ir.ExternKernel.require_stride_order(arg, stride_order)

        # This is the minimum alignment required by SDPA kernels for attention_bias.
        # This value can be found in pytorch/aten/src/ATen/native/transformers/attention.cpp preprocess_mask
        ALIGNMENT = 8

        assert isinstance(arg, TensorBox)
        if len(arg.get_size()) not in (3, 4):
            return arg

        def is_aligned_realized_tensor(x):
            aligned_strides = all(
                (V.graph.sizevars.size_hint(x.get_stride()[i]) % ALIGNMENT) == 0
                for i in range(len(x.get_stride()) - 1)
            )
            # if the last dim size is <= 1, stride doesnt matter
            aligned_last_dim = (
                V.graph.sizevars.size_hint(x.get_stride()[-1]) == 1
                or V.graph.sizevars.size_hint(x.get_size()[-1]) <= 1
            )
            return aligned_last_dim and aligned_strides

        if (
            isinstance(arg, IRNode)
            and arg.maybe_get_stride() is not None
            and is_aligned_realized_tensor(arg)
        ):
            return V.graph.try_match_insignificant_strides(
                ir.ExternKernel.realize_input(arg), meta_stride
            )

        def is_aligned(x):
            return (V.graph.sizevars.size_hint(x.get_size()[-1]) % ALIGNMENT) == 0

        if isinstance(arg.data, ir.BaseView):
            if not is_aligned(arg):
                if is_aligned(arg.unwrap_view()):
                    return V.graph.try_match_insignificant_strides(
                        ir.ExternKernel.realize_input(arg), meta_stride
                    )

        return ir.ExternKernel.require_stride_order(arg, stride_order)

    args = tuple(
        apply_constraint(idx, arg, fx_arg)
        for idx, (arg, fx_arg) in enumerate(zip(args, fx_node.args))
    )
    kwargs = {k: apply_constraint(-1, v, fx_node.kwargs[k]) for k, v in kwargs.items()}
    return args, kwargs


# WIP
make_fallback(aten._adaptive_avg_pool3d)  # @isuruf
make_fallback(aten.adaptive_max_pool3d)  # @isuruf
make_fallback(aten.fractional_max_pool3d)  # @isuruf
make_fallback(aten.max_pool3d_with_indices)  # @isuruf (can this one be implemented?)


# 1) Easy
make_fallback(aten.uniform, warn=False)
make_fallback(aten.exponential.default, warn=False)  # (fails accuracy on test_torch.py)
make_fallback(aten._pdist_forward)  # Has decomp. Needs benchmarks
make_fallback(aten.soft_margin_loss_backward, warn=False)  # py_impl?


# 1.5) Easy or Impossible
make_fallback(aten._cdist_forward)  # p=2 should be feasible
make_fallback(aten._cdist_backward)

# 2) Medium
make_fallback(aten._trilinear)


# 3) Difficult
# Scans
# See the discussion at
# https://dev-discuss.pytorch.org/t/pytorch-sparse-gnn-compiler-rfc/1644/19
make_fallback(aten.segment_reduce.default)
make_fallback(aten._segment_reduce_backward.default)

# Histogram (need to implement Histogram IR)
make_fallback(aten.histc)
make_fallback(aten.histogram.bin_ct)
make_fallback(aten._histogramdd_bin_edges.default)
make_fallback(aten._histogramdd_from_bin_cts.default)

# Need templated kernel
make_fallback(aten.addbmm)
make_fallback(aten._addmm_activation, warn=False)

# Need templated kernel. Probably impossible to write efficiently
make_fallback(aten.convolution_backward, constrain_to_fx_strides)
make_fallback(aten._cudnn_rnn, require_dense)
make_fallback(aten._cudnn_rnn_backward, require_contiguous)

# Haven't checked but sound difficult / impossible
make_fallback(aten._embedding_bag, require_contiguous)
make_fallback(aten._embedding_bag_forward_only, require_contiguous)
make_fallback(aten._embedding_bag_backward)
make_fallback(aten._embedding_bag_per_sample_weights_backward)
make_fallback(aten._embedding_bag_per_sample_weights_backward)
make_fallback(aten._fused_moving_avg_obs_fq_helper)
make_fallback(aten._fused_moving_avg_obs_fq_helper_functional)


# 4) Backwards (try py_impl'ing them) when fwd is written as a decomp
make_fallback(aten.max_pool3d_with_indices_backward)
make_fallback(aten._adaptive_avg_pool2d_backward, require_dense)
make_fallback(aten._adaptive_avg_pool3d_backward)
make_fallback(aten.adaptive_max_pool2d_backward)
make_fallback(aten.adaptive_max_pool3d_backward)
make_fallback(aten.fractional_max_pool2d_backward)
make_fallback(aten.fractional_max_pool3d_backward)
make_fallback(aten.replication_pad1d_backward)
make_fallback(aten.replication_pad2d_backward)
make_fallback(aten.upsample_linear1d_backward)
make_fallback(aten.upsample_bicubic2d_backward, require_contiguous)
make_fallback(aten.upsample_trilinear3d_backward)
make_fallback(aten.grid_sampler_2d_backward, require_dense)
make_fallback(aten._pdist_backward)


# 5) Impossible (missing triton/CPU features)

# Sorting / Sorting-like
make_fallback(aten.sort)
make_fallback(aten.sort.stable)
make_fallback(aten.kthvalue)
make_fallback(aten.topk)
make_fallback(aten.mode)
make_fallback(aten.median)
make_fallback(aten.nanmedian)
make_fallback(aten.randperm)
# see: https://github.com/pytorch/pytorch/pull/121354
make_fallback(aten.resize_)
make_fallback(aten.resize_as_)

# Linalg
make_fallback(aten._linalg_det)
make_fallback(aten.linalg_householder_product)
make_fallback(aten.linalg_inv_ex)
make_fallback(aten.linalg_ldl_factor_ex)
make_fallback(aten.linalg_ldl_solve)
make_fallback(aten.linalg_lu)
make_fallback(aten.linalg_lu_factor_ex)
make_fallback(aten.linalg_lu_solve)
make_fallback(aten.linalg_matrix_exp)
make_fallback(aten.linalg_qr)
make_fallback(aten._linalg_slogdet)
make_fallback(aten._linalg_solve_ex)
make_fallback(aten.linalg_solve_triangular)
make_fallback(aten._linalg_svd)
make_fallback(aten.lu_unpack)
make_fallback(aten.ormqr)
make_fallback(aten._linalg_check_errors)
make_fallback(aten.linalg_pinv.atol_rtol_tensor)
make_fallback(aten._linalg_eigh)
make_fallback(aten.triangular_solve)
make_fallback(aten.linalg_cholesky_ex)
make_fallback(aten.cholesky_inverse)
make_fallback(aten.cholesky_solve)
make_fallback(aten.geqrf)
make_fallback(aten._fft_r2c)  # needs complex as well

# Data dependent (are these necessary?)
make_fallback(aten.nonzero.default)

# Misc
make_fallback(aten.gcd.default, warn=False)
make_fallback(aten._thnn_fused_lstm_cell, require_dense)
make_fallback(torch._prims.rng_prims.run_and_save_rng_state)
make_fallback(torch._prims.rng_prims.run_with_rng_state)

# Implmented / Half implemented
# Scans. Implemented for CUDA, missing CPU
make_fallback(aten.masked_scatter)
make_fallback(aten.masked_scatter_backward)

# Complex number support
make_fallback(aten.view_as_complex, require_contiguous)
make_fallback(aten.angle)  # needs complex

# Needs efficentzerotensor
make_fallback(aten._efficientzerotensor)

# Needs Sparse
make_fallback(aten._sparse_coo_tensor_with_dims_and_tensors)
make_fallback(aten.to_sparse)
make_fallback(aten._to_sparse)

# Needs dimname support
make_fallback(aten.zeros.names)

# 6) Pattern-matched
make_fallback(
    aten._scaled_dot_product_efficient_attention.default,
    sdpa_constraint,
    warn=False,
)
make_fallback(
    aten._scaled_dot_product_efficient_attention_backward.default,
    sdpa_constraint,
    warn=False,
)
make_fallback(
    aten._scaled_dot_product_flash_attention.default,
    sdpa_constraint,
    warn=False,
)
make_fallback(
    aten._scaled_dot_product_flash_attention_backward.default,
    sdpa_constraint,
    warn=False,
)
make_fallback(
    aten._scaled_dot_product_cudnn_attention.default,
    sdpa_constraint,
    warn=False,
)
make_fallback(
    aten._scaled_dot_product_cudnn_attention_backward.default,
    sdpa_constraint,
    warn=False,
)
make_fallback(
    aten._scaled_dot_product_flash_attention_for_cpu.default,
    sdpa_constraint,
    warn=False,
)
make_fallback(
    aten._scaled_dot_product_flash_attention_for_cpu_backward.default,
    sdpa_constraint,
    warn=False,
)
make_fallback(aten._flash_attention_forward.default, sdpa_constraint)
make_fallback(aten._flash_attention_backward.default, sdpa_constraint)
make_fallback(aten._efficient_attention_forward.default, sdpa_constraint)
make_fallback(aten._efficient_attention_backward.default, sdpa_constraint)

# index_reduce requires fallback when use_scatter_fallback(...) returns True
make_fallback(aten.index_reduce)


# Register with type_promotion_kind None.
# For example, fp16.copy_(fp32) should **not** promote the first input's dtype.
@register_lowering(aten.copy, type_promotion_kind=None)
def copy(self, src, non_blocking=False):
    x = src
    if self.get_device() != src.get_device():
        x = to_device(x, self.get_device())
    if self.get_dtype() != src.get_dtype():
        x = to_dtype(x, self.get_dtype())

    if self.get_size() != src.get_size():
        out = expand(x, self.get_size())
        return clone(out)
    return clone(x)


@register_lowering(aten.clone)
def clone(x, *, memory_format=None):
    # TODO(jansel): memory format
    return Pointwise.create(
        device=x.get_device(),
        dtype=x.get_dtype(),
        inner_fn=x.make_loader(),
        ranges=list(x.get_size()),
    )


def clone_preserve_reinterpret_view(x):
    reinterpret_view_layouts = []
    if isinstance(x, TensorBox) and isinstance(x.data, ir.ReinterpretView):
        x = x.data  # unwrap TensorBox
        while isinstance(x, ir.ReinterpretView):
            reinterpret_view_layouts.append(x.get_layout())
            x = x.data
        x = TensorBox(x)

    x = clone(x)

    if reinterpret_view_layouts:
        x = x.data  # unwrap TensorBox
        for layout in reinterpret_view_layouts[::-1]:
            x = ir.ReinterpretView(data=x, layout=layout)
        x = TensorBox(x)

    return x


if hasattr(aten, "lift_fresh_copy"):
    register_lowering(aten.lift_fresh_copy)(clone)


@register_lowering(prims.iota)
def iota(
    length,
    *,
    start,
    step,
    dtype,
    device,
    requires_grad,
):
    def fn(index):
        return ops.index_expr(step * index[0] + start, dtype=dtype)

    return Pointwise.create(
        device=decode_device(device),
        dtype=dtype,
        inner_fn=fn,
        ranges=[length],
    )


@register_lowering(aten.select_scatter, type_promotion_kind=None)
def select_scatter(x, src, dim: int, index: int):
    assert x.get_dtype() == src.get_dtype()
    x_loader = x.make_loader()
    dim = _validate_dim(x, dim, 0)
    if V.graph.sizevars.evaluate_expr(sympy.Lt(index, 0)):
        index = index + x.get_size()[dim]
    V.graph.sizevars.guard_leq(0, index)  # type: ignore[arg-type]
    V.graph.sizevars.guard_lt(index, x.get_size()[dim])  # type: ignore[arg-type]
    src = expand(unsqueeze(src, dim), x.get_size())
    src_loader = src.make_loader()

    def inner_fn(idx):
        return ops.where(
            ops.eq(
                ops.index_expr(idx[dim], torch.int32),
                ops.index_expr(index, torch.int32),
            ),
            src_loader(idx),
            x_loader(idx),
        )

    return Pointwise.create(
        device=x.get_device(),
        dtype=x.get_dtype(),
        inner_fn=inner_fn,
        ranges=list(x.get_size()),
    )


@register_lowering(aten.slice_scatter, type_promotion_kind=None)
def slice_scatter(x, src, dim=0, start=None, end=None, step=1):
    assert x.get_dtype() == src.get_dtype()
    x_loader = x.make_loader()
    dim = _validate_dim(x, dim, 0)
    dim_size = x.get_size()[dim]

    start, end = ir.SliceView.normalize_start_end(x, dim, start, end)

    src_size = list(x.get_size())
    src_size[dim] = FloorDiv(end - start + (step - 1), step)
    src = expand(src, src_size)
    src_loader = src.make_loader()

    def inner_fn(idx):
        if start == 0 and end == dim_size and step == 1:
            # selecting every element is the same as just src.clone()
            return src_loader(idx)

        idx_dim = ops.index_expr(idx[dim], torch.int64)
        src_idx = list(idx)
        src_idx[dim] = FloorDiv(idx[dim] - start, step)

        mask = []
        if start != 0:
            mask.append(
                ops.ge(
                    idx_dim,
                    ops.index_expr(sympy.expand(start), torch.int64),
                )
            )
        if end != dim_size:
            mask.append(
                ops.lt(
                    idx_dim,
                    ops.index_expr(sympy.expand(end), torch.int64),
                )
            )
        if step != 1:
            mask.append(
                ops.eq(
                    ops.index_expr(
                        ModularIndexing(idx[dim] - start, 1, step), torch.int64
                    ),
                    ops.constant(0, torch.int64),
                )
            )
        assert mask
        mask = functools.reduce(ops.and_, mask)
        src_val = ops.masked(
            mask,
            lambda: src_loader(src_idx),
            0 if is_integer_type(x) else 0.0,
        )
        return ops.where(
            mask,
            src_val,
            x_loader(idx),
        )

    return Pointwise.create(
        device=x.get_device(),
        dtype=x.get_dtype(),
        inner_fn=inner_fn,
        ranges=list(x.get_size()),
    )


def _unwrap(x):
    if isinstance(x, (list, tuple)) and len(x) > 0:
        return _unwrap(x[0])
    return x


@register_lowering([torch.tensor, aten.scalar_tensor])
def tensor(data, *, dtype=None, device=None, layout=None, pin_memory=False):
    assert_nyi(layout in (None, torch.strided), f"layout={layout}")
    assert_nyi(not pin_memory, "pin_memory")
    if isinstance(_unwrap(data), int):
        dtype = dtype or torch.int64
    else:
        dtype = dtype or torch.get_default_dtype()

    ranges: List[sympy.Expr] = []

    if isinstance(data, sympy.Basic):

        def inner_fn(index):
            return ops.index_expr(data, dtype)

    elif isinstance(data, (float, int)):

        def inner_fn(index):
            return ops.constant(data, dtype)

    elif len(data) == 0 or isinstance(data[0], (float, int)) and len(data) <= 8:
        # inline small tensors
        ranges.append(sympy.Integer(len(data)))

        def inner_fn(index):
            def binary_search(start, end):
                assert start < end
                if end - start == 1:
                    return ops.constant(data[start], dtype)
                mid = (end - start) // 2 + start
                return ops.where(
                    ops.lt(
                        ops.index_expr(index[0], torch.int64),
                        ops.constant(mid, torch.int64),
                    ),
                    binary_search(start, mid),
                    binary_search(mid, end),
                )

            if len(data) == 0:
                return ops.constant(0, dtype)
            return binary_search(0, len(data))

    else:
        return V.graph.add_tensor_constant(
            torch.tensor(data, dtype=dtype, device=device)
        )

    return Pointwise.create(
        device=decode_device(device),
        dtype=dtype,
        inner_fn=inner_fn,
        ranges=ranges,
    )


@register_lowering(torch.as_tensor)
def as_tensor(data, dtype=None, device=None):
    if isinstance(data, TensorBox):
        if dtype is not None:
            data = to_dtype(data, dtype)
        if device is not None:
            data = to_device(data, device)
        return data
    return tensor(data, dtype=dtype, device=device)


@register_lowering(torch.LongTensor)
def long_tensor(data):
    return tensor(data, dtype=torch.int64)


@register_lowering(aten._local_scalar_dense)
def _local_scalar_dense(data):
    from torch.fx.experimental.symbolic_shapes import resolve_unbacked_bindings

    # This is interesting!  Most lowerings return tensors, so you can just
    # return the buffer you allocated and it will get used (or not used, if
    # it's dead.)  But _local_scalar_dense (aka item) returns an int,
    # not a Tensor, so you would have a type mismatch if you return a buffer;
    # we are obligated to return a sympy expression instead.  However,
    # we need to actually codegen the .item() call somehow.  We do this
    # by registering a faux buffer for the DynamicScalar IR node, which is
    # solely responsible for generating this .item().  The buffer is
    # not used for anything (notice we discard it); at codegen time,
    # the "buffer" just gets assigned None.
    unbacked_bindings = resolve_unbacked_bindings(
        V.graph.sizevars.shape_env, V.graph.current_node.meta["unbacked_bindings"]
    )
    assert unbacked_bindings is not None
    assert len(unbacked_bindings) == 1, unbacked_bindings
    # NB: Have to be very careful here.  V.graph.current_node.meta["val"]
    # seemingly also contains a symbol which you want to do binding for,
    # but it actually isn't.  In particular, if we have later performed
    # a deferred runtime assert saying that u0 == s0, you will actually
    # see s0 from expr!  This is bad because we need to actually generate
    # the assert that says u0 == s0, so we need to know where to get u0
    # from (this call).  In particular, we must use unbacked_bindings, which
    # is guaranteed to have the original, unreplaced symbol in question.
    #
    # NB2: Another thing we have to be very careful about are symbol bindings
    # that require nontrivial refinement, e.g., when you have a binding site
    # x: Sym(u0 * 4) = y.item().  Here, the code generation must do a division
    # in order to appropriately bind u0.  This is communicated via the keypath
    # in unbacked_bindings, and we need to hold onto it in order to generate
    # code appropriately for this case.
    binding_sym, keypath = next(iter(unbacked_bindings.items()))
    buffer = ir.DynamicScalar(binding_sym, keypath, data)
    buffer.name = V.graph.register_buffer(buffer)
    V.graph.register_operation(buffer)
    # NB: the replaced expr is OK to use directly downstream, we want
    # simplifications in this case!
    val = V.graph.current_node.meta["val"]
    if isinstance(val, (torch.SymInt, torch.SymFloat, torch.SymBool)):
        return val.node.expr
    else:
        return sympy.sympify(val)


@register_lowering(aten._assert_scalar)
def _assert_scalar(data, msg):
    # NB: These will be handled at codegen time
    # Not sure if we are guaranteed to be able to serve out truth from the
    # deferred_runtime_asserts, TODO: try this assert out
    # assert bool(data.scalar), data
    return None


def _full(fill_value, device, dtype, size):
    value = fill_value
    if not isinstance(fill_value, (int, float)) and hasattr(value, "value"):
        value = value.value

    if isinstance(value, (int, float)):

        def inner_fn(index):
            return ops.constant(value, dtype)

    elif isinstance(value, sympy.Basic):

        def inner_fn(index):
            return ops.index_expr(value, dtype)

    else:
        assert len(value.get_size()) == 0
        value_loader = value.make_loader()

        def inner_fn(index):
            return value_loader([])

    return Pointwise.create(
        device=device,
        dtype=dtype,
        inner_fn=inner_fn,
        ranges=list(size),
    )


@register_lowering(aten.full_like, type_promotion_kind=None)
def full_like(x, fill_value, **kwargs):
    return create_tensor_like(tensor_constructor(fill_value))(x, **kwargs)


def tensor_constructor(fill_value):
    # torch.zeros, torch.ones, etc
    def inner(
        *size,
        names=None,
        dtype=None,
        device=None,
        layout=None,
        pin_memory=False,
        memory_format=None,
    ):
        assert_nyi(names is None, "named tensors")
        assert_nyi(layout in (None, torch.strided), f"layout={layout}")
        assert_nyi(not pin_memory, "pin_memory")
        device = decode_device(device)
        dtype = dtype or torch.get_default_dtype()
        if len(size) == 1 and isinstance(size[0], (list, tuple, torch.Size)):
            size = tuple(size[0])
        # See https://github.com/pytorch/pytorch/issues/118102
        # All sizes at lowering time should be sympy.Symbol, not SymInt!
        for s in size:
            assert not isinstance(s, torch.SymInt)
        size = [sympy.expand(s) for s in size]
        return _full(fill_value, device, dtype, size)

    return inner


@register_lowering([torch.empty, aten.empty])
def empty(
    *size,
    names=None,
    dtype=None,
    layout=None,
    device=None,
    pin_memory=None,
    memory_format=None,
):
    assert_nyi(names is None, "named tensors")
    device = decode_device(device)
    if len(size) == 1 and isinstance(size[0], (list, tuple, torch.Size)):
        size = tuple(size[0])
    return empty_strided(
        size, None, dtype=dtype, layout=layout, device=device, pin_memory=pin_memory
    )


def create_tensor_like(creation_fn):
    """
    Shim to convert X_like(...) into X(...).  For example zeros_like() into zeros().
    """

    def _constant_like(
        x, *, dtype=None, device=None, layout=None, pin_memory=False, memory_format=None
    ):
        assert_nyi(not pin_memory, "pin_memory")
        assert_nyi(layout in (None, torch.strided), f"layout={layout}")
        if dtype is None:
            dtype = x.get_dtype()
        else:
            dtype = decode_dtype(dtype)
        device = device or x.get_device()
        size = list(x.get_size())
        return creation_fn(
            size, dtype=dtype, device=device, layout=layout, pin_memory=pin_memory
        )

    return _constant_like


def constant_like(fill_value):
    return create_tensor_like(tensor_constructor(fill_value))


empty_like = register_lowering(aten.empty_like)(create_tensor_like(empty))
ones_like = create_tensor_like(tensor_constructor(1))
zeros_like = create_tensor_like(tensor_constructor(0))


def new_constant(fill_value):
    def _new_constant(
        x, size, *, dtype=None, layout=None, device=None, pin_memory=None
    ):
        assert isinstance(size, (list, tuple))
        assert_nyi(not pin_memory, "pin_memory")
        assert_nyi(layout in (None, torch.strided), f"layout={layout}")
        dtype = decode_dtype(dtype) or x.get_dtype()
        device = device or x.get_device()
        size = [sympy.Integer(s) for s in size]
        return _full(fill_value, device, dtype, size)

    return _new_constant


@register_lowering(aten.new_empty)
def new_empty(x, size, *, dtype=None, layout=None, device=None, pin_memory=None):
    if dtype is None:
        dtype = x.get_dtype()
    if device is None:
        device = x.get_device()
    return empty_strided(
        size, None, dtype=dtype, layout=layout, device=device, pin_memory=pin_memory
    )


@register_lowering(aten.empty_strided)
def empty_strided(
    size, stride, *, dtype=None, layout=None, device=None, pin_memory=None
):
    assert isinstance(size, (list, tuple))
    assert isinstance(stride, (list, tuple, type(None)))
    assert_nyi(not pin_memory, "pin_memory")
    assert_nyi(layout in (None, torch.strided), f"layout={layout}")
    dtype = decode_dtype(dtype) or torch.get_default_dtype()
    device = device or torch.tensor(0.0).device
    pointwise = _full(fill_value=0, device=device, dtype=dtype, size=size)
    pointwise.realize()
    buffer = pointwise.data.data
    # explicitly set ranges to zeros in order to make a NopKernelSchedulerNode
    buffer.data = dataclasses.replace(buffer.data, ranges=[0] * len(size))
    assert isinstance(buffer, ir.ComputedBuffer)
    size = [sympy.expand(s) for s in size]
    stride = (
        [sympy.expand(s) for s in stride]
        if stride
        else ir.FlexibleLayout.contiguous_strides(size)
    )
    buffer.layout = ir.FixedLayout(
        device=device,
        dtype=dtype,
        size=size,
        stride=stride,
    )
    return pointwise


@register_lowering(aten.new_empty_strided)
def new_empty_strided(
    x, size, stride, *, dtype=None, layout=None, device=None, pin_memory=None
):
    if dtype is None:
        dtype = x.get_dtype()
    if device is None:
        device = x.get_device()
    return empty_strided(
        size, stride, dtype=dtype, layout=layout, device=device, pin_memory=pin_memory
    )


@register_lowering(prims.copy_strided.default)
def copy_strided(x, stride):
    stride = [V.graph.sizevars.size_hint(s) for s in stride]
    stride_order = sorted(range(len(stride)), key=stride.__getitem__)
    return ir.ExternKernel.require_stride_order(x, stride_order)


@register_lowering([torch.full, aten.full])
def full(size, fill_value, **kwargs):
    assert kwargs.get("dtype") is not None, "dtype should be handled by decomposition"
    return tensor_constructor(fill_value)(size, **kwargs)


@register_lowering(aten.gather, type_promotion_kind=None)
def gather(x, dim, index, sparse_grad=False):
    # sparse_grad doesn't affect forward computation,
    # and backward tracing is taken care of by AOT Autograd
    assert isinstance(x, TensorBox)
    if index.get_numel() == 0:
        # Empty index case. Return an empty array with the same shape
        return new_empty(x, index.get_size())

    assert index.get_dtype() == torch.int64
    size = x.get_size()
    offset = len(size) == 0
    dim = _validate_dim(x, dim, offset)

    if offset:
        x = expand(x, [1])
        size = [1]

    x_loader = x.make_loader()
    index_loader = index.make_loader()

    def fn(idx):
        idx = list(idx)
        gather_idx = ops.indirect_indexing(index_loader(idx), size[dim])
        if len(idx) == 0:
            idx = [gather_idx]
        else:
            idx[dim] = gather_idx
        return x_loader(idx)

    return Pointwise.create(
        device=x.get_device(),
        dtype=x.get_dtype(),
        inner_fn=fn,
        ranges=index.get_size(),
    )


@register_lowering(aten.embedding, type_promotion_kind=None)
def embedding(weight, indices, padding_idx=-1, scale_grad_by_freq=False, sparse=False):
    assert not sparse
    assert isinstance(weight, TensorBox)
    assert isinstance(indices, TensorBox)
    assert "int" in str(indices.get_dtype())

    weight_loader = weight.make_loader()
    indices_loader = indices.make_loader()
    indices_ndim = len(indices.get_size())
    weight_size = weight.get_size()
    new_size = [*indices.get_size(), *weight_size[1:]]

    def fn(idx):
        assert len(idx) == len(new_size), f"{idx} != {new_size}"
        var_index = indices_loader(idx[:indices_ndim])
        weight_idx = [ops.indirect_indexing(var_index, weight_size[0])] + [
            *idx[indices_ndim:]
        ]
        return weight_loader(weight_idx)

    return Pointwise.create(
        device=weight.get_device(),
        dtype=weight.get_dtype(),
        inner_fn=fn,
        ranges=new_size,
    )


def check_and_broadcast_indices(indices, device):
    assert all(
        i.get_dtype() in (torch.int64, torch.int32, torch.bool, torch.uint8)
        for i in indices
        if i is not None
    ), f"indices must be int64, byte or bool. Got {[i.get_dtype() for i in indices if i is not None]}"
    if any(
        i.get_dtype() in (torch.bool, torch.uint8) for i in indices if i is not None
    ):
        raise NotImplementedError("Fallback for bool indices")

    valid_idxs = [i for i, x in enumerate(indices) if isinstance(x, TensorBox)]
    assert len(valid_idxs) > 0, "requires at least 1 non-None index"
    new_indices = [None] * len(indices)
    for i, x in zip(valid_idxs, broadcast_tensors(*[indices[i] for i in valid_idxs])):
        # Eager allows indices to be CPU tensor when running on CUDA
        # FIXME: Calling to_device(x, device) should work but
        # test_advancedindex_mixed_cpu_devices still fails
        if x.get_device() != device:
            raise NotImplementedError("Fallback when indices is on a different device")
        new_indices[i] = x
    return new_indices, valid_idxs


def index_output_size_and_inner_fn(
    x_size,
    indices,
    tensor_indices,
    tensor_size,
    indices_loaders,
    indexed_size,
    x_loader,
    check,
    wrap_neg=True,
):
    # Note that behavior of indexing differs when there are non consecutive
    # tensors. In this case, the tensor index is pulled to the beginning.
    #
    # Suppose a = torch.arange(3 * 4 * 5 * 6 * 7).view(3, 4, 5, 6, 7)
    #         x = torch.tensor[1,2]
    # Then, a[:,x,:,x,:] will have shape 2,3,5,7 as due to x,:,x then 2 will
    # be pulled to the front.
    non_consecutive_tensors = False
    for previous, current in zip(tensor_indices, tensor_indices[1:]):
        if current - previous != 1:
            non_consecutive_tensors = True

    output_size = [x_size[i] for i, val in enumerate(indices) if val is None]
    output_size = [*output_size, *x_size[len(output_size) + len(tensor_indices) :]]

    first_tensor_index = tensor_indices[0]
    if non_consecutive_tensors:
        output_size = tensor_size + output_size
    else:
        output_size = (
            output_size[:first_tensor_index]
            + tensor_size
            + output_size[first_tensor_index:]
        )

    def fn(idx):
        assert len(idx) == len(output_size)
        assert len(indices_loaders) == len(indexed_size)

        rank = len(tensor_size)
        new_index = []
        first_tensor_index = tensor_indices[0]
        start_offset = 0 if non_consecutive_tensors else first_tensor_index
        next_idx = 0
        for i in range(tensor_indices[-1] + 1):
            if i == start_offset:
                next_idx += rank
            if indices[i] is None:
                assert next_idx < len(idx)
                new_index.append(idx[next_idx])
                next_idx += 1
            else:
                loader = indices_loaders[i]
                assert loader is not None
                size = indexed_size[i]
                new_index.append(
                    ops.indirect_indexing(
                        loader(idx[start_offset : start_offset + rank]),
                        size,
                        check=check,
                        wrap_neg=wrap_neg,
                    )
                )
        new_index = [
            *new_index,
            *idx[next_idx:],
        ]
        return new_index if x_loader is None else x_loader(new_index)

    return output_size, fn


def index_impl(x, indices, check):
    output_size, inner_fn, _ = index_impl_helper(x, indices, check)

    return Pointwise.create(
        device=x.get_device(),
        dtype=x.get_dtype(),
        inner_fn=inner_fn,
        ranges=output_size,
    )


def index_impl_helper(x, indices, check, wrap_neg=True):
    assert isinstance(indices, (list, tuple))
    x_loader = x.make_loader()
    indices, tensor_indices = check_and_broadcast_indices(indices, x.get_device())
    assert len(tensor_indices) > 0, "Must have at least one valid idx"

    indices_loaders = [i.make_loader() if i is not None else None for i in indices]
    # no guards on output size, all the guards are set in broadcast_tensors

    # We can use the first one since they are all required to be the same size
    tensor_size = list(indices[tensor_indices[0]].get_size())

    x_size = x.get_size()

    indexed_size = [x_size[i] for i in range(len(indices)) if indices[i] is not None]
    if check and 0 in indexed_size and 0 not in tensor_size:
        raise IndexError("index is out of bounds for dimension with size 0")

    indexed_size = [x_size[i] for i in range(len(indices))]
    output_size, index_inner_fn = index_output_size_and_inner_fn(
        x_size,
        indices,
        tensor_indices,
        tensor_size,
        indices_loaders,
        indexed_size,
        None,
        check=check,
        wrap_neg=wrap_neg,
    )

    def inner_fn(idx):
        return x_loader(index_inner_fn(idx))

    return output_size, inner_fn, index_inner_fn


@register_lowering(aten.index, type_promotion_kind=None)
def index(x, indices):
    try:
        return index_impl(x, indices, check=True)
    except NotImplementedError:
        # Fallback to ATen for boolean indexing
        x.realize()
        return fallback_handler(aten.index.Tensor, add_to_fallback_set=False)(
            x, indices
        )


@register_lowering(aten._unsafe_index, type_promotion_kind=None)
def _unsafe_index(x, indices):
    return index_impl(x, indices, check=False)


# All the indexing decompositions are written in terms of index, index_put, and index_put_
# We cannot have this lowering as a decomposition as it introduces
# mutation in the graph, which is bad for Aot Autograd. Aot Autograd runs dead
# code elimination and common subexpression elimination optimizations, which
# assume graphs to be side-effect free. More details at
# https://github.com/pytorch/torchdynamo/issues/1235
# and
# https://github.com/pytorch/torchdynamo/issues/1863
@register_lowering(aten.index_put)
def index_put(x, indices, values, accumulate=False):
    return index_put_(clone(x), indices, values, accumulate)


@register_lowering(aten._unsafe_index_put)
def _unsafe_index_put(x, indices, values, accumulate=False):
    return index_put_impl_(clone(x), indices, values, accumulate, check=False)


def index_put_as_masked_fill(self, indices, value, accumulate):
    if value.get_device() != self.get_device():
        value = to_device(value, self.get_device())
    if accumulate:
        value = add(self, value)
    return mutate_to(self, where(indices[0], value, self))


def index_put_fallback(self, indices, values, accumulate):
    deterministic = torch.are_deterministic_algorithms_enabled()
    if is_triton(values) and (accumulate or deterministic):
        msg = (
            "index put with accumulate."
            if not deterministic
            else "deterministic index put."
        )
        if stack_trace := V.graph.current_node.meta.get("stack_trace", None):
            msg = f"{msg} Found from : \n {stack_trace}"
        V.graph.disable_cudagraphs_reason = msg

    ir.IndexPutFallback(V.graph.current_node.target, self, indices, values, accumulate)
    return self


@register_lowering(aten.index_put_, type_promotion_kind=None)
def index_put_(self, indices, values, accumulate=False):
    return index_put_impl_(self, indices, values, accumulate, check=True)


@register_lowering(inductor_prims._unsafe_index_put_, type_promotion_kind=None)
def _unsafe_index_put_(self, indices, values, accumulate=False):
    return index_put_impl_(self, indices, values, accumulate, check=False)


def index_put_impl_(self, indices, values, accumulate, check):
    # Dispatch to masked fill for single boolean index with single value
    if (
        values.get_numel() == 1
        and len(indices) == 1
        and indices[0].get_dtype() in {torch.bool, torch.uint8}
    ):
        mask = indices[0]
        for _ in range(len(mask.get_size()), len(self.get_size())):
            mask = unsqueeze(mask, -1)
        return index_put_as_masked_fill(self, [mask], values, accumulate)

    # Fallback in torch deterministic mode
    if torch.are_deterministic_algorithms_enabled():
        return index_put_fallback(self, indices, values, accumulate)

    # Fallback if there is a boolean index
    for index in indices:
        if index is not None and index.get_dtype() in {torch.bool, torch.uint8}:
            return index_put_fallback(self, indices, values, accumulate)

    x_size = self.get_size()
    x_ndim = len(x_size)

    if accumulate and needs_fallback_due_to_atomic_add_limitations(self.get_dtype()):
        # self is an scalar Tensor
        if x_ndim == 0:
            self = view(self, [1])
        self = index_put_fallback(self, indices, values, accumulate)
        if x_ndim == 0:
            self = view(self, [])
        return self

    values = to_dtype(values, self.get_dtype())

    try:
        # Note that code will only get here when dtype is uint32
        indices, tensor_indices = check_and_broadcast_indices(
            indices, self.get_device()
        )
    except NotImplementedError:
        return index_put_fallback(self, indices, values, accumulate)

    indices_loaders = [i.make_loader() if i is not None else None for i in indices]

    assert isinstance(self, TensorBox)
    self.realize()

    # self is an scalar Tensor
    if x_ndim == 0:
        self = view(self, [1])

    # We can use the first one since they are all required to be the same size
    tensor_size = list(indices[tensor_indices[0]].get_size())
    indexed_size = [x_size[i] for i in range(len(indices))]

    expected_vals_size, inner_fn = index_output_size_and_inner_fn(
        x_size,
        indices,
        tensor_indices,
        tensor_size,
        indices_loaders,
        indexed_size,
        None,
        check=check,
    )

    values = expand(values, expected_vals_size)
    # all guards are set above during broadcast_tensors and expand

    scatter = ir.Scatter(
        device=self.get_device(),
        dtype=self.get_dtype(),
        inner_fn=values.make_loader(),
        ranges=expected_vals_size,  # iter_ranges,
        output_indexer=inner_fn,
        scatter_mode="atomic_add" if accumulate else None,
    )
    buffer = ir.ComputedBuffer(
        name=None,
        layout=ir.MutationLayoutSHOULDREMOVE(self),
        data=scatter,
    )
    buffer.name = V.graph.register_buffer(buffer)
    V.graph.register_operation(buffer)

    if x_ndim == 0:
        self = view(self, [])
    return self


fallback__unsafe_masked_index = fallback_handler(
    aten._unsafe_masked_index.default, add_to_fallback_set=False
)

fallback__unsafe_masked_index_put_accumulate = fallback_handler(
    aten._unsafe_masked_index_put_accumulate.default, add_to_fallback_set=False
)


@register_lowering(aten._unsafe_masked_index, type_promotion_kind=None)
def _unsafe_masked_index(self, mask, indices, fill):
    ranges, _, _unsafe_index_fn = index_impl_helper(
        self, indices, check=False, wrap_neg=False
    )
    mask_loader = mask.make_loader()
    self_loader = self.make_loader()

    def inner_fn(idx):
        if mask.dtype != torch.bool:
            mask_val = ops.to_dtype(mask_loader(idx), torch.bool)
        else:
            mask_val = mask_loader(idx)
        return ops.masked(mask_val, lambda: self_loader(_unsafe_index_fn(idx)), fill)

    return Pointwise.create(
        device=self.get_device(),
        dtype=self.get_dtype(),
        inner_fn=inner_fn,
        ranges=ranges,
    )


@register_lowering(aten._unsafe_masked_index_put_accumulate, type_promotion_kind=None)
def _unsafe_masked_index_put_accumulate(x, mask, indices, values):
    masked_value = where(mask, values, 0)
    shape = x.get_size()
    clamped_indices = [
        clamp(indices[i], -shape[i], shape[i] - 1) if indices[i] else None
        for i in range(len(indices))
    ]
    # TODO: use a masked store for this. currently only triton
    # supports masked stores and cpp backend does not.
    return _unsafe_index_put(x, clamped_indices, masked_value, accumulate=True)


@make_pointwise
def clamp(a, min, max):
    return ops.maximum(min, ops.minimum(max, a))


@register_lowering(aten.as_strided_scatter, type_promotion_kind=None)
def as_strided_scatter(self, src, size, stride, storage_offset=None):
    output = clone(self)
    output_view = as_strided(output, size, stride, storage_offset)
    copy_(output_view, src)
    return output


@register_lowering(aten.scatter, type_promotion_kind=None)
def scatter(x, dim: int, index, src, **kwargs):
    return scatter_(clone(x), dim, index, src, **kwargs)


def scatter_fallback(
    op_overload: torch._ops.OpOverload,
    self,
    dim: int,
    index,
    src,
    *,
    reduce: Optional[str] = None,
    include_self: bool = True,
):
    src_is_tensor = isinstance(src, TensorBox)
    if use_scatter_fallback(
        op_overload,
        reduce,
        self.get_dtype(),
        src.get_dtype() if src_is_tensor else type(src),
        src.get_device().type if src_is_tensor else "not impl",
        src_is_tensor,
    ):
        ir.ScatterFallback(
            op_overload,
            self,
            dim,
            index,
            src,
            reduce=reduce,
            include_self=include_self,
        )
        return self

    return None


@register_lowering(aten.scatter_, type_promotion_kind=None)
def scatter_(self, dim: int, index, src, *, reduce: Optional[str] = None):
    assert reduce in {None, "add", "multiply"}
    if reduce is None:
        op_overload = getattr(aten.scatter_, V.graph.current_node.target._overloadname)  # type: ignore[union-attr]
        fallback_result = scatter_fallback(
            op_overload, self, dim, index, src, reduce=reduce
        )
        if fallback_result is not None:
            return fallback_result

    if reduce == "add":
        reduce = "sum"
    elif reduce == "multiply":
        reduce = "prod"
    return scatter_reduce_(self, dim, index, src, reduce)


@register_lowering(aten.scatter_add, type_promotion_kind=None)
def scatter_add(x, dim: int, index, src):
    return scatter_add_(clone(x), dim, index, src)


@register_lowering(aten.scatter_add_, type_promotion_kind=None)
def scatter_add_(x, dim: int, index, src):
    return scatter_reduce_(x, dim, index, src, "sum")


@register_lowering(aten.scatter_reduce, type_promotion_kind=None)
def scatter_reduce(x, dim: int, index, src, reduction_type, **kwargs):
    return scatter_reduce_(clone(x), dim, index, src, reduction_type, **kwargs)


@register_lowering(aten.scatter_reduce_, type_promotion_kind=None)
def scatter_reduce_(self, dim: int, index, src, reduce, *, include_self: bool = True):
    assert reduce in {None, "sum", "prod", "mean", "amax", "amin"}
    assert (
        len(aten.scatter_reduce_.overloads()) == 1
        and "two" in aten.scatter_reduce_.overloads()
    ), "aten.scatter_reduce_.two is not the unique overload of aten.scatter_reduce_"

    if isinstance(src, Number):
        src = full_like(self, src)

    fallback_result = scatter_fallback(
        aten.scatter_reduce_.two,
        self,
        dim,
        index,
        src,
        reduce=reduce,
        include_self=include_self,
    )

    if fallback_result:
        return fallback_result

    assert isinstance(self, TensorBox)
    assert "int" in str(index.get_dtype())

    ndim = len(self.get_size())
    if ndim == 0:
        self = view(self, [1])

    if isinstance(src, TensorBox) and len(src.get_size()) == 0:
        src = view(src, [1])

    if isinstance(index, TensorBox) and len(index.get_size()) == 0:
        index = view(index, [1])

    if index.get_numel() == 0:
        return self

    dim = _validate_dim(self, dim)

    self.realize()
    index_loader = index.make_loader()
    src_loader = src.make_loader() if isinstance(src, TensorBox) else None

    def output_indexer(idx):
        # self is captured from the end of the function, so it may have 0 dim
        shape = self.get_size()
        ndim = len(shape)
        indirect_idx = list(idx)
        indirect_idx[dim] = ops.indirect_indexing(
            index_loader(idx), 1 if ndim == 0 else shape[dim], wrap_neg=False
        )
        return indirect_idx

    def fn(idx):
        if src_loader:
            return src_loader(idx)
        else:
            # src is a scalar
            return ops.constant(src, self.get_dtype())

    def backend_reduce_str(reduce):
        if reduce == "sum":
            return "atomic_add"
        else:
            # TODO: Need to support more reduction type
            assert reduce is None
            return None

    if not include_self:
        # zero out the corresponding elements first
        zero_out = ir.Scatter(
            device=self.get_device(),
            dtype=self.get_dtype(),
            inner_fn=lambda index: ops.constant(0, self.get_dtype()),
            ranges=index.get_size(),
            output_indexer=output_indexer,
            scatter_mode=None,
        )
        buffer = ir.ComputedBuffer(
            name=None,
            layout=ir.MutationLayoutSHOULDREMOVE(self),
            data=zero_out,
        )
        buffer.name = V.graph.register_buffer(buffer)
        V.graph.register_operation(buffer)

    # self[index[i][j][k]][j][k] += src[i][j][k]  # if dim == 0
    # self[i][index[i][j][k]][k] += src[i][j][k]  # if dim == 1
    # self[i][j][index[i][j][k]] += src[i][j][k]  # if dim == 2
    scatter = ir.Scatter(
        device=self.get_device(),
        dtype=self.get_dtype(),
        inner_fn=fn,
        ranges=index.get_size(),
        output_indexer=output_indexer,
        scatter_mode=backend_reduce_str(reduce),
    )
    buffer = ir.ComputedBuffer(
        name=None,
        layout=ir.MutationLayoutSHOULDREMOVE(self),
        data=scatter,
    )
    buffer.name = V.graph.register_buffer(buffer)
    V.graph.register_operation(buffer)

    if ndim == 0:
        self = view(self, [])
    return self


def upsample_nearestnd(
    x,
    output_size,
    scales_x: Tuple[Optional[float], ...],
    n: int = 2,
    exact: bool = False,
):
    x.realize_hint()  # elements are reused
    x_loader = x.make_loader()
    i_sizes = x.get_size()[-n:]
    batch = x.get_size()[:-n]
    i_sizes = [V.graph.sizevars.evaluate_static_shape(i) for i in i_sizes]

    assert len(scales_x) == n
    o_sizes = output_size

    inv_scales = [i / o for i, o in zip(i_sizes, o_sizes)]
    for i, scale in enumerate(scales_x):
        if scale is not None:
            inv_scales[i] = 1.0 / scale

    def scale_fn(x, scale, size):
        # Nearest Exact: input_index = round(scale * (output_index + 0.5) - 0.5)
        #                            = floor(scale * (output_index + 0.5))
        # Nearest: input_index = floor(scale * output_index)
        x = ops.index_expr(x, torch.float32)
        if exact:
            x = ops.add(x, ops.constant(0.5, torch.float32))
        x = ops.mul(x, ops.constant(scale, torch.float32))
        x = ops.to_dtype(x, torch.int32)
        return ops.indirect_indexing(x, size, check=False)

    def fn(idx):
        x = idx[-n:]
        b = idx[:-n]
        return x_loader(
            [*b, *[scale_fn(i, s, size) for i, s, size in zip(x, inv_scales, i_sizes)]]
        )

    return Pointwise.create(
        device=x.get_device(),
        dtype=x.get_dtype(),
        inner_fn=fn,
        ranges=[*batch, *o_sizes],
    )


@register_lowering(aten.upsample_nearest1d.default)
def upsample_nearest1d(x, output_size, scales: Optional[float] = None):
    return upsample_nearestnd(x, output_size, (scales,), n=1)


@register_lowering(aten._upsample_nearest_exact1d.default)
def _upsample_nearest_exact1d(x, output_size, scales: Optional[float] = None):
    return upsample_nearestnd(x, output_size, (scales,), n=1, exact=True)


@register_lowering(aten.upsample_nearest2d.default)
def upsample_nearest2d(
    x, output_size, scales_h: Optional[float] = None, scales_w: Optional[float] = None
):
    return upsample_nearestnd(x, output_size, (scales_h, scales_w), n=2)


@register_lowering(aten._upsample_nearest_exact2d.default)
def _upsample_nearest_exact2d(
    x, output_size, scales_h: Optional[float] = None, scales_w: Optional[float] = None
):
    return upsample_nearestnd(x, output_size, (scales_h, scales_w), n=2, exact=True)


@register_lowering(aten.upsample_nearest3d.default)
def upsample_nearest3d(
    x,
    output_size,
    scales_d: Optional[float] = None,
    scales_h: Optional[float] = None,
    scales_w: Optional[float] = None,
):
    return upsample_nearestnd(x, output_size, (scales_d, scales_h, scales_w), n=3)


@register_lowering(aten._upsample_nearest_exact3d.default)
def _upsample_nearest_exact3d(
    x,
    output_size,
    scales_d: Optional[float] = None,
    scales_h: Optional[float] = None,
    scales_w: Optional[float] = None,
):
    return upsample_nearestnd(
        x, output_size, (scales_d, scales_h, scales_w), n=3, exact=True
    )


def _create_constants(*args, dtype):
    return tuple(ops.constant(a, dtype) for a in args)


@register_lowering(prims.rev.default)
def rev(x, dims):
    # note - dims pre-canonicalized
    x_loader = x.make_loader()
    sizes = x.get_size()

    def loader(idx):
        idx = list(idx)
        assert len(idx) == len(sizes)
        for dim in dims:
            idx[dim] = (sizes[dim] - 1) - idx[dim]

        return x_loader(idx)

    return Pointwise.create(
        device=x.get_device(),
        dtype=x.get_dtype(),
        inner_fn=loader,
        ranges=sizes,
    )


@register_lowering(aten.constant_pad_nd, type_promotion_kind=None)
def constant_pad_nd(x, padding, fill_value=0):
    assert (len(padding) % 2) == 0
    if all(p == 0 for p in padding):
        return clone(x)

    sizes = x.get_size()

    bounds = list(reversed(list(zip(padding[::2], padding[1::2]))))
    n = len(sizes) - len(bounds)

    # if padding is a complicated expression, hoist it
    bounds_precomp: List[Tuple[sympy.Symbol, Any]] = []
    for l, h in bounds:
        bounds_precomp.append((V.graph.sizevars.lookup_precomputed_size(l), h))  # type: ignore[arg-type]

    output_size = list(sizes[:n])
    mask_sizes = []
    for (low, high), size in zip(bounds, sizes[n:]):
        mask_sizes.append(size)
        output_size.append(sympy.expand(size + low + high))
    assert len(output_size) == len(sizes)
    fill_value = dtype_to_type(x.get_dtype())(fill_value)

    def mask(index):
        mask = []
        for idx, (low, high), length in zip(index[n:], bounds, mask_sizes):
            if low != 0:
                mask.append(range_mask_low(idx, 0))
            if high != 0:
                mask.append(range_mask_high(idx, length))
        mask = functools.reduce(ops.and_, mask)
        return ops.masked(mask, lambda: x_loader(index), fill_value)

    def offset_fn(index):
        new_index = list(index[:n])
        for idx, (low, high) in zip(index[n:], bounds_precomp):
            new_index.append(idx - low)
        assert len(new_index) == len(index)
        return mask(new_index)

    x_loader = x.make_loader()
    return Pointwise.create(
        device=x.get_device(),
        dtype=x.get_dtype(),
        inner_fn=offset_fn,
        ranges=output_size,
    )


def range_mask_low(i: sympy.Expr, low: Union[sympy.Expr, int]):
    return ops.ge(
        ops.index_expr(i, torch.int64),
        ops.index_expr(sympy.Integer(low), torch.int64),
    )


def range_mask_high(i: sympy.Expr, high: sympy.Expr):
    return ops.lt(
        ops.index_expr(i, torch.int64),
        ops.index_expr(high, torch.int64),
    )


def range_mask(i: sympy.Expr, high: sympy.Expr, low: sympy.Expr):
    return ops.and_(
        range_mask_low(i, low),
        range_mask_high(i, high),
    )


def constant_boundary_condition(
    x, fill_value, padding=None, pad_fill_value=1.0, dim=None
):
    h = x.get_size()[-dim:]
    x_loader = x.make_loader()
    padding_h = padding or [0] * dim

    def load(index):
        prefix = index[:-dim]
        ih = index[-dim:]

        mask = functools.reduce(
            ops.and_,
            [range_mask(ih[i], h[i] + padding_h[i], -padding_h[i]) for i in range(dim)],
        )
        return (
            ops.masked(
                mask,
                lambda: constant_boundary_condition(x, pad_fill_value, dim=dim)(
                    [*prefix, *ih]
                ),
                fill_value,
            )
            if padding
            else ops.masked(mask, lambda: x_loader([*prefix, *ih]), fill_value)
        )

    return load


def pooling_size(x, i, kernel_size, stride, padding, ceil_mode):
    x_out = FloorDiv(
        x + 2 * padding[i] - (kernel_size[i] - 1) + (stride[i] - 1), stride[i]
    )

    if ceil_mode:
        x_alt = FloorDiv(
            x + 2 * padding[i] - (kernel_size[i] - 1) + 2 * (stride[i] - 1), stride[i]
        )
        if V.graph.sizevars.size_hint((x_alt - 1) * stride[i] - x - padding[i]) >= 0:
            # Sliding windows must start within the input or left padding
            x_alt -= 1  # type: ignore[assignment]
            V.graph.sizevars.guard_leq(0, x_alt * stride[i] - x - padding[i])  # type: ignore[arg-type]
        if V.graph.sizevars.size_hint(x_out - x_alt) == 0:
            # ceil mode is actually a no-op, lets guard on that
            V.graph.sizevars.guard_equals(x_out, x_alt)
            ceil_mode = False
        else:
            x_out = x_alt
    return x_out, ceil_mode


def should_fallback_max_pool2d_with_indices(kernel_size, dilation):
    kernel_size = pad_listlike(kernel_size, 2)
    window_size = kernel_size[0] * kernel_size[1]
    return (window_size > 25) or any(d > 1 for d in dilation)


def max_pool2d_checks(
    x, kernel_size, stride, padding, dilation, *, assert_fallback=None
):
    if padding == 0:
        padding = [0, 0]
    if dilation == 1:
        dilation = [1, 1]
    if not stride:
        stride = kernel_size

    kernel_size = pad_listlike(kernel_size, 2)
    stride = pad_listlike(stride, 2)
    padding = pad_listlike(padding, 2)
    dilation = pad_listlike(dilation, 2)

    assert isinstance(x, TensorBox)
    assert len(kernel_size) == 2
    assert len(stride) == 2
    assert len(padding) == 2
    assert len(dilation) == 2
    assert len(x.get_size()) in (3, 4)

    use_fallback = should_fallback_max_pool2d_with_indices(kernel_size, dilation)
    if assert_fallback is not None:
        assert use_fallback == assert_fallback

    return kernel_size, stride, padding, dilation, use_fallback


@register_lowering(prims._low_memory_max_pool2d_with_offsets, type_promotion_kind=None)
def _low_memory_max_pool2d_with_offsets(
    x,
    kernel_size,
    stride,
    padding,
    dilation,
    ceil_mode=False,
):
    # assert we are not on a fallback path, the inductor decomp should have guaranteed this
    kernel_size, stride, padding, dilation, _ = max_pool2d_checks(
        x, kernel_size, stride, padding, dilation, assert_fallback=False
    )

    x.realize_hint()
    *batch, h, w = x.get_size()

    h_out, ceil_mode1 = pooling_size(h, 0, kernel_size, stride, padding, ceil_mode)
    w_out, ceil_mode2 = pooling_size(w, 1, kernel_size, stride, padding, ceil_mode)

    dtype = x.dtype
    min_value = (
        False
        if dtype is torch.bool
        else (float("-inf") if dtype.is_floating_point else torch.iinfo(dtype).min)
    )

    new_size = list(batch) + [h_out, w_out]
    if padding[0] or padding[1] or ceil_mode1 or ceil_mode2:
        x_loader = constant_boundary_condition(x, min_value, dim=2)
    else:
        x_loader = x.make_loader()

    def fn(idx, return_index):
        *prefix, bh, bw = idx
        maxval = None
        maxindex = None
        for h_inc, w_inc in itertools.product(
            range(kernel_size[0]), range(kernel_size[1])
        ):
            ih = bh * stride[0] + h_inc - padding[0]
            iw = bw * stride[1] + w_inc - padding[1]
            val = x_loader([*prefix, ih, iw])
            if return_index:
                index = ops.index_expr(h_inc * kernel_size[1] + w_inc, torch.int8)
                if maxindex is None:
                    maxindex = index
                else:
                    maxindex = ops.where(ops.gt(val, maxval), index, maxindex)
            if maxval is None:
                maxval = val
            else:
                maxval = ops.maximum(val, maxval)
        if return_index:
            return maxindex
        else:
            return maxval

    out = Pointwise.create(
        device=x.get_device(),
        dtype=x.get_dtype(),
        inner_fn=functools.partial(fn, return_index=False),
        ranges=new_size,
    )
    offsets = Pointwise.create(
        device=x.get_device(),
        dtype=torch.int8,
        inner_fn=functools.partial(fn, return_index=True),
        ranges=new_size,
    )
    return out, offsets


@register_lowering(
    prims._low_memory_max_pool2d_offsets_to_indices, type_promotion_kind=None
)
def _low_memory_max_pool2d_offsets_to_indices(
    offsets, kernel_width, input_width, stride, padding
):
    # TODO: Generalize to other max pooling flavors, and arbitrary dim

    offsets_loader = offsets.make_loader()

    def increments_to_index(h_inc, w_inc, bh, bw):
        w_in = ops.index_expr(input_width, torch.int64)
        hbase = ops.index_expr(bh * stride[0] - padding[0], torch.int64)
        wbase = ops.index_expr(bw * stride[1] - padding[1], torch.int64)
        ih = hbase + h_inc
        iw = wbase + w_inc
        return ih * w_in + iw

    def offsets_to_indices(idx):
        *prefix, bh, bw = idx
        offset = offsets_loader([*prefix, bh, bw])
        kw_const = ops.constant(kernel_width, torch.int32)
        h_inc = offset // kw_const
        w_inc = offset - (h_inc * kw_const)
        return increments_to_index(h_inc, w_inc, bh, bw)

    indices = Pointwise.create(
        device=offsets.get_device(),
        dtype=torch.int64,
        inner_fn=offsets_to_indices,
        ranges=offsets.get_size(),
    )
    return indices


# Fallback selected when we do not decompose to the low-memory path.
make_fallback(aten.max_pool2d_with_indices)


fallback_max_pool2d_with_indices_backward = fallback_handler(
    aten.max_pool2d_with_indices_backward.default,
    add_to_fallback_set=False,
)


@register_lowering(aten.max_pool2d_with_indices_backward, type_promotion_kind=None)
def max_pool2d_with_indices_backward(
    grad_output, x, kernel_size, stride, padding, dilation, ceil_mode, indices
):
    if padding == 0:
        padding = [0, 0]
    if dilation == 1:
        dilation = [1, 1]
    if not stride:
        stride = kernel_size

    assert isinstance(x, TensorBox)
    assert len(kernel_size) == 2
    assert len(stride) == 2
    assert len(padding) == 2
    assert len(dilation) == 2
    assert len(x.get_size()) in (3, 4)

    # we will read this many times, so make sure it is computed
    grad_output.realize_hint()
    gO_stride = grad_output.maybe_get_stride()
    x_stride: Optional[Sequence[Any]]
    if isinstance(x, TensorBox) and isinstance(x.data.data, Pointwise):  # type: ignore[attr-defined]
        data = x.data.data  # type: ignore[attr-defined]
        x_buffer = ir.ComputedBuffer(
            name=None,
            layout=ir.FlexibleLayout(
                device=data.get_device(),
                dtype=data.get_dtype(),
                size=data.get_size(),
            ),
            data=data,
        )
        x_buffer.decide_layout()
        x_stride = x_buffer.get_stride()
    else:
        x_stride = x.maybe_get_stride()

    is_channels_last = (x_stride is not None and x_stride[1] == 1) or (
        gO_stride is not None and gO_stride[1] == 1
    )
    if any(d != 1 for d in dilation):
        # dilation NYI
        return fallback_max_pool2d_with_indices_backward(
            grad_output, x, kernel_size, stride, padding, dilation, ceil_mode, indices
        )

    *batch, height, width = x.get_size()
    *_, pooled_height, pooled_width = grad_output.get_size()

    indices_loader = indices.make_loader()
    grad_loader = grad_output.make_loader()
    new_size = list(x.get_size())

    h_window_size = max(
        max(h // stride[0] - max(0, (h - kernel_size[0]) // stride[0]), 1)
        for h in range(kernel_size[0] * 2)
    )
    w_window_size = max(
        max(w // stride[1] - max(0, (w - kernel_size[1]) // stride[1]), 1)
        for w in range(kernel_size[1] * 2)
    )

    window_size = h_window_size * w_window_size

    if window_size > 25:
        # Kernel size too big. Results in hard-to-optimize Triton code. Use fallback.
        return fallback_max_pool2d_with_indices_backward(
            grad_output, x, kernel_size, stride, padding, dilation, ceil_mode, indices
        )

    indices_size = indices.get_size()

    def fn(idx):
        *prefix, h, w = idx
        index_test = ops.index_expr(h * width + w, torch.int32)
        h = h + padding[0]
        w = w + padding[1]
        phstart = ops.index_expr(
            FloorDiv(h - kernel_size[0] + stride[0], stride[0]), torch.int32
        )
        pwstart = ops.index_expr(
            FloorDiv(w - kernel_size[1] + stride[1], stride[1]), torch.int32
        )
        phend = ops.index_expr(FloorDiv(h, stride[0]) + 1, torch.int32)
        pwend = ops.index_expr(FloorDiv(w, stride[1]) + 1, torch.int32)

        phstart = ops.maximum(phstart, ops.constant(0, torch.int32))
        pwstart = ops.maximum(pwstart, ops.constant(0, torch.int32))
        phend = ops.minimum(phend, ops.index_expr(pooled_height, torch.int32))
        pwend = ops.minimum(pwend, ops.index_expr(pooled_width, torch.int32))

        gradient = None
        for ph_ in range(h_window_size):
            for pw_ in range(w_window_size):
                ph = ops.add(phstart, ops.constant(ph_, torch.int32))
                pw = ops.add(pwstart, ops.constant(pw_, torch.int32))
                grad_index = [
                    *prefix,
                    ops.indirect_indexing(
                        ops.minimum(ph, ops.sub(phend, ops.constant(1, torch.int32))),
                        indices_size[-2],
                        check=False,
                    ),
                    ops.indirect_indexing(
                        ops.minimum(pw, ops.sub(pwend, ops.constant(1, torch.int32))),
                        indices_size[-1],
                        check=False,
                    ),
                ]

                index_actual = indices_loader(grad_index)
                grad_part = grad_loader(grad_index)
                check = ops.eq(index_actual, index_test)

                if gradient is None:
                    # don't need mask for 0, 0
                    gradient = ops.where(
                        check, grad_part, ops.constant(0.0, torch.float32)
                    )
                else:
                    mask = ops.and_(
                        ops.and_(
                            ops.lt(ph, phend),
                            ops.lt(pw, pwend),
                        ),
                        check,
                    )
                    gradient = ops.where(mask, ops.add(gradient, grad_part), gradient)
        assert gradient is not None
        return gradient

    out = Pointwise.create(
        device=grad_output.get_device(),
        dtype=grad_output.get_dtype(),
        inner_fn=fn,
        ranges=new_size,
    )
    if is_channels_last:
        return ir.ExternKernel.require_channels_last(out)
    else:
        return out


def pad_adaptive_loader(x, pad_val=0.0):
    *_, h, w = x.get_size()
    x_loader = x.make_loader()

    def load(prefix, increments, start_indices, end_indices):
        ih, iw = increments
        h_start_index, w_start_index = start_indices
        h_end_index, w_end_index = end_indices

        mask = ops.and_(
            ops.lt(
                ops.index_expr(h_start_index + ih, torch.int64),
                ops.index_expr(h_end_index, torch.int64),
            ),
            ops.lt(
                ops.index_expr(w_start_index + iw, torch.int64),
                ops.index_expr(w_end_index, torch.int64),
            ),
        )

        return ops.masked(
            mask,
            lambda: x_loader([*prefix, h_start_index + ih, w_start_index + iw]),
            pad_val,
        )

    return load


def compute_indices_adaptive_pooling(start_index, end_index, h_in, w_in, h_out, w_out):
    h_start_index = functools.partial(start_index, out_dim=h_out, inp_dim=h_in)
    h_end_index = functools.partial(end_index, out_dim=h_out, inp_dim=h_in)

    w_start_index = functools.partial(start_index, out_dim=w_out, inp_dim=w_in)
    w_end_index = functools.partial(end_index, out_dim=w_out, inp_dim=w_in)

    return h_start_index, h_end_index, w_start_index, w_end_index


def _adaptive_pooling_fn(
    start_index, end_index, kernel_maxes, in_sizes, out_sizes, pooling_fn
):
    h_in, w_in = in_sizes
    h_out, w_out = out_sizes

    (
        h_start_index_fn,
        h_end_index_fn,
        w_start_index_fn,
        w_end_index_fn,
    ) = compute_indices_adaptive_pooling(
        start_index, end_index, h_in, w_in, h_out, w_out
    )

    def fn(idx, loader):
        *prefix, bh, bw = idx

        h_start_index = h_start_index_fn(bh)
        h_end_index = h_end_index_fn(bh)

        w_start_index = w_start_index_fn(bw)
        w_end_index = w_end_index_fn(bw)

        result = None
        for ih, iw in itertools.product(range(kernel_maxes[0]), range(kernel_maxes[1])):
            val = loader(
                prefix,
                [ih, iw],
                [h_start_index, w_start_index],
                [h_end_index, w_end_index],
            )
            if result is None:
                result = val
            else:
                result = pooling_fn(val, result)
        return result

    return fn


def _adaptive_pooling_fn_with_idx(
    start_index, end_index, kernel_maxes, in_sizes, out_sizes, pooling_fn
):
    h_in, w_in = in_sizes
    h_out, w_out = out_sizes

    (
        h_start_index_fn,
        h_end_index_fn,
        w_start_index_fn,
        w_end_index_fn,
    ) = compute_indices_adaptive_pooling(
        start_index, end_index, h_in, w_in, h_out, w_out
    )

    def fn(idx, loader):
        *prefix, bh, bw = idx

        h_start_index = h_start_index_fn(bh)
        h_end_index = h_end_index_fn(bh)

        w_start_index = w_start_index_fn(bw)
        w_end_index = w_end_index_fn(bw)

        maxval = None
        maxindex = None
        for ih, iw in itertools.product(range(kernel_maxes[0]), range(kernel_maxes[1])):
            val = loader(
                prefix,
                [ih, iw],
                [h_start_index, w_start_index],
                [h_end_index, w_end_index],
            )

            index = ops.index_expr(
                (h_start_index + ih) * w_in + w_start_index + iw, torch.int64
            )

            if maxindex is None:
                maxindex = index
            else:
                maxindex = ops.where(ops.gt(val, maxval), index, maxindex)

            if maxval is None:
                maxval = val
            else:
                maxval = pooling_fn(val, maxval)

        return maxindex

    return fn


fallback_adaptive_avg_pool2d = fallback_handler(
    aten._adaptive_avg_pool2d.default, add_to_fallback_set=False
)


@register_lowering(aten._adaptive_avg_pool2d)
def _adaptive_avg_pool2d(x, output_size):
    assert isinstance(x, TensorBox)
    assert len(output_size) == 2
    x.realize_hint()

    *batch, h_in, w_in = x.get_size()

    h_in = V.graph.sizevars.evaluate_static_shape(h_in)
    w_in = V.graph.sizevars.evaluate_static_shape(w_in)

    h_out, w_out = output_size

    # no-op if the same input and output
    if h_in == h_out and w_in == w_out:
        return clone(x)

    if h_out == 0 or w_out == 0:
        o_size = [*batch, h_out, w_out]
        return empty(o_size, dtype=x.get_dtype(), device=x.get_device())
    if h_in % h_out == 0 and w_in % w_out == 0:
        kernel_size = [h_in // h_out, w_in // w_out]
        return avg_pool2d(x, kernel_size)

    h_kernel_max = ceildiv((h_in + h_out - 1), h_out)
    w_kernel_max = ceildiv((w_in + w_out - 1), w_out)

    new_size = list(batch) + [h_out, w_out]
    dtype = x.get_dtype()

    window_size = h_kernel_max * w_kernel_max
    if window_size > 25:
        # Kernel size too big. Results in hard-to-optimize Triton code. Use fallback.
        return fallback_adaptive_avg_pool2d(x, output_size)

    def start_index(index, out_dim, inp_dim):
        return FloorDiv((index * inp_dim), out_dim)

    def end_index(index, out_dim, inp_dim):
        return FloorDiv((index + 1) * inp_dim + out_dim - 1, out_dim)

    fn_sum = _adaptive_pooling_fn(
        start_index=start_index,
        end_index=end_index,
        kernel_maxes=[h_kernel_max, w_kernel_max],
        in_sizes=[h_in, w_in],
        out_sizes=[h_out, w_out],
        pooling_fn=ops.add,
    )

    ones_loader = pad_adaptive_loader(ones_like(x))

    def fn(idx):
        return ops.truediv(
            fn_sum(idx, pad_adaptive_loader(x)), fn_sum(idx, ones_loader)
        )

    rv = Pointwise.create(
        device=x.get_device(),
        dtype=dtype,
        inner_fn=fn,
        ranges=new_size,
    )
    # TODO: should we force these to be realized?
    return rv


fallback_adaptive_max_pool2d = fallback_handler(
    aten.adaptive_max_pool2d.default, add_to_fallback_set=False
)


@register_lowering(aten.adaptive_max_pool2d)
def adaptive_max_pool2d(x, output_size):
    assert isinstance(x, TensorBox)
    assert len(output_size) == 2
    x.realize_hint()

    *batch, h_in, w_in = x.get_size()

    h_in = V.graph.sizevars.evaluate_static_shape(h_in)
    w_in = V.graph.sizevars.evaluate_static_shape(w_in)

    h_out, w_out = output_size

    if h_out == 0 or w_out == 0:
        o_size = [*batch, h_out, w_out]
        return empty(o_size, dtype=x.get_dtype(), device=x.get_device()), empty(
            o_size, dtype=torch.int64, device=x.get_device()
        )

    if h_in % h_out == 0 and w_in % w_out == 0:
        # This is handled by a decomposition
        raise ValueError

    h_kernel_max = ceildiv((h_in + h_out - 1), h_out)
    w_kernel_max = ceildiv((w_in + w_out - 1), w_out)

    new_size = list(batch) + [h_out, w_out]
    dtype = x.get_dtype()

    window_size = h_kernel_max * w_kernel_max
    if window_size > 25:
        # Kernel size too big. Results in hard-to-optimize Triton code. Use fallback.
        return fallback_adaptive_max_pool2d(x, output_size)

    def start_index(index, out_dim, inp_dim):
        return FloorDiv((index * inp_dim), out_dim)

    def end_index(index, out_dim, inp_dim):
        return FloorDiv((index + 1) * inp_dim + out_dim - 1, out_dim)

    inner_func_max_val = _adaptive_pooling_fn(
        start_index=start_index,
        end_index=end_index,
        kernel_maxes=[h_kernel_max, w_kernel_max],
        in_sizes=[h_in, w_in],
        out_sizes=[h_out, w_out],
        pooling_fn=ops.maximum,
    )

    inner_func_max_idx = _adaptive_pooling_fn_with_idx(
        start_index=start_index,
        end_index=end_index,
        kernel_maxes=[h_kernel_max, w_kernel_max],
        in_sizes=[h_in, w_in],
        out_sizes=[h_out, w_out],
        pooling_fn=ops.maximum,
    )

    def inner_fn_max_val(idx):
        return inner_func_max_val(idx, pad_adaptive_loader(x, float("-inf")))

    def inner_fn_max_idx(idx):
        return inner_func_max_idx(idx, pad_adaptive_loader(x, float("-inf")))

    rv = Pointwise.create(
        device=x.get_device(),
        dtype=dtype,
        inner_fn=inner_fn_max_val,
        ranges=new_size,
    )
    ri = Pointwise.create(
        device=x.get_device(),
        dtype=torch.int64,
        inner_fn=inner_fn_max_idx,
        ranges=new_size,
    )
    return rv, ri


fallback_fractional_max_pool2d = fallback_handler(
    aten.fractional_max_pool2d.default, add_to_fallback_set=False
)


def _fractional_pooling_offsets(samples, in_sz, out_sz, kernel_sz, dim):
    out_sz = out_sz[dim]
    in_sz = in_sz[dim]
    kernel_sz = kernel_sz[dim]
    alpha = IntTrueDiv(in_sz - kernel_sz, out_sz - 1)
    samples_loader = samples.make_loader()

    def load(prefix, i):
        sample = samples_loader([*prefix, dim])
        i_expr = ops.index_expr(i, samples.get_dtype())
        alpha_expr = ops.index_expr(alpha, samples.get_dtype())
        seq_i = ops.floor((i_expr + sample) * alpha_expr) - ops.floor(
            sample * alpha_expr
        )
        seq_i = ops.to_dtype(seq_i, torch.int64)

        mask = ops.lt(
            i_expr,
            ops.index_expr(out_sz - 1, torch.int64),
        )
        return ops.where(mask, seq_i, ops.index_expr(in_sz - kernel_sz, torch.int64))

    return load


@register_lowering(aten.fractional_max_pool2d)
def fractional_max_pool2d(x, kernel_size, output_size, random_samples):
    x.realize_hint()
    *batch, inp_h, inp_w = x.get_size()
    kernel_h, kernel_w = kernel_size
    h_out, w_out = output_size

    if kernel_h * kernel_w >= 25:
        return fallback_fractional_max_pool2d(
            x, kernel_size, output_size, random_samples
        )

    gen_offsets_for_dim = functools.partial(
        _fractional_pooling_offsets,
        samples=random_samples,
        in_sz=[inp_h, inp_w],
        out_sz=output_size,
        kernel_sz=kernel_size,
    )

    h_index_fn = gen_offsets_for_dim(dim=0)
    w_index_fn = gen_offsets_for_dim(dim=1)
    x_loader = x.make_loader()

    def fn(idx, return_index):
        *prefix, bh, bw = idx

        h_start_index = ops.indirect_indexing(h_index_fn(prefix, bh), inp_h)
        w_start_index = ops.indirect_indexing(w_index_fn(prefix, bw), inp_w)

        maxval = None
        maxindex = None
        for ih, iw in itertools.product(range(kernel_size[0]), range(kernel_size[1])):
            val = x_loader([*prefix, h_start_index + ih, w_start_index + iw])
            if return_index:
                index = ops.index_expr(
                    (h_start_index + ih) * inp_w + w_start_index + iw, torch.int64
                )
                if maxindex is None:
                    maxindex = index
                else:
                    maxindex = ops.where(
                        ops.or_(ops.gt(val, maxval), ops.isnan(val)), index, maxindex
                    )
            if maxval is None:
                maxval = val
            else:
                maxval = ops.maximum(val, maxval)
        if return_index:
            return maxindex
        else:
            return maxval

    new_size = list(batch) + [h_out, w_out]
    rv = Pointwise.create(
        device=x.get_device(),
        dtype=x.get_dtype(),
        inner_fn=functools.partial(fn, return_index=False),
        ranges=new_size,
    )

    ri = Pointwise.create(
        device=x.get_device(),
        dtype=torch.int64,
        inner_fn=functools.partial(fn, return_index=True),
        ranges=new_size,
    )
    return rv, ri


@register_lowering(aten.upsample_nearest2d_backward.default)
def upsample_nearest2d_backward(
    x, output_size=None, input_size=None, scales_h=None, scales_w=None
):
    x.realize_hint()

    *batch, inp_h, inp_w = x.get_size()
    inp_h = V.graph.sizevars.evaluate_static_shape(inp_h)
    inp_w = V.graph.sizevars.evaluate_static_shape(inp_w)

    *batch, out_h, out_w = input_size

    if inp_h % out_h == 0 and inp_w % out_w == 0:
        return avg_pool2d(x, [inp_h // out_h, inp_w // out_w], divisor_override=1)

    h_kernel_max = ceildiv(inp_h, out_h)
    w_kernel_max = ceildiv(inp_w, out_w)

    def start_index(index, out_dim, inp_dim):
        return CeilDiv(index * inp_dim, sympy.sympify(out_dim))

    def end_index(index, out_dim, inp_dim):
        return start_index((index + 1), out_dim, inp_dim)

    fn_sum = _adaptive_pooling_fn(
        start_index=start_index,
        end_index=end_index,
        kernel_maxes=[h_kernel_max, w_kernel_max],
        in_sizes=[inp_h, inp_w],
        out_sizes=[out_h, out_w],
        pooling_fn=ops.add,
    )

    def fn(idx):
        return fn_sum(idx, pad_adaptive_loader(x))

    rv = Pointwise.create(
        device=x.get_device(),
        dtype=x.get_dtype(),
        inner_fn=fn,
        ranges=list(input_size),
    )

    return rv


fallback_avg_pool2d = fallback_handler(
    aten.avg_pool2d.default, add_to_fallback_set=False
)
fallback_avg_pool3d = fallback_handler(
    aten.avg_pool3d.default, add_to_fallback_set=False
)


@register_lowering(aten.avg_pool2d, type_promotion_kind=None)
def avg_pool2d(
    x,
    kernel_size,
    stride=(),
    padding=0,
    ceil_mode=False,
    count_include_pad=True,
    divisor_override=None,
):
    return _avg_poolnd(
        x,
        kernel_size,
        stride,
        padding,
        ceil_mode,
        count_include_pad,
        divisor_override,
        dim=2,
    )


@register_lowering(aten.avg_pool3d, type_promotion_kind=None)
def avg_pool3d(
    x,
    kernel_size,
    stride=(),
    padding=0,
    ceil_mode=False,
    count_include_pad=True,
    divisor_override=None,
):
    return _avg_poolnd(
        x,
        kernel_size,
        stride,
        padding,
        ceil_mode,
        count_include_pad,
        divisor_override,
        dim=3,
    )


def _avg_poolnd(
    x,
    kernel_size,
    stride,
    padding,
    ceil_mode,
    count_include_pad,
    divisor_override,
    dim,
):
    if not stride:
        stride = kernel_size
    if not padding:
        padding = [0] * dim
    kernel_size = pad_listlike(kernel_size, dim)
    stride = pad_listlike(stride, dim)
    padding = pad_listlike(padding, dim)

    assert isinstance(x, TensorBox)
    assert len(kernel_size) == dim
    assert len(stride) == dim
    assert len(padding) == dim
    assert len(x.get_size()) in (dim + 1, dim + 2)

    x.realize_hint()
    batch = x.get_size()[:-dim]
    h = x.get_size()[-dim:]

    h_out, ceil_modes = zip(
        *[
            pooling_size(h[i], i, kernel_size, stride, padding, ceil_mode)
            for i in range(dim)
        ]
    )

    if any(padding) or any(ceil_modes):
        x_loader = constant_boundary_condition(x, 0.0, dim=dim)
        had_padding = True
    else:
        x_loader = x.make_loader()
        had_padding = False

    new_size = list(batch) + list(h_out)
    dtype = x.get_dtype()

    window_size = functools.reduce(operator.mul, kernel_size)
    if window_size > 25:
        # Kernel size too big. Results in hard-to-optimize Triton code. Use fallback.
        if dim == 2:
            fallback = fallback_avg_pool2d
        elif dim == 3:
            fallback = fallback_avg_pool3d
        else:
            raise ValueError(f"Unknown dim: {dim}")

        return fallback(
            x,
            kernel_size,
            stride,
            padding,
            ceil_mode,
            count_include_pad,
            divisor_override,
        )

    def fn_sum(idx, loader):
        prefix = idx[:-dim]
        b = idx[-dim:]
        total = None
        for ih in itertools.product(*[range(kernel_size[i]) for i in range(dim)]):
            inp = [b[i] * stride[i] + ih[i] - padding[i] for i in range(dim)]
            val = loader([*prefix, *inp])
            if total is None:
                total = val
            else:
                total = ops.add(val, total)
        return total

    if not had_padding or divisor_override:
        if divisor_override:
            scale = 1 / divisor_override
        else:
            scale = 1.0 / window_size

        def fn(idx):
            return ops.mul(fn_sum(idx, x_loader), ops.constant(scale, dtype))

    else:

        def fn(idx):
            prefix = idx[:-dim]
            bh = idx[-dim:]

            divide_factors = []
            for i in range(dim):
                hstart = bh[i] * stride[i] - padding[i]
                hend = sympy.Min(hstart + kernel_size[i], h[i] + padding[i])
                if not count_include_pad:
                    hstart = sympy.Max(hstart, 0)
                    hend = sympy.Min(hend, h[i])
                factor = ops.index_expr(hend - hstart, torch.int32)
                divide_factors.append(factor)
            divide_factor = functools.reduce(ops.mul, divide_factors)
            return ops.truediv(fn_sum(idx, x_loader), divide_factor)

    rv = Pointwise.create(
        device=x.get_device(),
        dtype=dtype,
        inner_fn=fn,
        ranges=new_size,
    )
    # TODO(jansel): should we force these to be realized?
    return rv


fallback_avg_pool2d_backward = fallback_handler(
    aten.avg_pool2d_backward.default, add_to_fallback_set=False
)


@register_lowering(aten.avg_pool2d_backward, type_promotion_kind=None)
def avg_pool2d_backward(
    grad_output,
    x,
    kernel_size,
    stride,
    padding,
    ceil_mode,
    count_include_pad,
    divisor_override=None,
):
    assert divisor_override is None or divisor_override != 0, "divisor must be not zero"
    if not stride:
        stride = kernel_size
    if not padding:
        padding = [0, 0]

    assert isinstance(grad_output, TensorBox)
    assert isinstance(x, TensorBox)
    assert len(kernel_size) == 2
    assert len(stride) == 2
    assert len(padding) == 2
    assert len(x.get_size()) in (3, 4)

    grad_output.realize_hint()  # we will read this many times, so make sure it is computed

    *batch, height, width = x.get_size()

    h_out, ceil_mode1 = pooling_size(height, 0, kernel_size, stride, padding, ceil_mode)
    w_out, ceil_mode2 = pooling_size(width, 1, kernel_size, stride, padding, ceil_mode)

    grad_loader = grad_output.make_loader()

    had_padding = padding[0] or padding[1] or ceil_mode1 or ceil_mode2

    *_, pooled_height, pooled_width = grad_output.get_size()
    new_size = list(x.get_size())
    dtype = x.get_dtype()

    h_window_size = max(
        max(h // stride[0] - max(0, (h - kernel_size[0]) // stride[0]), 1)
        for h in range(kernel_size[0] * 2)
    )
    w_window_size = max(
        max(w // stride[1] - max(0, (w - kernel_size[1]) // stride[1]), 1)
        for w in range(kernel_size[1] * 2)
    )

    window_size = h_window_size * w_window_size
    if window_size > 25:
        # Kernel size too big. Results in hard-to-optimize Triton code. Use fallback.
        return fallback_avg_pool2d_backward(
            grad_output,
            x,
            kernel_size,
            stride,
            padding,
            ceil_mode,
            count_include_pad,
            divisor_override,
        )

    def compute_pool_size_without_padding(ph, pw):
        """
        This computes the scaling factor that we will divide an element
        by when `count_include_pad=False`
        """
        stride_h = ops.constant(stride[0], torch.int32)
        stride_w = ops.constant(stride[1], torch.int32)
        pad_h = ops.constant(padding[0], torch.int32)
        pad_w = ops.constant(padding[1], torch.int32)
        kernel_h = ops.constant(kernel_size[0], torch.int32)
        kernel_w = ops.constant(kernel_size[1], torch.int32)
        hstart = ops.sub(ops.mul(ph, stride_h), pad_h)
        wstart = ops.sub(ops.mul(pw, stride_w), pad_w)
        hend = ops.minimum(
            ops.add(hstart, kernel_h),
            ops.add(ops.index_expr(height, torch.int32), pad_h),
        )
        wend = ops.minimum(
            ops.add(wstart, kernel_w),
            ops.add(ops.index_expr(width, torch.int32), pad_w),
        )
        hstart = ops.maximum(hstart, ops.constant(0, torch.int32))
        wstart = ops.maximum(wstart, ops.constant(0, torch.int32))
        hend = ops.minimum(hend, ops.index_expr(height, torch.int32))
        wend = ops.minimum(wend, ops.index_expr(width, torch.int32))
        divide_factor = ops.mul(ops.sub(hend, hstart), ops.sub(wend, wstart))
        return divide_factor

    def fn(idx):
        *prefix, h, w = idx
        h = h + padding[0]
        w = w + padding[1]
        phstart = ops.index_expr(
            FloorDiv(h - kernel_size[0] + stride[0], stride[0]), torch.int32
        )
        pwstart = ops.index_expr(
            FloorDiv(w - kernel_size[1] + stride[1], stride[1]), torch.int32
        )
        phend = ops.index_expr(FloorDiv(h, stride[0]) + 1, torch.int32)
        pwend = ops.index_expr(FloorDiv(w, stride[1]) + 1, torch.int32)

        phstart = ops.maximum(phstart, ops.constant(0, torch.int32))
        pwstart = ops.maximum(pwstart, ops.constant(0, torch.int32))
        phend = ops.minimum(phend, ops.index_expr(pooled_height, torch.int32))
        pwend = ops.minimum(pwend, ops.index_expr(pooled_width, torch.int32))

        gradient = None
        for ph_ in range(h_window_size):
            for pw_ in range(w_window_size):
                ph = ops.add(phstart, ops.constant(ph_, torch.int32))
                pw = ops.add(pwstart, ops.constant(pw_, torch.int32))

                if divisor_override is not None:
                    scale = divisor_override
                elif count_include_pad or not had_padding:
                    scale = kernel_size[0] * kernel_size[1]
                else:
                    scale = compute_pool_size_without_padding(ph, pw)

                part = ops.truediv(
                    grad_loader(
                        [
                            *prefix,
                            ops.indirect_indexing(
                                ops.minimum(
                                    ph, ops.sub(phend, ops.constant(1, torch.int32))
                                ),
                                pooled_height,
                                check=False,
                            ),
                            ops.indirect_indexing(
                                ops.minimum(
                                    pw, ops.sub(pwend, ops.constant(1, torch.int32))
                                ),
                                pooled_width,
                                check=False,
                            ),
                        ]
                    ),
                    scale,
                )

                mask = ops.and_(
                    ops.lt(ph, phend),
                    ops.lt(pw, pwend),
                )
                if gradient is None:
                    gradient = ops.where(mask, part, ops.constant(0.0, torch.float32))
                else:
                    gradient = ops.where(mask, ops.add(gradient, part), gradient)
        assert gradient is not None
        return gradient

    rv = Pointwise.create(
        device=grad_output.get_device(),
        dtype=dtype,
        inner_fn=fn,
        ranges=new_size,
    )
    return rv


fallback_avg_pool3d_backward = fallback_handler(
    aten.avg_pool3d_backward.default, add_to_fallback_set=False
)


@register_lowering(aten.avg_pool3d_backward, type_promotion_kind=None)
def avg_pool3d_backward(
    grad_output,
    x,
    kernel_size,
    stride,
    padding,
    ceil_mode,
    count_include_pad,
    divisor_override=None,
):
    assert divisor_override is None or divisor_override != 0, "divisor must be not zero"
    if not stride:
        stride = kernel_size
    if not padding:
        padding = [0, 0, 0]

    assert isinstance(grad_output, TensorBox)
    assert isinstance(x, TensorBox)
    assert len(kernel_size) == 3
    assert len(stride) == 3
    assert len(padding) == 3
    assert len(x.get_size()) in (4, 5)

    grad_output.realize_hint()

    *batch, depth, height, width = x.get_size()

    d_out, ceil_mode_d = pooling_size(depth, 0, kernel_size, stride, padding, ceil_mode)
    h_out, ceil_mode_h = pooling_size(
        height, 1, kernel_size, stride, padding, ceil_mode
    )
    w_out, ceil_mode_w = pooling_size(width, 2, kernel_size, stride, padding, ceil_mode)

    grad_loader = grad_output.make_loader()
    had_padding = any(padding) or ceil_mode_d or ceil_mode_h or ceil_mode_w

    *_, pooled_depth, pooled_height, pooled_width = grad_output.get_size()
    new_size = list(x.get_size())
    dtype = x.get_dtype()

    d_window_size, h_window_size, w_window_size = (
        max(
            max(d // stride[i] - max(0, (d - kernel_size[i]) // stride[i]), 1)
            for d in range(kernel_size[i] * 2)
        )
        for i in range(3)
    )

    window_size = d_window_size * h_window_size * w_window_size
    if window_size > 125:
        # Kernel size too big. Results in hard-to-optimize Triton code.
        return fallback_avg_pool3d_backward(
            grad_output,
            x,
            kernel_size,
            stride,
            padding,
            ceil_mode,
            count_include_pad,
            divisor_override,
        )

    def compute_pool_size_without_padding(pd, ph, pw):
        stride_d, stride_h, stride_w = (ops.constant(s, torch.int32) for s in stride)
        pad_d, pad_h, pad_w = (ops.constant(p, torch.int32) for p in padding)
        kernel_d, kernel_h, kernel_w = (
            ops.constant(k, torch.int32) for k in kernel_size
        )

        dstart, hstart, wstart = (
            ops.sub(ops.mul(p, s), pad)
            for p, s, pad in zip(
                [pd, ph, pw], [stride_d, stride_h, stride_w], [pad_d, pad_h, pad_w]
            )
        )
        dend, hend, wend = (
            ops.minimum(
                ops.add(start, k), ops.add(ops.index_expr(dim, torch.int32), pad)
            )
            for start, k, dim, pad in zip(
                [dstart, hstart, wstart],
                [kernel_d, kernel_h, kernel_w],
                [depth, height, width],
                [pad_d, pad_h, pad_w],
            )
        )
        dstart, hstart, wstart = (
            ops.maximum(start, ops.constant(0, torch.int32))
            for start in [dstart, hstart, wstart]
        )
        dend, hend, wend = (
            ops.minimum(end, ops.index_expr(dim, torch.int32))
            for end, dim in zip([dend, hend, wend], [depth, height, width])
        )
        divide_factor = ops.mul(
            ops.mul(ops.sub(dend, dstart), ops.sub(hend, hstart)), ops.sub(wend, wstart)
        )
        return divide_factor

    def fn(idx):
        *prefix, d, h, w = idx
        d, h, w = (v + pad for v, pad in zip([d, h, w], padding))

        pdstart, phstart, pwstart = (
            ops.index_expr(FloorDiv(v - k + s, s), torch.int32)
            for v, k, s in zip([d, h, w], kernel_size, stride)
        )

        pdend, phend, pwend = (
            ops.index_expr(FloorDiv(v, s) + 1, torch.int32)
            for v, s in zip([d, h, w], stride)
        )

        pdstart, phstart, pwstart = (
            ops.maximum(pstart, ops.constant(0, torch.int32))
            for pstart in [pdstart, phstart, pwstart]
        )
        pdend, phend, pwend = (
            ops.minimum(pend, ops.index_expr(pooled_dim, torch.int32))
            for pend, pooled_dim in zip(
                [pdend, phend, pwend], [pooled_depth, pooled_height, pooled_width]
            )
        )

        gradient = None
        # Iterate over the 3D region to accumulate gradients
        for pd_ in range(d_window_size):
            for ph_ in range(h_window_size):
                for pw_ in range(w_window_size):
                    pd, ph, pw = (
                        ops.add(pstart, ops.constant(p_, torch.int32))
                        for pstart, p_ in zip(
                            [pdstart, phstart, pwstart], [pd_, ph_, pw_]
                        )
                    )

                    if divisor_override is not None:
                        scale = divisor_override
                    elif count_include_pad or not had_padding:
                        scale = kernel_size[0] * kernel_size[1] * kernel_size[2]
                    else:
                        scale = compute_pool_size_without_padding(pd, ph, pw)

                    part = ops.truediv(
                        grad_loader(
                            [
                                *prefix,
                                ops.indirect_indexing(
                                    ops.minimum(
                                        pd, ops.sub(pdend, ops.constant(1, torch.int32))
                                    ),
                                    pooled_depth,
                                    check=False,
                                ),
                                ops.indirect_indexing(
                                    ops.minimum(
                                        ph, ops.sub(phend, ops.constant(1, torch.int32))
                                    ),
                                    pooled_height,
                                    check=False,
                                ),
                                ops.indirect_indexing(
                                    ops.minimum(
                                        pw, ops.sub(pwend, ops.constant(1, torch.int32))
                                    ),
                                    pooled_width,
                                    check=False,
                                ),
                            ]
                        ),
                        scale,
                    )

                    mask = ops.and_(
                        ops.and_(ops.lt(pd, pdend), ops.lt(ph, phend)),
                        ops.lt(pw, pwend),
                    )
                    if gradient is None:
                        gradient = ops.where(
                            mask, part, ops.constant(0.0, torch.float32)
                        )
                    else:
                        gradient = ops.where(mask, ops.add(gradient, part), gradient)
        assert gradient is not None
        return gradient

    rv = Pointwise.create(
        device=grad_output.get_device(),
        dtype=dtype,
        inner_fn=fn,
        ranges=new_size,
    )
    return rv


def _validate_reduction_axis(x, axis):
    size = x.get_size()
    if isinstance(axis, int):
        axis = [axis]
    elif not axis:
        axis = range(len(size))
    if len(size) == 0:
        assert tuple(axis) in [(), (0,), (-1,)], f"invalid axis: {axis}"
        return []
    axis = list(axis)
    for i in range(len(axis)):
        if axis[i] < 0:
            axis[i] += len(size) if len(size) else 1
        assert 0 <= axis[i] < len(size) or (len(size) == 0 and axis[i] == 0)
    assert len(set(axis)) == len(axis), "reduction axis not unique"
    return axis


def _make_reduction_inner(x, *, axis, keepdims, dtype, override_return_dtype):
    if dtype is not None:
        x = to_dtype(x, dtype)
    size = x.get_size()
    axis = set(_validate_reduction_axis(x, axis))

    kept_sizes = []
    kept_idx = []
    reduced_sizes = []
    reduced_idx = []
    for i in range(len(size)):
        if i in axis:
            reduced_idx.append(i)
            reduced_sizes.append(size[i])
        else:
            kept_idx.append(i)
            kept_sizes.append(size[i])

    def loader(index, reduction_index):
        assert len(reduction_index) == len(reduced_idx)
        if keepdims:
            assert len(index) == len(size)
            index = [index[i] for i in kept_idx]
        assert len(index) == len(kept_idx)
        new_index = [None] * (len(index) + len(reduction_index))
        for idx, var in itertools.chain(
            zip(kept_idx, index), zip(reduced_idx, reduction_index)
        ):
            new_index[idx] = var
        return inner_loader(new_index)

    if keepdims:
        new_size = list(size)
        for i in reduced_idx:
            new_size[i] = sympy.S.One
    else:
        new_size = kept_sizes

    inner_loader = x.make_loader()
    return dict(
        device=x.get_device(),
        dst_dtype=override_return_dtype or x.get_dtype(),
        src_dtype=x.get_dtype(),
        inner_fn=loader,
        ranges=new_size,
        reduction_ranges=reduced_sizes,
    )


def make_reduction(reduction_type: str, override_return_dtype=None):
    def inner(x, axis=None, keepdims=False, *, dtype=None):
        kwargs = _make_reduction_inner(
            x,
            axis=axis,
            keepdims=keepdims,
            dtype=dtype,
            override_return_dtype=override_return_dtype,
        )
        result = Reduction.create(reduction_type=reduction_type, input_node=x, **kwargs)
        if isinstance(
            result.data.data, Reduction  # type: ignore[attr-defined]
        ):  # Only realize if reduction isn't unrolled
            result.realize()
        return result

    return inner


def _make_scan_inner(x, *, axis, dtype):
    if dtype is not None:
        x = to_dtype(x, dtype)
    size = x.get_size()
    axis = _validate_dim(x, axis)

    return dict(
        device=x.get_device(),
        dtypes=(x.get_dtype(),),
        inner_fns=(x.make_loader(),),
        size=x.get_size(),
        axis=axis,
    )


@register_lowering(aten.mean)
def mean(x, axis=None, keepdim=False, *, dtype=None):
    if dtype is not None:
        x = to_dtype(x, dtype)
    size = x.get_size()
    axis = _validate_reduction_axis(x, axis)
    # compute in higher-precision until end of mean lowering
    output_dtype = x.get_dtype()
    if output_dtype in (torch.float16, torch.bfloat16):
        x = to_dtype(x, torch.float)
    sum_result = sum_(x, axis, keepdim)
    denom = sympy_product(size[i] for i in axis)
    denom = ir.IndexingConstant(index=denom, dtype=x.get_dtype(), device=x.get_device())
    denom = ExpandView.create(denom, list(sum_result.get_size()))
    return to_dtype(div(sum_result, denom), output_dtype)


def var_mean_sum_(x, axis, correction, keepdim, return_mean):
    if correction is None:
        correction = 1

    size = x.get_size()
    axis = _validate_reduction_axis(x, axis)
    x_mean = mean(x, axis, keepdim=True)
    if return_mean:
        x_mean.realize()

    diffs = square(sub(x, x_mean))
    sum_result = sum_(diffs, axis, keepdim)

    denom = sympy_product(size[i] for i in axis)
    if correction:
        denom = sympy.Max(denom - correction, 0)
    denom = ir.IndexingConstant(index=denom, dtype=x.get_dtype(), device=x.get_device())
    denom = ExpandView.create(denom, list(sum_result.get_size()))
    x_var = div(sum_result, denom)
    if not return_mean:
        return (x_var,)

    x_mean = x_mean if keepdim else squeeze(x_mean, axis)
    return x_var, x_mean


def use_two_step_variance(x, axis, keepdim):
    # Instead of unrolling welford, just unroll the simpler two-step var
    axis = _validate_reduction_axis(x, axis)
    kwargs = _make_reduction_inner(
        x, axis=axis, keepdims=keepdim, dtype=None, override_return_dtype=None
    )

    ranges = kwargs["ranges"]
    reduction_numel = sympy_product(kwargs["reduction_ranges"])
    return (
        isinstance(reduction_numel, sympy.Integer)
        and int(reduction_numel) < config.unroll_reductions_threshold
        and sympy_product(ranges) != 1
    )


def var_mean_welford_(x, axis, *, correction, keepdim, return_mean):
    if correction is None:
        correction = 1

    kwargs = _make_reduction_inner(
        x, axis=axis, keepdims=keepdim, dtype=None, override_return_dtype=None
    )
    loader = kwargs.pop("inner_fn")
    kwargs.pop("dst_dtype")
    kwargs.pop("src_dtype")

    mean, m2, _ = ir.WelfordReduction.create(
        inner_fns=(loader,),
        reduction_type="welford_reduce",
        dtype=x.get_dtype(),
        **kwargs,
    )
    m2.realize()

    dtype = x.get_dtype()
    size = x.get_size()
    axis = _validate_reduction_axis(x, axis)
    rnumel = sympy_product(size[i] for i in axis)

    def get_constant_or_index_expr(x, dtype):
        if isinstance(x, sympy.Expr) and not x.is_number:
            return ops.to_dtype(ops.index_expr(x, torch.int64), dtype)
        return ops.constant(x, dtype)

    def scale_fn(data):
        c = get_constant_or_index_expr(correction, dtype)
        N = get_constant_or_index_expr(rnumel, dtype)
        zero = ops.constant(0, dtype)
        return data / ops.maximum(zero, N - c)

    var = make_pointwise(scale_fn)(m2)

    if return_mean:
        mean.realize()
        return var, mean
    return (var,)


def var_mean_helper_(x, *, axis, correction, keepdim, return_mean):
    out_dtype = x.get_dtype()
    compute_dtype = get_computation_dtype(out_dtype)
    x = to_dtype(x, compute_dtype, copy=False)
    kwargs = dict(
        x=x,
        axis=axis,
        correction=correction,
        keepdim=keepdim,
        return_mean=return_mean,
    )
    output = (
        var_mean_sum_(**kwargs)
        if use_two_step_variance(x, axis=axis, keepdim=keepdim)
        else var_mean_welford_(**kwargs)
    )
    output = tuple(to_dtype(x, out_dtype, copy=False) for x in output)
    return output[0] if not return_mean else output


@register_lowering([aten.var, prims.var])
def var_(x, axis=None, *, correction=None, keepdim=False):
    return var_mean_helper_(
        x, axis=axis, correction=correction, keepdim=keepdim, return_mean=False
    )


@register_lowering(aten.var_mean)
def var_mean(x, axis=None, *, correction=None, keepdim=False):
    return var_mean_helper_(
        x, axis=axis, correction=correction, keepdim=keepdim, return_mean=True
    )


def pow_recursive(x, y, dtype):
    if y < 0:
        return pow_recursive(ops.reciprocal(x), -y, dtype)
    if y == 0:
        return ops.constant(1, dtype)
    if y == 1:
        return x

    result = pow_recursive(x, y // 2, dtype)
    result = ops.mul(result, result)
    if (y % 2) == 1:
        result = ops.mul(result, x)
    return result


@make_pointwise
def pow_native(a, b):
    return ops.pow(a, b)


fallback_pow_tensor_tensor = fallback_handler(
    aten.pow.Tensor_Tensor, add_to_fallback_set=False
)
fallback_pow_scalar = fallback_handler(aten.pow.Scalar, add_to_fallback_set=False)
fallback_pow_tensor_scalar = fallback_handler(
    aten.pow.Tensor_Scalar, add_to_fallback_set=False
)


@register_lowering(aten.pow, broadcast=True)
def pow(a, b):
    if isinstance(b, float) and b == int(b):
        return pow(a, int(b))
    elif isinstance(b, float) and b == 0.5:
        return sqrt(a)
    elif isinstance(b, int) and b == 1:
        return clone(a)

    # Type promotion ensures all tensor arguments have the same type
    dtype = next(x.get_dtype() for x in (a, b) if isinstance(x, ir.TensorBox))
    is_integer_pow = is_integer_dtype(dtype)

    # Optimize away small fixed powers, or for integers avoid falling back to ATen
    embed_exponent = isinstance(b, int) and (
        -32 < b < 32 or (is_integer_pow and b >= 0)
    )
    if embed_exponent:
        loader = a.make_loader()

        def fn(idx):
            return pow_recursive(loader(idx), b, a.get_dtype())

        return Pointwise.create(
            device=a.get_device(),
            dtype=a.get_dtype(),
            inner_fn=fn,
            ranges=a.get_size(),
        )

    if isinstance(a, Number):
        if a == 1:
            return full_like(b, 1)
        if a == 2 and is_float_dtype(b.get_dtype()):
            return exp2(b)

    if is_integer_pow:
        # ops.pow doesn't work for integers
        if isinstance(a, Number):
            return fallback_pow_scalar(a, b)
        elif isinstance(b, Number):
            return fallback_pow_tensor_scalar(a, b)
        else:
            return fallback_pow_tensor_tensor(a, b)

    return pow_native(a, b)


def mutate_to(changed, val, unsafe_alias=False):
    if isinstance(changed, TensorBox):
        changed_data = changed.data
    else:
        changed_data = changed
    if isinstance(val, TensorBox):
        val = val.data

    if not isinstance(val, ir.StorageBox):
        # introduce a copy to handle views
        val = Pointwise.create(
            device=changed.get_device(),
            dtype=changed.get_dtype(),
            inner_fn=val.make_loader(),
            ranges=changed.get_size(),
        ).data
        assert isinstance(val, ir.StorageBox)

    if isinstance(changed_data, ir.StorageBox) and not (
        changed_data.is_input_buffer()
        # In AOTI, module parameters and buffers are not lifted as graph inputs
        or changed_data.is_module_buffer()
        or isinstance(changed_data.data, ir.NopKernel)
    ):
        # Fast path, just swing the data pointer
        val.realize()
        changed_data.data = val.data
        return changed

    ir.MutationLayoutSHOULDREMOVE.realize_into(
        val, changed_data, unsafe_alias=unsafe_alias
    )
    return changed


@register_lowering(aten.fill_)
def fill_(x, fill_value):
    return mutate_to(x, full_like(x, fill_value))


@register_lowering(aten.copy_, type_promotion_kind=None)
def copy_(dst, src, non_blocking=False):
    if dst is src:
        # dst.copy_(dst) can happen from the reinplacing pass
        return dst
    src = to_device(src, dst.get_device())
    src = to_dtype(src, dst.get_dtype())
    src = expand(src, dst.get_size())
    return mutate_to(dst, src)


@make_pointwise
def floordiv(a, b):
    return ops.floordiv(a, b)


@make_pointwise
def truncdiv(a, b):
    return ops.truncdiv(a, b)


@register_lowering(aten.div, broadcast=True)
def div_mode(a, b, rounding_mode=None):
    both_integer = is_integer_type(a) and is_integer_type(b)
    both_boolean = is_boolean_type(a) and is_boolean_type(b)

    # floordiv and truncdiv need special handling for integer tensors on Triton,
    # see the discussion at https://github.com/openai/triton/issues/605
    if rounding_mode == "floor":
        assert not both_boolean, "floordiv operands can not be boolean at the same time"
        return floordiv(a, b) if both_integer else floor(div(a, b))
    if rounding_mode == "trunc":
        assert not both_boolean, "truncdiv operands can not be boolean at the same time"
        return truncdiv(a, b) if both_integer else trunc(div(a, b))
    return div(a, b)


@register_lowering([aten.mul], broadcast=True)
def mul(a, b):
    both_bool = is_boolean_type(a) and is_boolean_type(b)
    if both_bool:
        return logical_and(a, b)
    else:
        fn = ops_wrapper(aten.mul.__name__)
        return make_pointwise(fn)(a, b)


def get_constant_value(x: ir.IRNode) -> Optional[ir.Constant]:
    """Try convert an arbitrary IR node into an ir.Constant value"""

    # First try unwrapping the IRNode to see if it is already an ir.Constant
    # Optional step, but avoids unnecessary inner_fn evaluation.
    if isinstance(x, ir.MutableBox):
        return get_constant_value(x.data)
    if isinstance(x, ir.BaseView):
        return get_constant_value(x.unwrap_view())
    if isinstance(x, ir.Constant):
        return x

    # If the unwrapped node is not an ir.Constant, try evaluating inner_fn
    # to see if the returned value is from an `ops.constant` call
    if not isinstance(x, ir.Loops):
        return None

    handler = torch._inductor.ops_handler.ExtractConstantsHandler(x.get_device())
    with V.set_ops_handler(handler), patch.object(
        ir.FlexibleLayout, "allow_indexing", True
    ):
        out = x.inner_fn(*x.inner_fn_args())

    assert isinstance(out, torch._inductor.virtualized.OpsValue)
    if isinstance(out.value, ir.Constant):
        return out.value
    return None


# NOTE: prims.div maps to a / b in C, so performs truncation division on
#   integer inputs and true division for floating and complex inputs.
@register_lowering([prims.div], broadcast=True)
def div_prim(a, b):
    is_integral = all(is_boolean_type(x) or is_integer_type(x) for x in [a, b])

    if is_integral:
        return truncdiv(a, b)

    if (divisor := get_constant_value(b)) is not None:
        # Replace divide by constant with multiply by reciprocal
        if divisor.value == 0:
            reciprocal = math.copysign(float("inf"), divisor.value)
        else:
            reciprocal = 1.0 / divisor.value
        return mul(a, reciprocal)

    def fn(*args):
        return ops.truediv(*args)

    return make_pointwise(fn)(a, b)


@register_lowering(
    [aten.true_divide, aten.div.Tensor],
    broadcast=True,
    type_promotion_kind=ELEMENTWISE_TYPE_PROMOTION_KIND.INT_TO_FLOAT,
)
def div(a, b):
    a, b = promote_constants(
        (a, b), type_promotion_kind=ELEMENTWISE_TYPE_PROMOTION_KIND.INT_TO_FLOAT
    )
    return div_prim(a, b)


@register_lowering([aten.fmod, prims.fmod], broadcast=True)
def fmod(a, b):
    is_integral = is_boolean_type(a) or is_integer_type(a)

    if is_integral:

        def fn(a, b):
            return ops.mod(a, b)

    else:

        def fn(a, b):
            return ops.fmod(a, b)

    return make_pointwise(fn)(a, b)


@register_lowering([aten.sum, prims.sum])
def sum_(x, axis=None, keepdims=False, *, dtype=None):
    if (
        is_integer_dtype(x.get_dtype()) or is_boolean_dtype(x.get_dtype())
    ) and dtype is None:
        dtype = torch.int64

    fn = make_reduction("sum", override_return_dtype=dtype)
    return fn(x, axis, keepdims, dtype=dtype)


fallback_cumsum = fallback_handler(aten.cumsum.default)
fallback_cumprod = fallback_handler(aten.cumprod.default)
fallback_logcumsumexp = fallback_handler(aten.logcumsumexp.default)
fallback_cummax = fallback_handler(aten.cummax.default)
fallback_cummin = fallback_handler(aten.cummin.default)


@register_lowering(aten.cumsum)
def cumsum(x, axis=None, dtype=None):
    if (
        is_integer_dtype(x.get_dtype()) or is_boolean_dtype(x.get_dtype())
    ) and dtype is None:
        dtype = torch.int64

    if len(x.get_size()) == 0:
        assert axis in [0, -1]
        dtype = dtype or x.get_dtype()
        return to_dtype(x, dtype, copy=True)

    def combine_fn(a_tuple, b_tuple):
        (a,) = a_tuple
        (b,) = b_tuple
        return (ops.add(a, b),)

    kwargs = _make_scan_inner(x, axis=axis, dtype=dtype)
    (result,) = ir.Scan.create(**kwargs, combine_fn=combine_fn)
    if result is None:
        return fallback_cumsum(x, dim=axis, dtype=dtype)
    return result


@register_lowering(aten.cumprod)
def cumprod(x, axis=None, dtype=None):
    if (
        is_integer_dtype(x.get_dtype()) or is_boolean_dtype(x.get_dtype())
    ) and dtype is None:
        dtype = torch.int64

    if len(x.get_size()) == 0:
        assert axis in [0, -1]
        dtype = dtype or x.get_dtype()
        return to_dtype(x, dtype, copy=True)

    def combine_fn(a_tuple, b_tuple):
        (a,) = a_tuple
        (b,) = b_tuple
        return (ops.mul(a, b),)

    kwargs = _make_scan_inner(x, axis=axis, dtype=dtype)
    (result,) = ir.Scan.create(**kwargs, combine_fn=combine_fn)
    if result is None:
        return fallback_cumprod(x, dim=axis, dtype=dtype)
    return result


@register_lowering(aten.logcumsumexp)
def logcumsumexp(x, dim):
    def log_add_exp_helper(a_tuple, b_tuple):
        (a,) = a_tuple
        (b,) = b_tuple
        min_v = ops.minimum(a, b)
        max_v = ops.maximum(a, b)
        mask = (min_v != max_v) | (~ops.isinf(min_v))
        return (ops.where(mask, ops.log1p(ops.exp(min_v - max_v)) + max_v, a),)

    dtype = x.get_dtype()
    if len(x.get_size()) == 0:
        assert dim in [0, -1]
        return clone(x)

    kwargs = _make_scan_inner(x, axis=dim, dtype=dtype)
    (result,) = ir.Scan.create(**kwargs, combine_fn=log_add_exp_helper)
    if result is None:
        return fallback_logcumsumexp(x, dim=dim)
    return result


@register_lowering(aten.cummax, type_promotion_kind=None)
def cummax(x, axis=None):
    if len(x.get_size()) == 0:
        assert axis in [0, -1]
        return clone(x), empty_like(x, dtype=torch.int64)

    dtype = x.get_dtype()
    combine_fn = ir.get_reduction_combine_fn(
        "argmax", dtype=dtype, arg_break_ties_left=False
    )

    min_value = (
        False
        if dtype is torch.bool
        else (
            torch.finfo(dtype).min
            if dtype.is_floating_point
            else torch.iinfo(dtype).min
        )
    )

    kwargs = _make_scan_inner(x, axis=axis, dtype=dtype)
    kwargs["dtypes"] = (dtype, torch.int64)
    kwargs["inner_fns"] = (x.make_loader(), lambda _: "rindex")
    values, indices = ir.Scan.create(**kwargs, combine_fn=combine_fn)  # type: ignore[arg-type]
    if values is None:
        return fallback_cummax(x, dim=axis)
    return values, indices


@register_lowering(aten.cummin, type_promotion_kind=None)
def cummin(x, axis=None):
    if len(x.get_size()) == 0:
        assert axis in [0, -1]
        return clone(x), empty_like(x, dtype=torch.int64)

    dtype = x.get_dtype()
    combine_fn = ir.get_reduction_combine_fn(
        "argmin", dtype=dtype, arg_break_ties_left=False
    )

    max_value = (
        True
        if dtype is torch.bool
        else (
            torch.finfo(dtype).max
            if dtype.is_floating_point
            else torch.iinfo(dtype).max
        )
    )

    kwargs = _make_scan_inner(x, axis=axis, dtype=dtype)
    kwargs["dtypes"] = (dtype, torch.int64)
    kwargs["inner_fns"] = (x.make_loader(), lambda _: "rindex")
    values, indices = ir.Scan.create(**kwargs, combine_fn=combine_fn)  # type: ignore[arg-type]
    if values is None:
        return fallback_cummin(x, dim=axis)
    return values, indices


@register_lowering(aten.prod)
def prod(x, axis=None, keepdims=False, *, dtype=None):
    if (
        is_integer_dtype(x.get_dtype()) or is_boolean_dtype(x.get_dtype())
    ) and dtype is None:
        dtype = torch.int64

    fn = make_reduction("prod", override_return_dtype=dtype)
    return fn(x, axis, keepdims, dtype=dtype)


@register_lowering(aten.any)
def reduce_any(x, dim=None, keepdim=False):
    x = to_dtype(x, torch.bool)
    return make_reduction("any")(x, axis=dim, keepdims=keepdim)


@register_lowering(aten.max, type_promotion_kind=None)
def reduce_max(x, dim=None, keepdim=False):
    if dim is not None:
        return (
            reduce_amax(x, axis=dim, keepdims=keepdim),
            reduce_argmax(x, axis=dim, keepdims=keepdim),
        )

    return reduce_amax(x, axis=None, keepdims=keepdim)


@register_lowering(aten.min, type_promotion_kind=None)
def reduce_min(x, dim=None, keepdim=False):
    if dim is not None:
        return (
            reduce_amin(x, axis=dim, keepdims=keepdim),
            reduce_argmin(x, axis=dim, keepdims=keepdim),
        )

    return reduce_amin(x, axis=None, keepdims=keepdim)


register_lowering(prims.xor_sum)(make_reduction("xor_sum"))
reduce_amax = register_lowering(aten.amax)(make_reduction("max"))
reduce_amin = register_lowering(aten.amin)(make_reduction("min"))
reduce_argmax = register_lowering(aten.argmax)(
    make_reduction("argmax", override_return_dtype=torch.int64)
)
reduce_argmin = register_lowering(aten.argmin)(
    make_reduction("argmin", override_return_dtype=torch.int64)
)

add = register_pointwise(
    aten.add, allow_alpha=True, override_fn_when_input_bool="logical_or"
)

sort_fallback = fallback_handler(aten.sort.stable, add_to_fallback_set=False)


@register_lowering(aten.sort.stable, type_promotion_kind=None)
def sort_stable(x, *, stable=None, dim=-1, descending=False):
    if stable is None:
        stable = False

    shape = x.get_size()
    device = x.get_device()
    dim = canonicalize_dim(len(shape), dim)
    if len(shape) == 0:
        return clone(x), _full(0, device, torch.int64, shape)

    dim_size = shape[dim] if len(shape) else 1
    if not V.graph.sizevars.statically_known_lt(dim_size, torch.iinfo(torch.int16).max):
        return sort_fallback(x, stable=stable, dim=dim, descending=descending)

    indices = iota(
        dim_size, start=0, step=1, dtype=torch.int16, device=device, requires_grad=False
    )
    view_shape = [1] * len(shape)
    if len(shape):
        view_shape[dim] = dim_size
    indices = view(indices, view_shape)
    indices = expand(indices, shape)

    values, indices = ir.Sort.create(
        device=device,
        dtypes=(x.dtype, indices.dtype),
        inner_fns=(x.make_loader(), indices.make_loader()),
        size=shape,
        axis=dim,
        stable=stable,
        descending=descending,
    )
    if values is None:
        return sort_fallback(x, stable=stable, dim=dim, descending=descending)

    assert indices is not None
    return values, to_dtype(indices, torch.int64)


@register_lowering(aten.sort.default, type_promotion_kind=None)
def sort(x, dim=-1, descending=False):
    return sort_stable(x, stable=False, dim=dim, descending=descending)


def register_pointwise_numeric(op, name=None, triton_fallback=None):
    return register_pointwise(
        op,
        name=name,
        type_promotion_kind=ELEMENTWISE_TYPE_PROMOTION_KIND.INT_TO_FLOAT,
        triton_fallback=triton_fallback,
    )


def register_pointwise_numeric_ldf64(op):
    return register_pointwise(
        op,
        type_promotion_kind=ELEMENTWISE_TYPE_PROMOTION_KIND.INT_TO_FLOAT,
        use_libdevice_for_f64=True,
    )


rsqrt = register_pointwise_numeric(aten.rsqrt)
exp = register_pointwise_numeric_ldf64(aten.exp)
exp2 = register_pointwise_numeric(aten.exp2)
expm1 = register_pointwise_numeric(aten.expm1)
relu = register_pointwise(aten.relu)
sigmoid = register_pointwise_numeric_ldf64(aten.sigmoid)
sqrt = register_pointwise_numeric_ldf64(aten.sqrt)
square = register_pointwise(aten.square)
sub = register_pointwise(aten.sub, allow_alpha=True)
register_pointwise_numeric_ldf64(aten.cos)
register_pointwise_numeric_ldf64(aten.sin)
abs = register_pointwise(aten.abs)
bitwise_and = register_pointwise(aten.bitwise_and)
bitwise_left_shift = register_pointwise(aten.bitwise_left_shift)
bitwise_not = register_pointwise(
    aten.bitwise_not, override_fn_when_input_bool="logical_not"
)
bitwise_or = register_pointwise(aten.bitwise_or)
bitwise_right_shift = register_pointwise(aten.bitwise_right_shift)
bitwise_xor = register_pointwise(aten.bitwise_xor)
register_pointwise_numeric(aten.lgamma)
erf = register_pointwise_numeric(aten.erf)
register_lowering(
    aten.special_erf, type_promotion_kind=ELEMENTWISE_TYPE_PROMOTION_KIND.INT_TO_FLOAT
)(erf)

register_pointwise_numeric(aten.log1p)
register_pointwise_numeric(aten.tan)
register_pointwise_numeric(aten.tanh)
register_pointwise_numeric_ldf64(aten.log)
logical_and = register_pointwise(
    aten.logical_and,
    type_promotion_kind=None,
    convert_input_to_bool=True,
    override_return_dtype=torch.bool,
)
logical_not = register_pointwise(
    aten.logical_not,
    type_promotion_kind=None,
    convert_input_to_bool=True,
    override_return_dtype=torch.bool,
)
logical_or = register_pointwise(
    aten.logical_or,
    type_promotion_kind=None,
    convert_input_to_bool=True,
    override_return_dtype=torch.bool,
)
logical_xor = register_pointwise(
    aten.logical_xor,
    type_promotion_kind=None,
    convert_input_to_bool=True,
    override_return_dtype=torch.bool,
)
maximum = register_pointwise(aten.maximum)
minimum = register_pointwise(aten.minimum)
register_lowering(aten.clamp_min)(maximum)
register_lowering(aten.clamp_max)(minimum)
neg = register_pointwise(aten.neg)
abs = register_pointwise(aten.abs)
reciprocal = register_pointwise_numeric(aten.reciprocal)
register_pointwise(aten.remainder)
sign = register_pointwise(aten.sign, override_fn_when_input_bool="identity")
register_pointwise(aten.ceil)
register_pointwise(aten.signbit, override_return_dtype=torch.bool)

register_lowering(aten._neg_view)(neg)

register_pointwise(aten.le, override_return_dtype=torch.bool)
register_pointwise(aten.lt, override_return_dtype=torch.bool)
register_pointwise(aten.ge, override_return_dtype=torch.bool)
gt = register_pointwise(aten.gt, override_return_dtype=torch.bool)
register_pointwise(aten.eq, override_return_dtype=torch.bool)
register_pointwise(aten.ne, override_return_dtype=torch.bool)

register_pointwise_numeric(aten.cosh)
register_pointwise_numeric(aten.sinh)
register_pointwise_numeric(aten.acos)
register_pointwise_numeric(aten.acosh)
register_pointwise_numeric(aten.asin)
register_pointwise_numeric(aten.asinh)
register_pointwise_numeric(aten.atan2)
register_pointwise_numeric(aten.atan)
register_pointwise_numeric(aten.atanh)
register_pointwise_numeric(aten.copysign)
register_pointwise_numeric(aten.erfc)
register_pointwise_numeric(aten.erfinv)
register_pointwise_numeric(aten.hypot)
register_pointwise_numeric(aten.log10)
register_pointwise_numeric(aten.log2)
register_pointwise_numeric(aten.nextafter)

from .codegen.common import BackendFeature, pointwise_overrides_data


def _get_pointwise_overrides(ns, name):
    data = pointwise_overrides_data[name]
    op = getattr(ns, data.name, None)
    if op is None:
        return

    def make_triton_fallback(op):
        if data.triton is None:
            return fallback_handler(op)

    if isinstance(op, torch._ops.OpOverloadPacket):
        for olname in op.overloads():
            ol = getattr(op, olname)
            yield ol, data.type_promotion_kind, make_triton_fallback(ol)
    else:
        yield op, data.type_promotion_kind, make_triton_fallback(op)


for name in pointwise_overrides_data:
    for op, type_promotion_kind, triton_fallback in _get_pointwise_overrides(
        aten, name
    ):
        register_pointwise(
            op,
            name=name,
            type_promotion_kind=type_promotion_kind,
            triton_fallback=triton_fallback,
        )

    for op, type_promotion_kind, triton_fallback in _get_pointwise_overrides(
        prims, name
    ):
        register_pointwise(
            op,
            name=name,
            type_promotion_kind=type_promotion_kind,
            triton_fallback=triton_fallback,
        )


foreach_add_list = register_foreach_pointwise(
    aten._foreach_add.List, add, allow_alpha=True
)
foreach_add_scalar = register_foreach_pointwise(
    aten._foreach_add.Scalar, add, allow_alpha=True
)
register_foreach_pointwise(aten._foreach_add.Tensor, add, allow_alpha=True)
foreach_mul_list = register_foreach_pointwise(aten._foreach_mul.List, mul)
register_foreach_pointwise(aten._foreach_mul.Tensor, mul)
foreach_mul_scalar = register_foreach_pointwise(aten._foreach_mul.Scalar, mul)
register_foreach_pointwise(aten._foreach_sub.List, sub)
register_foreach_pointwise(aten._foreach_sub.Scalar, sub)
register_foreach_pointwise(aten._foreach_neg.default, neg)
register_foreach_pointwise(aten._foreach_abs.default, abs)
register_foreach_pointwise(aten._foreach_pow.Scalar, pow)
register_foreach_pointwise(aten._foreach_pow.List, pow)
register_foreach_pointwise(aten._foreach_pow.ScalarAndTensor, pow)
foreach_div_list = register_foreach_pointwise(aten._foreach_div.List, div)
register_foreach_pointwise(aten._foreach_div.Tensor, div)
foreach_div_scalar = register_foreach_pointwise(aten._foreach_div.Scalar, div)
register_foreach_pointwise(aten._foreach_sqrt, sqrt)
register_foreach_pointwise(aten._foreach_rsqrt, rsqrt)
register_foreach_pointwise(aten._foreach_maximum.List, maximum)
register_foreach_pointwise(aten._foreach_maximum.Scalar, maximum)
register_foreach_pointwise(aten._foreach_minimum.List, minimum)
register_foreach_pointwise(aten._foreach_minimum.Scalar, minimum)
register_foreach_pointwise(aten._foreach_clamp_min.List, maximum)
register_foreach_pointwise(aten._foreach_clamp_min.Scalar, maximum)
register_foreach_pointwise(aten._foreach_clamp_max.List, minimum)
register_foreach_pointwise(aten._foreach_clamp_max.Scalar, minimum)
register_foreach_pointwise(aten._foreach_reciprocal, reciprocal)
register_foreach_pointwise(aten._foreach_sign, sign)
register_foreach_pointwise(aten._foreach_copy, copy)


# these are only encountered as outputs of the graph
# reinplacing epilogue copies improves compile time
# by removing extra buffers sent to the scheduler.
def register_foreach_inplace(aten_op, outplace_aten_op, outplace_op):
    inplaceable_foreach_ops[outplace_aten_op] = aten_op
    inplace_foreach_ops.add(aten_op)

    def fn(*args, **kwargs):
        results = outplace_op(*args, **kwargs)
        mut_results = []
        for arg, result in zip(args[0], results):
            mut_results.append(mutate_to(arg, result, unsafe_alias=True))

        return mut_results

    _register_foreach_lowering(aten_op, fn)


register_foreach_inplace(
    aten._foreach_add_.List, aten._foreach_add.List, foreach_add_list
)
register_foreach_inplace(
    aten._foreach_add_.Scalar, aten._foreach_add.Scalar, foreach_add_scalar
)
register_foreach_inplace(
    aten._foreach_mul_.List, aten._foreach_mul.List, foreach_mul_list
)
register_foreach_inplace(
    aten._foreach_mul_.Scalar, aten._foreach_mul.Scalar, foreach_mul_scalar
)
register_foreach_inplace(
    aten._foreach_div_.List, aten._foreach_div.List, foreach_div_list
)
register_foreach_inplace(
    aten._foreach_div_.Scalar, aten._foreach_div.Scalar, foreach_div_scalar
)


def register_inplace(aten_op, outplace_op):
    @register_lowering(aten_op, type_promotion_kind=None)
    def fn(*args, **kwargs):
        result = outplace_op(*args, **kwargs)
        result = to_dtype(result, args[0].get_dtype())
        return mutate_to(args[0], result)

    return fn


register_inplace(aten.add_, add)
register_inplace(aten.bitwise_and_, bitwise_and)
register_inplace(aten.bitwise_left_shift_, bitwise_left_shift)
register_inplace(aten.bitwise_not_, bitwise_not)
register_inplace(aten.bitwise_or_, bitwise_or)
register_inplace(aten.bitwise_right_shift_, bitwise_right_shift)
register_inplace(aten.bitwise_xor_, bitwise_xor)
register_inplace(aten.mul_, mul)
register_inplace(aten.div_.Tensor, div)
register_inplace(aten.div_.Tensor_mode, div_mode)
register_inplace(aten.logical_and_, logical_and)
register_inplace(aten.logical_not_, logical_not)
register_inplace(aten.logical_or_, logical_or)
register_inplace(aten.logical_xor_, logical_xor)
register_inplace(aten.sub_, sub)
register_inplace(aten.relu_, relu)
register_inplace(aten.sigmoid_, sigmoid)


register_lowering(aten.__and__)(bitwise_and)
register_lowering(aten.__lshift__)(bitwise_left_shift)
register_lowering(aten.__or__)(bitwise_or)
register_lowering(aten.__rshift__)(bitwise_right_shift)
register_lowering(aten.__xor__)(bitwise_xor)

register_inplace(aten.__iand__, aten.__and__)
register_inplace(aten.__ilshift__, aten.__lshift__)
register_inplace(aten.__ior__, aten.__or__)
register_inplace(aten.__irshift__, aten.__rshift__)
register_inplace(aten.__ixor__, aten.__xor__)


@register_lowering(aten.sym_constrain_range)
def sym_constrain_range(a, min=None, max=None):
    return None


@register_lowering(aten.sym_size.int)
def sym_size(a, dim):
    val = V.graph.current_node.meta["val"]
    # Note [Can val be an int?]
    # ~~~~~~~~~~~~~~~~~~~~~~~~~
    # In principle, someone could construct an FX graph where
    # a call to size/stride has a val that is a plain int (not
    # SymInt).  However, we will maintain the invariant that
    # this is not possible: if you are constructing an FX graph
    # where there is a call to size/stride that returns an
    # int, but you KNOW that int must always be a constant,
    # then you do not need trace that call at all (and just
    # constant propagate the integer as is.)
    assert isinstance(val, torch.SymInt)
    return val.node.expr


@register_lowering(aten.sym_stride.int)
def sym_stride(a, dim):
    val = V.graph.current_node.meta["val"]
    # See Note [Can val be an int?]
    assert isinstance(val, torch.SymInt)
    return val.node.expr


@register_lowering(aten.sym_numel)
def sym_numel(a):
    return a.get_numel()


for method, func in magic_methods.items():
    register_lowering(method_to_operator(method))(func)


@register_lowering(torch.sym_sum)
def sym_sum(args):
    return sympy.Add(*args)


@register_lowering(aten._foobar)
def foobar(self, *args, **kwargs):
    raise NotImplementedError("Helpful for debugging")


@register_lowering(torch.ops._inductor_test.realize)
def _realize(x):
    x.realize()
    return clone(x)


@register_lowering(torch.ops.inductor.resize_storage_bytes_)
def resize_storage_bytes_(variable, new_size):
    variable.realize()
    ir.ResizeStorageBytes(variable, new_size)
    return variable


@register_lowering(torch.ops.aten.set_.source_Tensor)
def set__source_tensor(self, source_tensor):
    self.realize()
    source_tensor.realize()
    return TensorBox.create(ir.SetSourceTensorKernel(self, source_tensor))


if hasattr(torch.ops.fsdp, "copy_"):

    @register_lowering(torch.ops.fsdp.copy_.default)
    def fsdp_copy_(dst, src):
        if dst is src:
            # dst.copy_(dst) can happen from the reinplacing pass
            return dst
        src = to_device(src, dst.get_device())
        src = to_dtype(src, dst.get_dtype())
        src = expand(src, dst.get_size())
        return mutate_to(dst, src)


@register_lowering(torch.ops.aten.resize)
def resize(x, size, *, memory_format=None):
    assert isinstance(x, TensorBox)
    assert isinstance(size, (list, tuple))

    if memory_format is None:
        memory_format = torch.contiguous_format
    if memory_format == torch.preserve_format:
        raise RuntimeError(f"unsupported memory format: {memory_format}")

    if memory_format == torch.channels_last:
        assert len(size) == 4
    if memory_format == torch.channels_last_3d:
        assert len(size) == 5

    old_numel = x.get_numel()
    dtype = x.get_dtype()
    device = x.get_device_or_error()

    if isinstance(x.data, ir.BaseView):
        x.data = x.data.unwrap_view()

    if (
        torch.are_deterministic_algorithms_enabled()
        and torch.utils.deterministic.fill_uninitialized_memory  # type: ignore[attr-defined]
    ):
        if is_float_dtype(dtype):
            uninitalized_val = float("nan")
        elif is_integer_dtype(dtype):
            uninitalized_val = torch.iinfo(dtype).max
        else:
            uninitalized_val = True
    else:
        # using zero as that is what empty does
        uninitalized_val = 0.0

    if V.graph.sizevars.statically_known_equals(old_numel, 0):  # type: ignore[arg-type]
        return full(size, uninitalized_val, dtype=dtype, device=device)

    x_flat = as_strided(
        x,
        [
            old_numel,
        ],
        [
            1,
        ],
    )
    flat_loader = x_flat.make_loader()
    out_stride = ir.FlexibleLayout.stride_ordered_for_memory_format(size, memory_format)
    out_indexer = ir.FixedLayout(device, dtype, size, out_stride).make_indexer()

    def inner_fn(idx):
        flat_index = out_indexer(idx)
        flat_index_expr = ops.index_expr(flat_index, torch.int64)
        limit = ops.index_expr(old_numel, torch.int64)
        mask = ops.lt(flat_index_expr, limit)
        return ops.masked(mask, lambda: flat_loader([flat_index]), uninitalized_val)

    out = Pointwise.create(
        device=device, dtype=dtype, inner_fn=inner_fn, ranges=list(size)
    )
    return out


from torch._higher_order_ops.auto_functionalize import auto_functionalized


make_fallback(auto_functionalized)


@register_lowering(triton_kernel_wrapper_mutation)
def triton_kernel_wrap_(
    *,
    kernel_idx,
    constant_args_idx,
    grid,
    tma_descriptor_metadata,
    kwargs,
):
    from torch._higher_order_ops.triton_kernel_wrap import kernel_side_table

    constant_args = kernel_side_table.get_constant_args(constant_args_idx)
    ir.UserDefinedTritonKernel(
        kernel_idx=kernel_idx,
        grid=grid,
        tma_descriptor_metadata=tma_descriptor_metadata,
        kernel_args={**kwargs, **constant_args},
    )
    return {key: val for key, val in kwargs.items() if isinstance(val, TensorBox)}


@register_lowering(torch.ops.higher_order.cond)
def cond(pred, true_fn, false_fn, operands):
    if any(isinstance(x, IRNode) and is_triton(x) for x in [pred, *operands]):
        msg = "control flow operator: torch.cond."
        if stack_trace := V.graph.current_node.meta.get("stack_trace", None):
            msg = f"{msg} Found from : \n {stack_trace}"
        V.graph.disable_cudagraphs_reason = msg

    result = ir.Conditional.create(pred, true_fn, false_fn, operands)
    return list(map(TensorBox.create, result))


@register_lowering(torch.ops.higher_order.while_loop)
def while_loop(cond_fn, body_fn, carried_inputs, additional_inputs):
    if any(
        isinstance(x, IRNode) and is_triton(x)
        for x in carried_inputs + additional_inputs
    ):
        msg = "control flow operator: torch.while_loop."
        if stack_trace := V.graph.current_node.meta.get("stack_trace", None):
            msg = f"{msg} Found from : \n {stack_trace}"
        V.graph.disable_cudagraphs_reason = msg

<<<<<<< Updated upstream
    result = ir.WhileLoop.create(cond_fn, body_fn, carried_inputs, additional_inputs)
=======
    def require_exact_stride(fx_init, tb_init):
        if isinstance(tb_init, (int, sympy.Symbol)):
            return tb_init
        return ir.ExternKernel.require_exact_strides(
            tb_init, fx_init.meta["val"].stride(), allow_padding=False
        )
    new_carried_inputs = [
        require_exact_stride(fx_init, tb_init)
        for fx_init, tb_init in zip(V.graph.current_node.args[-2], carried_inputs)  # type: ignore[arg-type]
    ]

    result, mutated_inputs = ir.WhileLoop.create(
        cond_fn,
        body_fn,
        new_carried_inputs,
        additional_inputs,
    )
>>>>>>> Stashed changes

    def _map_output(x):
        if isinstance(x, ir.MultiOutput):
            return TensorBox.create(x)
<<<<<<< Updated upstream
        elif isinstance(x, ir.ShapeAsConstantBuffer):
            return x.expr
        else:
            raise NotImplementedError(f"Don't support {x} output yet")

    return [_map_output(x) for x in result]
=======
        elif isinstance(x, ir.StorageBox):
            return TensorBox(x)
        elif isinstance(x, ir.ShapeAsConstantBuffer):
            return x.expr
        else:
            return x

    return list(map(_map_output, result + mutated_inputs))


# This is a spcialized version of select because we're certain that the idx is valid
@register_lowering(torch.ops._scan_helper.unsafe_select, type_promotion_kind=None)
def _(dst, dim, idx):
    return squeeze(slice_(dst, dim, idx, idx + 1, step=1, clamp=False), dim)
>>>>>>> Stashed changes


@register_lowering(torch.ops.higher_order.invoke_subgraph, type_promotion_kind=None)
def invoke_subgraph(subgraph_fn: ir.Subgraph, identifier: str, operands):
    result = ir.InvokeSubgraph.create(subgraph_fn, operands)
    return list(map(TensorBox.create, result))


@register_lowering(associative_scan_op, type_promotion_kind=None)
def associative_scan(combine_fn: ir.Subgraph, xs, dim: int):
    from .subgraph_lowering import InputDescriptor, lower_pointwise_subgraph

    subgraph_inputs = [
        InputDescriptor(dtype=x.get_dtype(), device=x.get_device())
        for x in itertools.chain(xs, xs)
    ]
    lowered_combine_fn = lower_pointwise_subgraph(combine_fn, subgraph_inputs)  # type: ignore[var-annotated]

    def wrapped_combine_fn(lhs, rhs):
        return lowered_combine_fn(
            *pytree.tree_leaves(lhs),
            *pytree.tree_leaves(rhs),
        )

    kwargs = _make_scan_inner(xs[0], axis=dim, dtype=None)
    kwargs["dtypes"] = tuple(x.get_dtype() for x in xs)
    kwargs["inner_fns"] = tuple(x.make_loader() for x in xs)
    result = ir.Scan.create(
        combine_fn=wrapped_combine_fn,
        can_fallback_to_aten=False,
        **kwargs,
    )
    if result[0] is None:
        raise RuntimeError("Unable to generate code for associative_scan op")
    return result


@register_lowering(torch.ops.prims._sink_tokens.default)
def _sink_tokens(tokens):
    return None


@register_lowering(torch.ops.higher_order.with_effects, type_promotion_kind=None)
def with_effects(token, op, *args, **kwargs):
    result = ir.EffectfulKernel.create(op, *args, **kwargs)

    from torch._higher_order_ops.effects import get_effect_key

    effect_type = get_effect_key(op, args, kwargs)
    assert effect_type is not None
    effectful_kernel = V.graph.effectful_ops[effect_type]

    if result is None:
        return (effectful_kernel,)

    result = pytree.tree_map_only(ir.MultiOutput, TensorBox.create, result)
    if not isinstance(result, (list, tuple)):
        return (effectful_kernel, result)
    else:
        return (effectful_kernel, *result)


from .comm_lowering import register_comm_lowerings


register_comm_lowerings()

# populate lowerings defined in kernel/*
from . import kernel


import_submodule(kernel)

from . import quantized_lowerings


quantized_lowerings.register_quantized_ops()
quantized_lowerings.register_woq_mm_ops()

from . import mkldnn_lowerings


mkldnn_lowerings.register_onednn_fusion_ops()

from . import jagged_lowerings


jagged_lowerings.register_jagged_ops()<|MERGE_RESOLUTION|>--- conflicted
+++ resolved
@@ -6413,9 +6413,6 @@
             msg = f"{msg} Found from : \n {stack_trace}"
         V.graph.disable_cudagraphs_reason = msg
 
-<<<<<<< Updated upstream
-    result = ir.WhileLoop.create(cond_fn, body_fn, carried_inputs, additional_inputs)
-=======
     def require_exact_stride(fx_init, tb_init):
         if isinstance(tb_init, (int, sympy.Symbol)):
             return tb_init
@@ -6433,19 +6430,10 @@
         new_carried_inputs,
         additional_inputs,
     )
->>>>>>> Stashed changes
 
     def _map_output(x):
         if isinstance(x, ir.MultiOutput):
             return TensorBox.create(x)
-<<<<<<< Updated upstream
-        elif isinstance(x, ir.ShapeAsConstantBuffer):
-            return x.expr
-        else:
-            raise NotImplementedError(f"Don't support {x} output yet")
-
-    return [_map_output(x) for x in result]
-=======
         elif isinstance(x, ir.StorageBox):
             return TensorBox(x)
         elif isinstance(x, ir.ShapeAsConstantBuffer):
@@ -6460,7 +6448,6 @@
 @register_lowering(torch.ops._scan_helper.unsafe_select, type_promotion_kind=None)
 def _(dst, dim, idx):
     return squeeze(slice_(dst, dim, idx, idx + 1, step=1, clamp=False), dim)
->>>>>>> Stashed changes
 
 
 @register_lowering(torch.ops.higher_order.invoke_subgraph, type_promotion_kind=None)
