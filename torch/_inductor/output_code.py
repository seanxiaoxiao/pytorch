--- conflicted
+++ resolved
@@ -515,28 +515,6 @@
     def set_triton_bundle(self, triton_bundle: Any) -> None:
         self._triton_bundle = triton_bundle
 
-<<<<<<< HEAD
-=======
-    def get_constants(
-        self, gm: Optional[torch.fx.GraphModule]
-    ) -> Dict[str, torch.Tensor]:
-        """
-        Get the constant attributes.
-        """
-        # Normal case: The constants are stored in the entry.
-        if self.constants is not None:
-            return self.constants
-
-        # Freezing case: Look up the constants from attributes on the GraphModule using
-        # the allocated_constant_name map.
-        assert gm is not None
-        assert self.allocated_constant_name is not None
-        constants = {
-            name: getattr(gm, orig_name)
-            for name, orig_name in self.allocated_constant_name.items()
-        }
-        return constants
-
     def prepare_for_serialization(self) -> None:
         # We can't really serialize callables that may be C++/Triton/etc.,
         # so we serialize their PyCodeCache disk cache location instead.
@@ -544,7 +522,7 @@
         # models to disk.
         self.current_callable = None
 
-    def after_deserialization(self, gm: Optional[torch.fx.GraphModule]) -> str:
+    def after_deserialization(self, constants: CompiledFxGraphConstants) -> str:
         from torch._dynamo.utils import counters, dynamo_timed
         from torch._inductor.codecache import (
             cpp_prefix_path,
@@ -587,7 +565,7 @@
                     self.cache_key,
                     artifact_path,
                     self.cache_linemap,
-                    self.get_constants(gm),
+                    constants.unwrap(self),
                 ).call
         except OSError:
             log.error("Failed to load artifact: %s", artifact_path)
@@ -595,7 +573,6 @@
 
         return artifact_path
 
->>>>>>> a3d28452
 
 def _typecheck_CompiledFxGraph(h: CompiledFxGraph) -> OutputCode:
     return h
