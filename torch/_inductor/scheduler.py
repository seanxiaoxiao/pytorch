# mypy: disallow-untyped-defs
from __future__ import annotations

import collections
import dataclasses
import functools
import itertools
import logging
import math
import operator
import os
import pprint
import textwrap
import traceback
import typing
from collections import defaultdict
from typing import (
    Any,
    Callable,
    Counter,
    DefaultDict,
    Dict,
    Generic,
    List,
    Optional,
    Sequence,
    Set,
    Tuple,
    TypeVar,
    Union,
)

import sympy

import torch
import torch._inductor.async_compile  # noqa: F401 required to warm up AsyncCompile pools
from torch._dynamo.utils import counters, dynamo_timed
from torch._inductor.metrics import get_metric_table, is_metric_table_enabled
from torch.fx.experimental.symbolic_shapes import free_unbacked_symbols
from torch.utils._ordered_set import OrderedSet
from torch.utils._sympy.symbol import free_symbol_is_type, SymT
from torch.utils._triton import has_triton

from . import comms, config, dependencies, ir, metrics
from .codegen.common import BackendFeature, get_scheduling_for_device, Kernel
from .comm_analysis import estimate_nccl_collective_runtime
from .dependencies import Dep, MemoryDep, StarDep, WeakDep
from .ir import ComputedBuffer, get_device_type, MultiOutput, MultiOutputLayout
from .loop_body import LoopBody
from .memory import MemoryPlanningInfoForBuffer, MemoryPlanningInfoForNode
from .runtime.runtime_utils import green_text, red_text
from .sizevars import SimplifyIndexing
from .utils import (
    cache_on_self,
    cmp,
    device_need_guard,
    get_device_tflops,
    get_dtype_size,
    get_gpu_dram_gbps,
    IndentedBuffer,
    is_collective,
    is_gpu,
    is_wait,
    sympy_product,
)
from .virtualized import V


log = logging.getLogger(__name__)
fusion_log = torch._logging.getArtifactLogger(__name__, "fusion")
loop_ordering_log = torch._logging.getArtifactLogger(__name__, "loop_ordering")


@dataclasses.dataclass
class SchedulerBuffer:
    scheduler: Scheduler
    node: ir.Buffer
    defining_op: BaseSchedulerNode
    users: List[NodeUser] = dataclasses.field(default_factory=list)
    mpi_buffer: MemoryPlanningInfoForBuffer = dataclasses.field(
        default_factory=MemoryPlanningInfoForBuffer
    )

    def __hash__(self) -> int:
        return hash(self.node.name)

    def debug_str(self) -> str:
        result = IndentedBuffer()
        name = self.get_name()
        result.writeline(f"{name}: {type(self.node).__name__}")
        result.writeline(f"{name}.layout = {self.node.layout}")
        if self.get_aliases():
            result.writeline(f"{name}.aliases = {pformat(self.get_aliases())}")
        if self.get_mutations():
            result.writeline(f"{name}.mutations = {pformat(self.get_mutations())}")

        if len(self.users) <= 1:
            result.writeline(f"{name}.users = {self.users}")
        else:
            result.writeline(f"{name}.users = [")
            with result.indent(1):
                for user in self.users:
                    result.writeline(f"{user},")
            result.writeline("]")
        return result.getrawvalue()

    def get_name(self) -> str:
        return self.node.get_name()

    def allocate(self) -> None:
        assert self.node is not None
        if not self.node.should_allocate():
            return

        if (
            self.node.get_inputs_that_alias_output()
            or self.node.get_mutation_names()
            or isinstance(self.node.get_output_spec(), ir.CommBufferLayout)
        ):
            V.graph.wrapper_code.codegen_allocation(self.node)
            return

        # hacky check for if V.kernel is a real kernel or NullHandler
        if (
            hasattr(V.kernel, "args")
            and self.get_name() in V.kernel.inplace_update_buffers
        ):
            input_buffer: Union[ir.DonatedBuffer, ir.Buffer]
            input_buffer_name = V.kernel.inplace_update_buffers[self.get_name()]
            if input_buffer_name in self.scheduler.name_to_donated_buffer:
                input_buffer = self.scheduler.name_to_donated_buffer[
                    input_buffer_name
                ].node
            else:
                input_buffer = self.scheduler.name_to_buf[input_buffer_name].node
            V.graph.wrapper_code.codegen_inplace_reuse(
                input_buffer,
                self.node,
            )
        else:
            V.graph.wrapper_code.codegen_allocation(self.node)

    def can_free(self) -> bool:
        # There's no real allocated buffer, no need to free it
        assert self.node is not None
        if isinstance(self.node.layout, ir.NoneLayout):
            return False
        for use in self.users:
            if isinstance(use.node, OutputNode):
                return False
        return True

    def set_users(self, users: List[NodeUser]) -> None:
        # deduplicate
        result: Dict[int, NodeUser] = {}
        for use in users:
            if id(use.node) in result:
                result[id(use.node)] = use.merge(result[id(use.node)])
            else:
                result[id(use.node)] = use
        self.users = list(result.values())

    def get_aliases(self) -> Sequence[str]:
        assert self.node is not None
        return self.node.get_inputs_that_alias_output()

    def get_mutations(self) -> Sequence[str]:
        assert self.node is not None
        return self.node.get_mutation_names()


@dataclasses.dataclass
class SchedulerDonatedBuffer(SchedulerBuffer):
    defining_op: Optional[BaseSchedulerNode] = None  # type: ignore[assignment]


class BaseSchedulerNode:
    group: Tuple[torch.device, Tuple[Tuple[sympy.Expr, ...], ...]]
    read_writes: dependencies.ReadWrites
    unmet_dependencies: OrderedSet[Dep]
    # .min_order and .max_order are only relevant for "grouped" nodes such as FusedSchedulerNode.
    # e.g. if the FusedSchedulerNode includes nodes (op_1, op_2, op_3), and op_X is X-th node
    # in `self.scheduler.nodes`, then for this FusedSchedulerNode, .min_order is 1 and .max_order is 3.
    # For non-"grouped" nodes (i.e. regular SchedulerNode),
    # .min_order = .max_order = X if this node is X-th node in `self.scheduler.nodes`.
    min_order: int
    max_order: int
    mpi_node: MemoryPlanningInfoForNode

    def __init__(self, scheduler: Scheduler) -> None:
        self.scheduler: Scheduler = scheduler
        self.debug_device_str: Callable[
            [BaseSchedulerNode], List[str]
        ] = lambda *args, **kwargs: []

    def _init_from_node(self, node: ir.Operation) -> None:
        self.node: Optional[ir.Operation] = node
        self.ancestors: OrderedSet[str] = OrderedSet()
        self.last_usage: OrderedSet[
            str
        ] = OrderedSet()  # buffers that won't be used after this kernel
        self.written = False
        self.outputs: List[SchedulerBuffer] = [
            SchedulerBuffer(
                scheduler=self.scheduler,
                node=output,
                defining_op=self,
            )
            for output in node.get_outputs()
        ]
        self.outputs_by_name: Dict[str, SchedulerBuffer] = {
            buf.get_name(): buf for buf in self.outputs
        }

    def __repr__(self) -> str:
        return f"{type(self).__name__}(name={self.get_name()!r})"

    def debug_str(self) -> str:
        """Longer form printout for trace logs"""
        name = self.get_name()
        buf = IndentedBuffer()
        buf.splice(
            f"""\
{name}: {type(self).__name__}({type(getattr(self, 'node', None)).__name__})
{name}.writes = {pformat(self.read_writes.writes)}
{name}.unmet_dependencies = {pformat(self.unmet_dependencies)}
{name}.met_dependencies = {pformat(self.read_writes.reads - self.unmet_dependencies)}
{name}.outputs = [
        """
        )
        with buf.indent():
            for out in self.get_outputs():
                buf.splice(out.debug_str())
        buf.writeline("]")

        try:
            buf.splice(self.debug_str_extra())
        except Exception:
            log.warning("Ignoring error in debug_str()", exc_info=True)

        return buf.getrawvalue().rstrip()

    def debug_str_extra(self) -> str:
        return ""

    def _debug_str_for_device(self) -> List[str]:
        return self.debug_device_str(self)

    def debug_str_short(self) -> str:
        maybe_data = getattr(self.node, "data", None)
        data_str = ""
        if isinstance(maybe_data, torch._inductor.ir.Pointwise):
            data_str = ", " + maybe_data.str_helper(
                [maybe_data.get_size()], shorten=False, multiline=False
            )
        elif isinstance(maybe_data, torch._inductor.ir.Reduction):
            data_str = ", " + maybe_data.str_helper(
                [maybe_data.get_reduction_size(), maybe_data.get_reduction_type()],
                shorten=False,
                multiline=False,
            )
        return f"{self}{data_str}"

    def log_details(self) -> None:
        log.info(
            "%s: unmet_dependencies = %s, writes = %s",
            self,
            self.unmet_dependencies,
            self.read_writes.writes,
        )

    def reorder_loops_by_dep_pair(
        self, self_dep: MemoryDep, other_dep: MemoryDep
    ) -> None:
        return

    def update_mutated_names(self, renames: Dict[str, str]) -> None:
        self.set_read_writes(self.read_writes.rename(renames))

    def add_fake_dep(self, dep: Dep) -> None:
        self.set_read_writes(self.read_writes.with_read(dep))

    def has_aliasing_or_mutation(self) -> bool:
        return any(
            buf.get_aliases() or buf.get_mutations() for buf in self.get_outputs()
        )

    def set_read_writes(self, rw: dependencies.ReadWrites) -> None:
        self.read_writes = rw
        self.unmet_dependencies = self.read_writes.reads
        self.prune_deps()

    def set_last_usage(
        self, future_used_buffers: OrderedSet[str], mutation_real_name: Dict[str, str]
    ) -> None:
        used_buffers = self.used_or_aliased_buffer_names()
        used_buffers = OrderedSet([mutation_real_name.get(k, k) for k in used_buffers])
        self.last_usage = used_buffers - future_used_buffers

    def mark_run(self) -> None:
        for buf in self.outputs:
            buf.allocate()

    def used_buffer_names(self) -> OrderedSet[str]:
        return OrderedSet(
            dep.name
            for dep in itertools.chain(self.read_writes.reads, self.read_writes.writes)
        )

    def used_or_aliased_buffer_names(self) -> OrderedSet[str]:
        used_names: OrderedSet[str] = OrderedSet()

        deps = [
            dep.name
            for dep in itertools.chain(self.read_writes.reads, self.read_writes.writes)
        ]
        while len(deps) > 0:
            dep = deps.pop()
            used_names.add(dep)
            if V.graph.name_to_buffer.get(dep):
                deps.extend(
                    alias
                    for alias in V.graph.name_to_buffer[
                        dep
                    ].get_inputs_that_alias_output()
                    if alias not in used_names
                )
        return used_names

    def prune_deps(self) -> None:
        self.unmet_dependencies = OrderedSet(
            dep
            for dep in self.unmet_dependencies
            if dep.name not in self.scheduler.available_buffer_names
        )

    def prune_weak_deps(self) -> None:
        # Prune weak dependencies on operations that have been removed
        def should_prune(dep: Dep) -> bool:
            if not isinstance(dep, WeakDep):
                return False
            op = self.scheduler.name_to_buf[dep.name].defining_op
            return op.get_name() in V.graph.removed_operations

        to_remove = OrderedSet(
            dep for dep in self.read_writes.reads if should_prune(dep)
        )
        self.set_read_writes(self.read_writes.remove_reads(to_remove))

    def prune_redundant_deps(
        self, name_to_fused_node: Dict[str, BaseSchedulerNode]
    ) -> None:
        _prune_redundant_deps(self, name_to_fused_node, self.scheduler.name_to_buf)

    def get_name(self) -> str:
        assert self.node is not None
        return self.node.get_operation_name()

    def get_first_name(self) -> str:
        return self.get_name()

    @cache_on_self
    def get_operation_names(self) -> OrderedSet[str]:
        return OrderedSet([node.get_name() for node in self.get_nodes()])

    @cache_on_self
    def get_buffer_names(self) -> OrderedSet[str]:
        return OrderedSet([out.get_name() for out in self.outputs])

    def get_nodes(self) -> Sequence[BaseSchedulerNode]:
        return [self]

    def get_outputs(self) -> Sequence[SchedulerBuffer]:
        return self.outputs

    def get_output(self, buf_name: str) -> SchedulerBuffer:
        return self.outputs_by_name[buf_name]

    def get_device(self) -> Optional[torch.device]:
        assert self.node is not None
        return self.node.get_device()

    def is_cpu(self) -> bool:
        device = self.get_device()
        return device is not None and device.type == "cpu"

    def is_gpu(self) -> bool:
        device = self.get_device()
        return device is not None and is_gpu(device.type)

    def is_reduction(self) -> bool:
        return False

    def is_split_scan(self) -> bool:
        return False

    def is_template(self) -> bool:
        return False

    def is_extern(self) -> bool:
        return False

    def is_foreach(self) -> bool:
        return False

    def can_inplace(self, read_dep: dependencies.Dep) -> bool:
        return False

    def has_side_effects(self) -> bool:
        return False

    def decide_inplace_update(self) -> None:
        """
        Decide if there should be inplace updates for the node
        and record the decision in the active kernel.
        """
        from .codegen.wrapper import buffer_reuse_key

        if not (
            isinstance(self, SchedulerNode)
            and config.inplace_buffers
            and V.graph.has_feature(self.get_device(), BackendFeature.INPLACE_BUFFERS)
            and (
                not isinstance(V.kernel, torch._inductor.codegen.simd.SIMDKernel)
                or getattr(V.kernel, "mutations", None) is not None
            )
            # hacky check for if V.kernel is a real kernel or NullHandler
            and hasattr(V.kernel, "args")
        ):
            return
        fused_nodes = {
            node.get_name()
            for node in self.scheduler.name_to_fused_node[self.get_name()].get_nodes()
        }

        ordered_reads = sorted(self.read_writes.reads, key=lambda x: x.name)
        # NOTE remove V.graph.removed_operations once deps issue is fixed
        inconsequential_nodes = (
            self.ancestors
            | V.graph.removed_operations
            | self.scheduler.completed_operations
        )

        for buf in self.get_outputs():
            buf_node = buf.node
            assert buf_node is not None
            if (
                not buf_node.should_allocate()
                or buf_node.get_inputs_that_alias_output()
                or buf_node.get_mutation_names()
                or buf.get_name() in V.graph.removed_buffers
            ):
                continue

            for read in self.read_writes.reads:
                input_buf: Optional[Union[SchedulerBuffer, SchedulerDonatedBuffer]]
                if read.name in self.scheduler.name_to_donated_buffer:
                    input_buf = self.scheduler.name_to_donated_buffer[read.name]
                else:
                    input_buf = self.scheduler.name_to_buf.get(read.name)

                if (
                    input_buf
                    and V.graph.wrapper_code.can_reuse(input_buf, self)
                    and not isinstance(input_buf.defining_op, NopKernelSchedulerNode)
                ):
                    assert input_buf.users is not None
                    remaining_uses = [
                        x
                        for x in input_buf.users
                        if x.node.get_name() not in inconsequential_nodes
                    ]
                    if (
                        len(remaining_uses) == 1
                        and remaining_uses[0].can_inplace
                        and remaining_uses[0].node is self
                        and input_buf.node is not None
                        and not isinstance(
                            input_buf.node.get_output_spec(),
                            (
                                ir.NoneLayout,
                                ir.MultiOutputLayout,
                                ir.MutationLayoutSHOULDREMOVE,
                            ),
                        )
                        and not (
                            input_buf.defining_op
                            and isinstance(
                                input_buf.defining_op.node,
                                (ir.FallbackKernel, ir.MultiOutput),
                            )
                            and len(input_buf.node.get_inputs_that_alias_output()) > 0
                        )
                        and buffer_reuse_key(input_buf.node)
                        == buffer_reuse_key(buf.node)
                    ):
                        # if there isn't a triton kernel, then we don't need to call triton-specific things.
                        # but TODO this might be a convenient place to signal to the Collective kernels to inplace
                        # (and, can we make "kernel" less generic of a name?)
                        V.kernel.args.make_inplace(input_buf.get_name(), buf.get_name())
                        # mutations not tracked in cpp kernels
                        if isinstance(
                            V.kernel, torch._inductor.codegen.simd.SIMDKernel
                        ):
                            V.kernel.mutations.add(input_buf.get_name())
                            V.kernel.mutations.add(buf.get_name())

                        V.kernel.inplace_update_buffers[
                            buf.get_name()
                        ] = input_buf.get_name()
                        break

    def codegen_originating_info(
        self, buffer: IndentedBuffer, only_once: bool = True
    ) -> None:
        if not config.comment_origin:
            return

        if only_once and self.written:
            return
        assert self.node is not None
        origins = self.node.get_origins()
        out_lines = []

        for o in origins:
            if o.op == "output":
                # These are boring and samey
                continue

            out_lines.append("")
            # TODO(voz): Should the pragma be constant somewhere?
            out_lines.append("#pragma CMT ORIGIN:")
            op_info_str = f"#pragma CMT {o.op} {o.target}"
            if "seq_nr" in o.meta:
                op_info_str = op_info_str + f" seq_nr:{o.meta['seq_nr']}"
            out_lines.append(op_info_str)
            if "stack_trace" in o.meta:
                stack_trace = f"{o.meta['stack_trace']}"
                stack_trace_last_line = stack_trace.split("|")[-1]
                out_lines.append(
                    "#pragma CMT "
                    + stack_trace_last_line.replace("{", "{{")
                    .replace("}", "}}")
                    .replace("\n", "\\")
                )
                out_lines.append("#pragma CMT END ORIGIN")
                out_lines.append("")

        if len(out_lines) == 0:
            return

        # TODO(voz): Ostensibly, we should not need this. But there are cases where C++ codegen does
        # not use BracesBuffer, so we have no good indicator of a C++ buffer atm.
        buffer.writelines(out_lines)
        self.written = True

    @cache_on_self
    def get_read_write_buffers_sizes(self) -> int:
        return self.get_read_write_buffers_sizes_impl(
            include_reads=True, include_writes=True
        )

    @cache_on_self
    def get_read_buffer_sizes(self) -> int:
        return self.get_read_write_buffers_sizes_impl(
            include_reads=True, include_writes=False
        )

    @cache_on_self
    def get_write_buffer_sizes(self) -> int:
        return self.get_read_write_buffers_sizes_impl(
            include_reads=False, include_writes=True
        )

    def get_read_write_buffers_sizes_impl(
        self, include_reads: bool, include_writes: bool
    ) -> int:
        """
        Counting the number of bytes accessed for a kernel is
        surprisingly tricky. In particular, there is a differentiation
        between 'theoretical' memory accesses and practical memory
        accesses. For example, a layernorm kernel may actually access an
        input 3 times, but in theory, it only needs to access its input
        once (and may be optimized to do so through say, persistent
        reductions)

        Another example is that even though a buffer is passed in, we may
        not access the entire buffer. This may occur if we are accessing
        a slice of the buffer. Another tricky case is for indirect
        indexing, where the amount of bytes accessed depends on the
        values of the input.

        What this function aims to compute is the memory accesses for
        worst-case inputs, best-case optimization. What this means is
        that for each buffer we compute the amount of potential accesses in two ways and take the minimum.

        1. Numel in ranges multiplied by number of deps the buffer has
        2. The buffer size
        """
        if isinstance(self, NopKernelSchedulerNode):
            return 0
        if isinstance(self, ExternKernelSchedulerNode) and isinstance(
            self.node, MultiOutput
        ):
            # todo: Calculate this - it's kinda annoying.
            return 0

        def try_size_hint(s: sympy.Expr) -> int:
            return V.graph.sizevars.size_hint(s, fallback=0)

        if isinstance(self, SchedulerNode):
            node_numel = try_size_hint(
                sympy_product(self.get_ranges()[0])
                * sympy_product(self.get_ranges()[1]),
            )
        else:
            node_numel = int(1e9)
        buf_accesses = collections.defaultdict(list)

        if include_reads:
            for dep in self.read_writes.reads:
                buf_accesses[dep.name].append(dep)

        if include_writes:
            for dep in self.read_writes.writes:
                buf_accesses[dep.name].append(dep)

        reads = (
            OrderedSet(dep.name for dep in self.read_writes.reads)
            if include_reads
            else OrderedSet()
        )
        writes = (
            OrderedSet(dep.name for dep in self.read_writes.writes)
            if include_writes
            else OrderedSet()
        )

        def is_materialized(buf: str, snodes: Sequence[BaseSchedulerNode]) -> bool:
            users = self.scheduler.name_to_buf[buf].users
            buf_uses = OrderedSet(user.node for user in users)
            return len(buf_uses - OrderedSet(snodes)) > 0

        if isinstance(self, FusedSchedulerNode):
            removed_buffers = OrderedSet(
                dep for dep in writes if not is_materialized(dep, self.snodes)
            )
            writes = writes - removed_buffers
            reads = reads - removed_buffers
        node_bytes = 0

        for buf_name in reads | writes:
            buf_accessed_elems = sum(node_numel for dep in buf_accesses[buf_name])
            buf: Union[ir.Buffer, ir.TensorBox]
            if buf_name in V.graph.name_to_buffer:
                buf = V.graph.name_to_buffer[buf_name]
            elif buf_name in V.graph.graph_inputs:
                buf = V.graph.graph_inputs[buf_name]
            else:
                continue

            def get_buf_bytes(buf: Optional[Union[ir.Buffer, ir.TensorBox]]) -> int:
                if not buf:
                    return 0
                # Kind of a lazy way to get the MultiOutput nodes corresponding to
                # a MultiOutputLayout
                if isinstance(buf.layout, MultiOutputLayout):
                    users = self.scheduler.name_to_buf[buf.get_name()].users
                    tot = 0
                    for user in users:
                        assert isinstance(user.node, BaseSchedulerNode)
                        if isinstance(user.node.node, MultiOutput):
                            for sched_buf in user.node.get_outputs():
                                tot += get_buf_bytes(sched_buf.node)
                        else:
                            # Buf is a MultiOutputLayout but not all of its
                            # users are MultiOutputs...
                            # TODO: Figure out what's going on
                            return 0
                    return tot
                elif isinstance(buf.layout, ir.NoneLayout):
                    return sum(
                        get_buf_bytes(V.graph.get_buffer(mut_name))
                        for mut_name in buf.get_mutation_names()
                    )
                else:
                    buf_elems = try_size_hint(sympy_product(buf.get_size()))
                    return get_dtype_size(buf.get_dtype()) * min(
                        buf_accessed_elems, buf_elems
                    )

            node_bytes += get_buf_bytes(buf)

        return node_bytes

    @cache_on_self
    def get_estimated_runtime(self) -> float:
        """
        Returns estimated op runtime in nanoseconds (ns)
        """
        buf = self.get_nodes()[0].get_outputs()[0]
        layout = buf.node.get_output_spec()
        if not is_gpu(get_device_type(layout)):
            # default to no reordering based on runtime
            return 0

        # Collective kernels
        if is_collective(self.node):
            assert isinstance(self.node, ir.IRNode)
            try:
                return estimate_nccl_collective_runtime(self.node)
            except ValueError as e:
                # We don't know how to estimate runtime for this collective,
                # falling back to 0
                log.info(e)
                return 0

        elif is_wait(self.node):
            # ir.Wait is only used for collective ops.
            # The time needed for the collective op is already estimated and considered
            # when we are processing the collective op IR node, so ir.Wait takes 0 time
            # since it doesn't take extra time to get the result after the collective is completed.
            return 0

        dtype = buf.node.maybe_get_dtype()
        try:
            gpu_memory_bandwidth = get_gpu_dram_gbps()
            gpu_flops = get_device_tflops(dtype) * 10**12
        except Exception:
            return 0

        if isinstance(self, ExternKernelSchedulerNode):
            assert isinstance(self.node, ir.ExternKernel), f"{type(self.node)=}"
            op = kernel_name_to_op.get(
                getattr(self.node, "python_kernel_name", ""), None
            )

            # if there is a resolved op, dry-run using fake mode and record flop count
            if op is not None:
                from torch._subclasses.fake_tensor import FakeTensorMode
                from torch.utils.flop_counter import FlopCounterMode

                if any(
                    len(free_unbacked_symbols(n.get_numel())) > 0
                    for n in self.node.inputs
                ):
                    # Tensor has unbacked symints, we don't know how to estimate
                    # runtime for that today
                    return 0

                with FakeTensorMode() as fake_mode, FlopCounterMode(
                    display=False
                ) as flop_counter_mode, V.set_current_node(
                    self.node.fx_node
                ), V.set_fake_mode(
                    fake_mode
                ):
                    from .ir import ir_node_to_tensor

                    fake_inputs = [
                        ir_node_to_tensor(input, guard_shape=False)
                        for input in self.node.inputs
                    ]
                    cls = self.node.__class__
                    cls.process_kernel(op, *fake_inputs, **self.node.kwargs)

                    # TODO(xmfan): find a better heuristic to model FLOPS/latency relationship
                    factor = 1.0
                    counted_flops = flop_counter_mode.get_total_flops()
                    counted_bytes = self.get_read_write_buffers_sizes()
                    compute_time = (factor * counted_flops / gpu_flops) * 1e9
                    transfer_time = counted_bytes / gpu_memory_bandwidth

                    # Return estimated runtime in nanoseconds
                    return max(compute_time, transfer_time)

        elif isinstance(self, FusedSchedulerNode) or isinstance(
            self.node, ComputedBuffer
        ):
            # Return estimated runtime in nanoseconds (bytes / gbps)
            return self.get_read_write_buffers_sizes() / gpu_memory_bandwidth

        return 0

    def get_template_node(self) -> Optional[ir.TemplateBuffer]:
        return None

    def get_template_node_or_throw(self) -> ir.TemplateBuffer:
        template = self.get_template_node()
        assert template is not None
        return template

    @staticmethod
    def get_prologue_template_epilogue(
        nodes: List[BaseSchedulerNode],
    ) -> Tuple[List[BaseSchedulerNode], BaseSchedulerNode, List[BaseSchedulerNode]]:
        """
        For the list of nodes, get the prologue, template, and epilogue
        """
        template_index = next(i for i, n in enumerate(nodes) if n.is_template())

        prologue = nodes[:template_index]
        template_node = nodes[template_index]
        epilogue = nodes[template_index + 1 :]
        return prologue, template_node, epilogue


class WhyNoFuse:
    # TODO when we drop support for Python < 3.10, we can use
    # @dataclass(slots=True) instead of manually specifying __slots__.
    __slots__ = ["node1", "node2", "reason", "args"]
    reason: str
    args: Tuple[Any, ...]

    def __init__(self, node1: BaseSchedulerNode, node2: BaseSchedulerNode) -> None:
        self.node1 = node1
        self.node2 = node2

    def __call__(self, reason: str, *args: Any) -> None:
        self.reason = reason
        self.args = args
        fusion_log.debug(self)

    def __str__(self) -> str:
        return f"cannot fuse {self.node1.get_name()} with {self.node2.get_name()}: " + (
            self.reason % self.args
        )


def pformat(obj: Any) -> str:
    if isinstance(obj, OrderedSet):
        # pformat has trouble with sets of sympy exprs
        obj = sorted(obj, key=str)
    result = pprint.pformat(obj, indent=4)
    if "\n" in result:
        return f"\n{textwrap.indent(result, ' ' * 4)}"
    return result


class OutputNode:
    def __init__(self, dep: StarDep) -> None:
        self.unmet_dependencies = OrderedSet([dep])

    def is_reduction(self) -> bool:
        return False

    def get_inputs_that_alias_output(self) -> Sequence[str]:
        return ()

    def get_name(self) -> str:
        return "OUTPUT"

    __repr__ = get_name


def _prune_redundant_deps(
    node: BaseSchedulerNode,
    name_to_fused_node: Dict[str, BaseSchedulerNode],
    name_to_buf: Dict[str, SchedulerBuffer],
) -> None:
    """
    Prunes weakdeps intended for mutation ordering
    on an upstream fused node if after fusion there is another dependency
    on the fused upstream node, making the weakdep redundant

    In essence this enforces an ordering on fusions. As fusions occur, weakdeps will
    be incrementally removed, enabling other fusions, ensuring they are fused in order.
    """
    name_to_dep_count: Counter[str] = collections.Counter()

    for dep in node.unmet_dependencies:
        if not isinstance(dep, WeakDep):
            op = name_to_buf[dep.name].defining_op
            name_to_dep_count[name_to_fused_node[op.get_name()].get_name()] += 1

    def should_prune(dep: Dep) -> bool:
        if isinstance(dep, WeakDep):
            op_name = name_to_buf[dep.name].defining_op.get_name()
            is_redundant = name_to_dep_count[name_to_fused_node[op_name].get_name()] > 0
            # These can occur because fused nodes always gather deps from their snodes
            # If B has a weakdep on A
            # B gets fused with C, then any time BC is fused, the weakdep will reappear
            is_self_dep = name_to_fused_node[op_name] == node
            return is_redundant or is_self_dep
        else:
            return False

    deps_to_prune = OrderedSet(
        dep for dep in node.unmet_dependencies if should_prune(dep)
    )

    if deps_to_prune:
        node.unmet_dependencies = node.unmet_dependencies - deps_to_prune
        node.set_read_writes(node.read_writes.remove_reads(deps_to_prune))


# TODO(xmfan): reuse: an existing mapping for this if it exists, or formalize this into ir.py:ExternKernel
kernel_name_to_op = {
    "extern_kernels.convolution": torch.ops.aten.convolution,
    "extern_kernels.mm": torch.ops.aten.mm,
    "extern_kernels.bmm": torch.ops.aten.bmm,
    "extern_kernels.addmm": torch.ops.aten.addmm,
}


class ExternKernelSchedulerNode(BaseSchedulerNode):
    def __init__(self, scheduler: Scheduler, node: ir.Operation) -> None:
        super().__init__(scheduler)
        self._init_from_node(node)
        self.set_read_writes(node.get_read_writes())

    def debug_str_extra(self) -> str:
        return f"{self.get_name()}.node.kernel = {getattr(self.node, 'python_kernel_name', None)}"

    def is_extern(self) -> bool:
        return True

    def has_side_effects(self) -> bool:
        assert self.node is not None
        return hasattr(self.node, "has_side_effects") and self.node.has_side_effects()


class NopKernelSchedulerNode(BaseSchedulerNode):
    def __init__(self, scheduler: Scheduler, node: ir.Operation) -> None:
        super().__init__(scheduler)
        self._init_from_node(node)
        self.set_read_writes(node.get_read_writes())


class SchedulerNode(BaseSchedulerNode):
    _sizes: Tuple[Sequence[sympy.Expr], ...]
    _body: LoopBody

    def __init__(
        self,
        scheduler: Scheduler,
        node: Union[ir.ComputedBuffer, ir.TemplateBuffer],
    ) -> None:
        super().__init__(scheduler)
        self._init_from_node(node)
        self._compute_attrs()

    def _compute_attrs(
        self,
        extra_indexing_constraints: Optional[Tuple[Dict[Any, Any], List[Any]]] = None,
        recompute_sizes_body_func: Optional[Callable[..., Any]] = None,
    ) -> None:
        assert isinstance(self.node, (ir.ComputedBuffer, ir.TemplateBuffer))
        self._sizes, self._body = self.node.simplify_and_reorder(
            extra_indexing_constraints=extra_indexing_constraints,
            recompute_sizes_body_func=recompute_sizes_body_func,
        )

        device = self.node.get_device_or_error()
        group_fn = self.scheduler.get_backend(device).group_fn
        self.group = (device, group_fn(self._sizes))

        # Don't normalize since normalization will merge loops which
        # makes it hard to decide new loop orders.
        should_normalize = not config.loop_ordering_after_fusion or not is_gpu(
            device.type
        )

        if isinstance(self.node, ir.TemplateBuffer):
            self.set_read_writes(
                self.node.extract_read_writes(normalize=should_normalize)
            )
        else:
            self.set_read_writes(
                dependencies.extract_read_writes(
                    self._body, *self._sizes, normalize=should_normalize
                )
            )

    def recompute_size_and_body(
        self,
        extra_indexing_constraints: Optional[Tuple[Dict[Any, Any], List[Any]]] = None,
        recompute_sizes_body_func: Optional[Callable[..., Any]] = None,
    ) -> None:
        self._compute_attrs(
            extra_indexing_constraints=extra_indexing_constraints,
            recompute_sizes_body_func=recompute_sizes_body_func,
        )

    def refresh_dependencies(self, normalize: bool) -> None:
        # Fake dependencies are added manually. They can not be analyzed from
        # extract_read_writes. Find them out and apply manually.
        fake_deps = {
            dep for dep in self.read_writes.reads if isinstance(dep, (WeakDep, StarDep))
        }

        # don't normalize since the loop order may need to be further changed
        # later
        self.set_read_writes(
            dependencies.extract_read_writes(
                self._body, *self._sizes, normalize=normalize
            ).with_read(fake_deps)
        )

    def apply_new_loop_order(self, new_order: Sequence[int]) -> None:
        self._body = self._body.reorder_iter_loops(
            new_order,
        )
        self._sizes = self._body.sizes

        self.refresh_dependencies(normalize=False)

        from .codegen.simd import SIMDScheduling

        # TODO(shunting) if this cause compilation time increase when
        # enabling LOAF by default, try just clearing the specific cache
        # entry by using a customized cache implemetation rather than
        # lru_cache.
        SIMDScheduling.candidate_tilings.cache_clear()
        self.pointwise_read_writes.clear_cache(self)

    def reorder_loops_by_dep_pair(
        self, self_dep: MemoryDep, other_dep: MemoryDep
    ) -> None:
        new_order = None
        self_sizes = self._sizes[0]
        if len(self_sizes) == self_dep.num_vars == other_dep.num_vars:
            new_order = self_dep.decide_loop_order_to_match(other_dep)

        if new_order:
            metrics.num_loop_reordering += 1
            loop_ordering_log.debug(
                "Reorder loops for %s with order %s", self.get_name(), new_order
            )
            self.apply_new_loop_order(new_order)
        else:
            loop_ordering_log.debug(
                "Don't reordering %s because we can not decide the suitable loop order",
                self.get_name(),
            )

    def debug_str_extra(self) -> str:
        name = self.get_name()
        lines = [
            f"{name}.group.device = {self.group[0]}",
            f"{name}.group.iteration = {self.group[1]}",
            f"{name}.sizes = {self._sizes}",
        ]
        for dep in self.read_writes.reads_and_writes():
            if not isinstance(dep, WeakDep):
                buf_name = dep.name
                buf = V.graph.get_buffer(buf_name)
                lines.append(f"{buf_name}_layout = {pformat(buf.layout)}")
        if isinstance(self._body, LoopBody):
            lines.append(f"class {name}_loop_body:")
            lines.append(textwrap.indent(self._body.debug_str(), "    "))

        assert self.node is not None
        lines.extend(self._debug_str_for_device())

        return "\n".join(lines)

    def get_ranges(self) -> Sequence[Sequence[sympy.Expr]]:
        return self._sizes

    def is_reduction(self) -> bool:
        assert isinstance(
            self.node, (ir.ComputedBuffer, ir.TemplateBuffer)
        ), f"{type(self.node)=}"
        return bool(self.node.get_reduction_type())

    def is_split_scan(self) -> bool:
        assert isinstance(
            self.node, (ir.ComputedBuffer, ir.TemplateBuffer)
        ), f"{type(self.node)=}"
        return isinstance(self.node, ir.ComputedBuffer) and isinstance(
            self.node.data, ir.SplitScan
        )

    def is_template(self) -> bool:
        return isinstance(self.node, ir.TemplateBuffer)

    def get_template_node(self) -> Optional[ir.TemplateBuffer]:
        return self.node if isinstance(self.node, ir.TemplateBuffer) else None

    def run(self, *index_vars: Sequence[sympy.Expr]) -> None:
        self.decide_inplace_update()
        self.mark_run()
        self.codegen(index_vars)

    def ranges_from_index_vars(
        self, index_vars: Sequence[Sequence[sympy.Expr]]
    ) -> Dict[sympy.Expr, sympy.Expr]:
        sizes = self._sizes
        assert sum(map(len, sizes)) == sum(map(len, index_vars))
        var_ranges = dict(
            zip(
                itertools.chain.from_iterable(index_vars),
                itertools.chain.from_iterable(sizes),
            )
        )
        return var_ranges

    def codegen(self, index_vars: Sequence[Sequence[sympy.Expr]]) -> None:
        var_ranges = self.ranges_from_index_vars(index_vars)
        try:
            with V.set_ops_handler(
                SimplifyIndexing(V.get_ops_handler(), var_ranges)
            ), V.kernel.set_current_node(self):
                self._body(*index_vars)
        except Exception:
            log.fatal("Error in codegen for %s", self.node)
            raise

    @cache_on_self
    def pointwise_read_writes(self) -> dependencies.ReadWrites:
        """
        Get the memory dependencies in the non-reduction axis.
        """
        sizes, reduction_sizes = self._sizes
        return dependencies.extract_read_writes(
            self._body, sizes, hidden_args=[[sympy.S.Zero] * len(reduction_sizes)]
        )

    def can_inplace(self, read_dep: dependencies.Dep) -> bool:
        if self.is_template():
            return False
        if any(out.get_aliases() for out in self.get_outputs()):
            return False
        if len(self.read_writes.writes) == 1 and isinstance(
            read_dep, dependencies.MemoryDep
        ):
            write_dep = next(iter(self.read_writes.writes))
            assert isinstance(write_dep, dependencies.MemoryDep), f"{type(write_dep)=}"
            return read_dep.index == write_dep.index and read_dep.size == write_dep.size
        return False

    @cache_on_self
    def _get_atomic_add_buffers(self) -> OrderedSet[str]:
        buffers_store_as_atomic_add: OrderedSet[str] = OrderedSet()
        if isinstance(self._body, LoopBody):
            for node in self._body.get_nodes():
                if (
                    node.op == "call_method"
                    and node.target == "store"
                    and (
                        ("mode" in node.kwargs and node.kwargs["mode"] == "atomic_add")
                        or (len(node.args) == 5 and node.args[4] == "atomic_add")
                    )
                ):
                    buffers_store_as_atomic_add.add(
                        node.kwargs["name"]
                        if "name" in node.kwargs
                        else (node.args[1] if len(node.args) >= 2 else "")
                    )
        return buffers_store_as_atomic_add


def refresh_group_node_dependencies(group_snode: BaseSchedulerNode) -> None:
    snodes = group_snode.snodes  # type: ignore[attr-defined]
    group_snode.set_read_writes(
        dependencies.ReadWrites.merge_list([x.read_writes for x in snodes])
    )

    group_snode.unmet_dependencies = (
        OrderedSet(
            dep
            for dep in OrderedSet.union(*[x.unmet_dependencies for x in snodes])
            if dep.name not in group_snode.get_buffer_names()
        )
        - group_snode.read_writes.writes
    )


def init_group_node(
    group_snode: BaseSchedulerNode,
    scheduler: Scheduler,
    snodes: List[BaseSchedulerNode],
) -> None:
    assert isinstance(group_snode, (FusedSchedulerNode, GroupedSchedulerNode))
    group_snode.snodes = snodes
    group_snode.scheduler = scheduler
    group_snode.node = None
    group_snode.ancestors = OrderedSet.union(
        *[x.ancestors for x in snodes if x.ancestors is not None]
    )

    refresh_group_node_dependencies(group_snode)

    group_snode.min_order = min(x.min_order for x in group_snode.snodes)
    group_snode.max_order = max(x.max_order for x in group_snode.snodes)
    group_snode.outputs_by_name = {
        buf.get_name(): buf for buf in group_snode.get_outputs()
    }


class FusedSchedulerNode(BaseSchedulerNode):
    """
    This is a "fake" scheduler node that represents a group of scheduler nodes
    that are meant to be fused together. The way it does this is by maintaining
    its unmet dependencies as the union of its constituent nodes.
    """

    snodes: List[BaseSchedulerNode]

    @classmethod
    def fuse(
        cls, node1: BaseSchedulerNode, node2: BaseSchedulerNode
    ) -> FusedSchedulerNode:
        assert node1.scheduler is node2.scheduler
        assert isinstance(node1, (SchedulerNode, FusedSchedulerNode))
        assert isinstance(node2, (SchedulerNode, FusedSchedulerNode))
        nodes = list(itertools.chain(node1.get_nodes(), node2.get_nodes()))
        return cls(node1.scheduler, nodes)

    def reorder_loops_by_dep_pair(
        self, self_dep: MemoryDep, other_dep: MemoryDep
    ) -> None:
        if self.is_template():
            # We can not really reorder loops for a triton template
            return
        self_sizes = None
        for snode in self.snodes:
            assert isinstance(snode, SchedulerNode)
            if self_sizes is not None and tuple(self_sizes) != tuple(snode._sizes[0]):
                loop_ordering_log.debug(
                    "Can not reorder fused node due to different sizes"
                )
                return
            self_sizes = snode._sizes[0]
        new_order = None

        assert self_sizes is not None
        if len(self_sizes) == self_dep.num_vars == other_dep.num_vars:
            new_order = self_dep.decide_loop_order_to_match(other_dep)

        if not new_order:
            loop_ordering_log.debug(
                "Dont reordering fused node %s because we can not decide the suitable loop order",
                self.get_name(),
            )
            return
        metrics.num_loop_reordering += 1
        loop_ordering_log.debug(
            "Reorder loops for fused node %s with order %s", self.get_name(), new_order
        )
        for snode in self.snodes:
            assert isinstance(snode, SchedulerNode)
            snode.apply_new_loop_order(new_order)  # type: ignore[arg-type]

        refresh_group_node_dependencies(self)

    def __init__(self, scheduler: Scheduler, snodes: List[BaseSchedulerNode]) -> None:
        super().__init__(scheduler)
        init_group_node(self, scheduler, snodes)
        self.users: List[NodeUser] = []
        self.group = max(snodes, key=lambda x: int(x.is_reduction())).group

    @cache_on_self
    def get_name(self) -> str:
        return "_".join([x.get_name() for x in self.snodes])

    def get_first_name(self) -> str:
        return self.snodes[0].get_name()

    @cache_on_self
    def get_buffer_names(self) -> OrderedSet[str]:
        return OrderedSet.union(*[x.get_buffer_names() for x in self.snodes])

    def get_outputs(self) -> List[SchedulerBuffer]:
        result: List[SchedulerBuffer] = []
        for node in self.snodes:
            result.extend(node.get_outputs())
        return result

    def debug_str_extra(self) -> str:
        lines = [
            f"{self.get_name()}.snodes[{i}] =\n{node.debug_str()}"
            for i, node in enumerate(self.snodes)
        ]
        node = self.snodes[0].node
        if node is not None:
            lines.extend(self._debug_str_for_device())

        return textwrap.indent("\n".join(lines).rstrip(), "    ")

    def debug_str_short(self) -> str:
        snodes_str = [node.debug_str_short() for node in self.snodes]
        return f"{self}, snodes: {snodes_str}"

    def set_last_usage(
        self, future_used_buffers: OrderedSet[str], mutation_real_name: Dict[str, str]
    ) -> None:
        # Set self.last_usage using the global information
        # This will be used for inter-kernel optimisations
        super().set_last_usage(future_used_buffers, mutation_real_name)
        # Set self.last_usage on the snodes
        # This will be used for optimisations within the kernel
        future_used_buffers: OrderedSet[str] = OrderedSet()
        for node in reversed(self.snodes):
            node.set_last_usage(future_used_buffers, mutation_real_name)
            future_used_buffers.update(node.last_usage)

    @cache_on_self
    def used_buffer_names(self) -> OrderedSet[str]:
        return OrderedSet.union(*[x.used_buffer_names() for x in self.snodes])

    @cache_on_self
    def used_or_aliased_buffer_names(self) -> OrderedSet[str]:
        return OrderedSet.union(
            *[x.used_or_aliased_buffer_names() for x in self.snodes]
        )

    def get_nodes(self) -> Sequence[BaseSchedulerNode]:
        return self.snodes

    def __repr__(self) -> str:
        return f"{type(self).__name__}(nodes={self.get_name()})"

    @cache_on_self
    def is_reduction(self) -> bool:
        return any(x.is_reduction() for x in self.snodes)

    @cache_on_self
    def is_split_scan(self) -> bool:
        return any(x.is_split_scan() for x in self.snodes)

    @cache_on_self
    def is_template(self) -> bool:
        return any(x.is_template() for x in self.snodes)

    @cache_on_self
    def get_template_node(self) -> Optional[ir.TemplateBuffer]:
        for node in self.snodes:
            if node.is_template():
                return node.get_template_node()
        return None

    def get_device(self) -> torch.device:
        return self.group[0]

    @cache_on_self
    def has_aliasing_or_mutation(self) -> bool:
        return any(x.has_aliasing_or_mutation() for x in self.snodes)

    # None of these need to be implemented, as a FusedSchedulerNode is just an
    # abstraction for scheduling purposes
    def update_mutated_names(self, renames: Dict[str, str]) -> None:
        raise NotImplementedError

    def add_fake_dep(self, name: Dep) -> None:
        raise NotImplementedError

    def can_inplace(self, read_dep: dependencies.Dep) -> bool:
        raise NotImplementedError

    def debug_str(self) -> str:
        """Longer form printout for trace logs"""
        name = self.get_name()
        node_typestr = ",".join(type(n).__name__ for n in self.snodes)
        buf = IndentedBuffer()
        buf.splice(
            f"""\
{name}: {type(self).__name__}({node_typestr})
{name}.writes = {pformat(self.read_writes.writes)}
{name}.unmet_dependencies = {pformat(self.unmet_dependencies)}
{name}.met_dependencies = {pformat(self.read_writes.reads - self.unmet_dependencies)}
{name}.outputs = [
            """
        )
        with buf.indent():
            for out in self.get_outputs():
                buf.splice(out.debug_str())
        buf.writeline("]")

        try:
            buf.splice(self.debug_str_extra())
        except Exception:
            log.warning("Ignoring error in debug_str()", exc_info=True)

        return buf.getrawvalue().rstrip()


class ForeachKernelSchedulerNode(FusedSchedulerNode):
    """
    This is a schedular node that consists of a set of scheduler nodes that
    has no data dependencies among them and can be executed in parallel.
    """

    def get_consumer_subnode_for(
        self, producer: BaseSchedulerNode
    ) -> Optional[BaseSchedulerNode]:
        for buf in producer.get_outputs():
            if buf.get_name() in self.read_to_node:
                return self.read_to_node[buf.get_name()]

        return None

    def get_producer_subnode_for(
        self, consumer: BaseSchedulerNode
    ) -> Optional[BaseSchedulerNode]:
        producers = set()
        for rd in consumer.read_writes.reads:
            if rd.name not in self.scheduler.name_to_buf:
                continue

            node_name = self.scheduler.name_to_buf[rd.name].defining_op.get_name()
            if node_name in self.name_to_node:
                producers.add(self.name_to_node[node_name])

        # Don't permit fusion if there are multiple subnodes
        # that this consumer reads from
        if len(producers) == 1:
            return next(iter(producers))
        else:
            return None

    @classmethod
    def can_fuse(cls, producer: BaseSchedulerNode, consumer: BaseSchedulerNode) -> bool:
        why = WhyNoFuse(producer, consumer)
        if producer.is_foreach() and consumer.is_foreach():
            producer = typing.cast(ForeachKernelSchedulerNode, producer)
            consumer = typing.cast(ForeachKernelSchedulerNode, consumer)
            foreach_match = len(producer.snodes) == len(consumer.snodes)
            if not foreach_match:
                why("foreach do not have same length")
            return foreach_match and all(
                producer.scheduler.can_fuse(l, r)
                for l, r in zip(producer.snodes, consumer.snodes)
            )
        elif consumer.is_foreach():
            if producer.is_reduction():
                why(
                    "candidate producer is a reduction, foreach ops cannot be fused with reductions currently"
                )
                return False

            consumer = typing.cast(ForeachKernelSchedulerNode, consumer)
            consumer_subnode = consumer.get_consumer_subnode_for(producer)
            if consumer_subnode is not None:
                return consumer.scheduler.can_fuse(producer, consumer_subnode)

            why("candidate producer is not dep of any foreach consumer")
            return False

        elif producer.is_foreach():
            if consumer.is_reduction():
                why(
                    "candidate consumer is a reduction, foreach ops cannot be fused with reductions currently"
                )
                return False

            producer = typing.cast(ForeachKernelSchedulerNode, producer)
            producer_subnode = producer.get_producer_subnode_for(consumer)
            if producer_subnode is not None:
                return producer.scheduler.can_fuse(producer_subnode, consumer)

            why("candidate consumer has no dep in any foreach producer")
            return False

        raise AssertionError(
            "At least one node passed to ForeachKernelSchedulerNode.can_fuse should be a foreach node"
        )

    @classmethod
    def fuse(
        cls, producer: BaseSchedulerNode, consumer: BaseSchedulerNode
    ) -> ForeachKernelSchedulerNode:
        assert producer.is_foreach() or consumer.is_foreach()
        if producer.is_foreach():
            producer = typing.cast(ForeachKernelSchedulerNode, producer)
            use_custom_partition_algo = producer.use_custom_partition_algo
            enable_autotune = producer.enable_autotune
        else:
            consumer = typing.cast(ForeachKernelSchedulerNode, consumer)
            use_custom_partition_algo = consumer.use_custom_partition_algo
            enable_autotune = consumer.enable_autotune
        prev_node_1 = None
        prev_node_2 = None
        fused_nodes: List[BaseSchedulerNode]
        if producer.is_foreach() and consumer.is_foreach():
            producer = typing.cast(ForeachKernelSchedulerNode, producer)
            consumer = typing.cast(ForeachKernelSchedulerNode, consumer)
            fused_nodes = [
                FusedSchedulerNode.fuse(l, r)
                for l, r in zip(producer.snodes, consumer.snodes)
            ]
        elif producer.is_foreach():
            producer = typing.cast(ForeachKernelSchedulerNode, producer)
            producer_subnode = producer.get_producer_subnode_for(consumer)
            fused_nodes = []
            prev_node_1 = producer
            prev_node_2 = None
            for node in producer.snodes:
                if node is producer_subnode:
                    new_node = FusedSchedulerNode.fuse(node, consumer)
                    prev_node_2 = new_node
                    fused_nodes.append(new_node)
                else:
                    fused_nodes.append(node)

        elif consumer.is_foreach():
            consumer = typing.cast(ForeachKernelSchedulerNode, consumer)
            consumer_subnode = consumer.get_consumer_subnode_for(producer)
            fused_nodes = []
            prev_node_1 = consumer
            prev_node_2 = None

            for node in consumer.snodes:
                if node is consumer_subnode:
                    new_node = FusedSchedulerNode.fuse(producer, node)
                    prev_node_2 = new_node
                    fused_nodes.append(new_node)
                else:
                    fused_nodes.append(node)
        else:
            raise AssertionError(
                "At least one node passed to ForeachKernelSchedulerNode.fuse should be a foreach node"
            )

        return cls(
            producer.scheduler,
            fused_nodes,
            use_custom_partition_algo=use_custom_partition_algo,
            prev_node_1=prev_node_1,
            prev_node_2=prev_node_2,
            enable_autotune=enable_autotune,
        )

    def __init__(
        self,
        scheduler: Scheduler,
        snodes: List[BaseSchedulerNode],
        use_custom_partition_algo: bool,
        prev_node_1: Optional[BaseSchedulerNode] = None,
        prev_node_2: Optional[BaseSchedulerNode] = None,
        enable_autotune: bool = False,
    ) -> None:
        self.read_to_node = {}
        self.name_to_node = {}

        if prev_node_1 is None or prev_node_2 is None:
            super().__init__(scheduler, snodes)

            for node in snodes:
                for read in node.read_writes.reads:
                    self.read_to_node[read.name] = node

                for name in node.get_operation_names():
                    self.name_to_node[name] = node
        else:
            self.scheduler = scheduler
            self.snodes = snodes
            self.node = None
            self.users: List[NodeUser] = []

            self.set_read_writes(
                dependencies.ReadWrites.merge_list(
                    [prev_node_1.read_writes, prev_node_2.read_writes]
                )
            )

            self.unmet_dependencies = (
                OrderedSet(
                    dep
                    for dep in OrderedSet.union(
                        prev_node_1.unmet_dependencies, prev_node_2.unmet_dependencies
                    )
                    if dep.name not in self.get_buffer_names()
                )
                - self.read_writes.writes
            )

            self.min_order = min([prev_node_1.min_order, prev_node_2.min_order])
            self.max_order = max([prev_node_1.max_order, prev_node_2.max_order])

            if prev_node_1.is_foreach():
                assert isinstance(prev_node_1, ForeachKernelSchedulerNode)
                foreach_node, other_node = prev_node_1, prev_node_2
            else:
                assert isinstance(prev_node_2, ForeachKernelSchedulerNode)
                foreach_node, other_node = prev_node_2, prev_node_1

            self.ancestors = foreach_node.ancestors
            self.ancestors.update(other_node.ancestors)

            self.name_to_node = foreach_node.name_to_node
            for name in other_node.get_operation_names():
                self.name_to_node[name] = other_node

        self.use_custom_partition_algo = use_custom_partition_algo
        device = snodes[0].get_device()
        assert device
        self.group = (device, ((sympy.Expr("combo_kernel"),),))
        self.origins: OrderedSet[torch.fx.Node] = OrderedSet()
        self.enable_autotune = enable_autotune

    @classmethod
    def combinable_nodes(
        cls, nodes: List[BaseSchedulerNode]
    ) -> List[BaseSchedulerNode]:
        extern = [x for x in nodes if isinstance(x, ExternKernelSchedulerNode)]
        if extern:
            log.debug(
                "ComboKernels: %d external nodes are filtered %s",
                len(extern),
                [node.node.get_origins() for node in extern if node.node is not None],
            )
        filtered_nodes = [
            x
            for x in nodes
            if not isinstance(x, (NopKernelSchedulerNode, ExternKernelSchedulerNode))
        ]
        foreach_nodes = [
            x for x in filtered_nodes if isinstance(x, ForeachKernelSchedulerNode)
        ]
        if foreach_nodes:
            log.debug("ComboKernels: %d foreach nodes are filtered", len(foreach_nodes))
        filtered_nodes = [
            x for x in filtered_nodes if not isinstance(x, ForeachKernelSchedulerNode)
        ]
        template_nodes = [x for x in filtered_nodes if x.is_template()]
        if template_nodes:
            log.debug(
                "ComboKernels: %d template nodes are filtered", {len(template_nodes)}
            )
        filtered_nodes = [x for x in filtered_nodes if x not in template_nodes]
        return filtered_nodes

    @staticmethod
    def _default_group_nodes_for_combo_kernels(
        scheduler: Scheduler,
    ) -> List[List[BaseSchedulerNode]]:
        """
        Returns a list of lists of nodes that are to be grouped together.
        """
        sorted_nodes = scheduler._topological_sort_nodes()
        grouped_nodes = []
        max_num_nodes = 8
        for nodes in sorted_nodes:
            grouped_nodes.extend(
                [
                    nodes[i : i + max_num_nodes]
                    for i in range(0, len(nodes), max_num_nodes)
                ]
            )

        return grouped_nodes

    group_algorithm_for_combo_kernels: Callable[
        [Scheduler], List[List[BaseSchedulerNode]]
    ] = _default_group_nodes_for_combo_kernels

    @staticmethod
    def set_group_algorithm_for_combo_kernels(
        custom_group_algorithm: Callable[[Scheduler], List[List[BaseSchedulerNode]]]
    ) -> None:
        ForeachKernelSchedulerNode.group_algorithm_for_combo_kernels = (
            custom_group_algorithm
        )

    @staticmethod
    def group_nodes_for_combo_kernels(
        scheduler: Scheduler,
    ) -> List[List[BaseSchedulerNode]]:
        return ForeachKernelSchedulerNode.group_algorithm_for_combo_kernels(scheduler)

    def mark_run(self) -> None:
        raise NotImplementedError

    def codegen(self) -> None:
        raise NotImplementedError

    def is_foreach(self) -> bool:
        return True

    def get_subkernel_nodes(self) -> List[BaseSchedulerNode]:
        """Returns a list of nodes which comprise the combo kernel.
        These nodes may be vertically fused."""
        return list(self.snodes)

    def get_nodes(self) -> Sequence[BaseSchedulerNode]:
        """Returns all nodes contained in this kernel, unpacking fused nodes
        into their constituent scheduler nodes."""
        return list(itertools.chain.from_iterable(x.get_nodes() for x in self.snodes))

    def get_first_name(self) -> str:
        return self.snodes[0].get_first_name()

    def prune_redundant_deps(
        self, name_to_fused_node: Dict[str, BaseSchedulerNode]
    ) -> None:
        _prune_redundant_deps(self, name_to_fused_node, self.scheduler.name_to_buf)

        for node in self.snodes:
            node.prune_redundant_deps(name_to_fused_node)


class GroupedSchedulerNode(BaseSchedulerNode):
    """
    This is a "fake" scheduler node that represents a group of scheduler nodes
    that are meant to be *grouped* together (it does not allow another node to be scheduled
    in between its constituent nodes, nor does it allow another node to fuse into any of its constituent nodes).
    The way it does this is by maintaining its unmet dependencies as the union of its constituent nodes.
    Fusion will still happen among the nodes within each GroupedSchedulerNode.
    At codegen time, this scheduler node will be unpacked and codegen is called on each constituent node.
    """

    snodes: List[BaseSchedulerNode]

    @classmethod
    def create(cls, snodes: List[BaseSchedulerNode]) -> GroupedSchedulerNode:
        scheduler = snodes[0].scheduler
        assert all(node.scheduler is scheduler for node in snodes)
        grouped_snode = cls(scheduler, snodes)  # type: ignore[arg-type]
        for snode in snodes:
            scheduler.name_to_fused_node[snode.get_name()] = grouped_snode
        scheduler.name_to_fused_node[grouped_snode.get_name()] = grouped_snode
        return grouped_snode

    def __init__(self, scheduler: Scheduler, snodes: List[BaseSchedulerNode]) -> None:
        super().__init__(scheduler)
        init_group_node(self, scheduler, snodes)

    def unpack(self) -> List[BaseSchedulerNode]:
        """
        Do fusion among nodes within this GroupedSchedulerNode,
        and then unpack this GroupedSchedulerNode into regular nodes.
        """
        for snode in self.snodes:
            self.scheduler.name_to_fused_node[snode.get_name()] = snode
        del self.scheduler.name_to_fused_node[self.get_name()]
        return self.scheduler.fuse_nodes(self.snodes)

    def add_fake_dep(self, fake_dep: Dep) -> None:
        self.set_read_writes(self.read_writes.with_read(fake_dep))
        self.unmet_dependencies.add(fake_dep)

    @cache_on_self
    def get_name(self) -> str:
        return "_".join([x.get_name() for x in self.snodes])

    def get_first_name(self) -> str:
        return self.snodes[0].get_name()

    @cache_on_self
    def get_buffer_names(self) -> OrderedSet[str]:
        return OrderedSet.union(*[x.get_buffer_names() for x in self.snodes])

    def get_outputs(self) -> List[SchedulerBuffer]:
        result: List[SchedulerBuffer] = []
        for node in self.snodes:
            result.extend(node.get_outputs())
        return result

    def get_nodes(self) -> Sequence[BaseSchedulerNode]:
        return self.snodes

    @classmethod
    def can_fuse(cls, producer: BaseSchedulerNode, consumer: BaseSchedulerNode) -> bool:
        # GroupedSchedulerNode cannot be fused with another node
        return False


def pick_loop_order(
    stride_lengths: List[List[int]],
    sizes: Sequence[sympy.Expr],
    priority_idx: Tuple[int, ...] = (),
) -> List[int]:
    """
    A heuristic to decide loop iteration orders.  This has not been well
    tuned and may be something we should autotune.
    """

    @functools.cmp_to_key
    def index_cmp(a: int, b: int) -> int:
        if sizes[a] == 1 or sizes[b] == 1:
            # 1-sizes don't matter, just move them to the end
            return cmp(sizes[a] == 1, sizes[b] == 1)

        # Take abs, otherwise flipped dimensions are treated as smaller
        # strides than contiguous dims
        stride_len_a = [abs(sl[a]) for sl in stride_lengths]
        stride_len_b = [abs(sl[b]) for sl in stride_lengths]

        # equivalent to
        # np.logical_or(stride_lengths[:, b] == 0, stride_lengths[:, a] < stride_lengths[:, b]).all()
        a_first = sum(
            sl_b == 0 or sl_a < sl_b for sl_a, sl_b in zip(stride_len_a, stride_len_b)
        )
        b_first = sum(
            sl_a == 0 or sl_b < sl_a for sl_a, sl_b in zip(stride_len_a, stride_len_b)
        )
        if a_first > b_first:
            return -1
        if b_first > a_first:
            return 1

        # otherwise contiguous
        return cmp(b, a)

    order = list(reversed(range(len(stride_lengths[0]))))
    if len(priority_idx) > 0:
        # if we have priority node, only use that node's order
        stride_lengths = [stride_lengths[pi] for pi in priority_idx]
    if config.pick_loop_orders:
        order.sort(key=index_cmp)
    return order


@dataclasses.dataclass
class NodeUser:
    node: Union[BaseSchedulerNode, OutputNode]
    can_inplace: bool = False

    # A weak user must be scheduled after a given node, but doesn't actually
    # use the result
    is_weak: bool = False

    def __hash__(self) -> int:
        return hash((self.node.get_name(), self.can_inplace, self.is_weak))

    def __eq__(self, other: object) -> bool:
        return (
            isinstance(other, NodeUser)
            and self.get_name() == other.get_name()
            and self.can_inplace == other.can_inplace
            and self.is_weak == other.is_weak
        )

    def get_name(self) -> str:
        return self.node.get_name()

    def merge(self, other: NodeUser) -> NodeUser:
        assert self.node is other.node
        return NodeUser(
            self.node,
            self.can_inplace and other.can_inplace,
            self.is_weak and other.is_weak,
        )


_post_grad_graph_counter = itertools.count()


class Scheduler:
    __dep_size_hint_cache: Dict[Dep, int]

    def __init__(self, nodes: List[ir.Operation]) -> None:
        with dynamo_timed("Scheduler.__init__"):
            self._init(nodes)

    def _init(self, nodes: List[ir.Operation]) -> None:
        super().__init__()
        self.__dep_size_hint_cache = {}
        V.graph.scheduler = self
        self.backends: Dict[torch.device, BaseScheduling] = {}
        self.post_grad_graph_id = next(_post_grad_graph_counter)

        self.completed_operations: OrderedSet[str] = OrderedSet()
        self.available_buffer_names = OrderedSet(
            [
                *V.graph.graph_inputs.keys(),
                *V.graph.constants.keys(),
                *V.graph.torchbind_constants.keys(),
            ]
        )

        self.nodes = [self.create_scheduler_node(n) for n in nodes]
        self.update_zero_dim_cpu_tensor()
        # some new constants could have been created above
        self.available_buffer_names.update(V.graph.constants.keys())
        for node in self.nodes:
            node.prune_deps()

        self.name_to_donated_buffer: Dict[
            str, SchedulerDonatedBuffer
        ] = self.get_donated_buffers()
        self.name_to_node: Dict[str, BaseSchedulerNode] = {
            n.get_name(): n for n in self.nodes
        }
        self.name_to_buf: Dict[str, SchedulerBuffer] = {
            buf.get_name(): buf for node in self.nodes for buf in node.get_outputs()
        }
        self.name_to_fused_node: Dict[str, BaseSchedulerNode] = self.name_to_node.copy()

        # mutation_real_name: Maps back to the original name for codegen
        # Example:
        # If you mutate buf0 inside of buf1's kernel, then:
        # mutation_real_name = {"buf0" : "buf1"}
        # all subsequent uses of buf0 become buf1's usage in dependency graph
        self.mutation_real_name: Dict[str, str] = {}

        # We handle mutation by renaming modified versions of the same
        # buffer in the dependency graph to prevent cycles.
        # mutation_renames: tracks the current name for a given buffer
        #                   (changed once per mutation)
        # Example:
        # If you mutate buf0 inside of buf1's kernel, then:
        # mutation_renames = {"buf1" : "buf0"}
        # in codegen we only use buf0, never buf1
        self.mutation_renames: Dict[str, str] = {}

        self.compute_dependencies()
        self.nodes = self.topological_sort_schedule(self.nodes)
        self.dead_node_elimination()
        self.name_to_fused_node = {n.get_name(): n for n in self.nodes}
        self.compute_ancestors()
        if config.reorder_for_compute_comm_overlap:
            self.nodes = comms.decide_global_ordering_of_comms(
                self.nodes,
                self.name_to_buf,
                self.name_to_fused_node,
            )

        metrics.ir_nodes_pre_fusion += len(self.nodes)
        V.debug.ir_pre_fusion(self.nodes)
        self.num_orig_nodes = len(self.nodes)
        self.create_foreach_nodes()
        self.nodes = self.topological_sort_schedule(self.nodes)
        self.logged_slow_fusion: OrderedSet[Tuple[str, str]] = OrderedSet()
        if config._pre_fusion_custom_pass is not None:
            self.nodes = config._pre_fusion_custom_pass(self.nodes)
        self.nodes = self.fuse_nodes(self.nodes)
        if config.reorder_for_peak_memory:
            from .memory import reorder_for_peak_memory

            self.nodes = reorder_for_peak_memory(
                self.nodes,
                self.name_to_buf,
                self.name_to_fused_node,
                set(V.graph.graph_inputs.keys()),
                set(V.graph.get_output_names()),
            )
        self.merge_loops()
        self.finalize_multi_template_buffers()
        if config.reorder_for_compute_comm_overlap:
            self.nodes = comms.reorder_compute_and_comm_for_overlap(self.nodes)
        if config.combo_kernels:
            self.create_combo_kernel_nodes(num_ck_nodes=None)
        self.process_grouped_nodes()
        self.compute_last_usage()
        V.debug.ir_post_fusion(self.nodes)
        V.debug.graph_diagram(self.nodes)
        self.debug_draw_graph()

        # used during codegen:
        self.buffer_names_to_free: OrderedSet[str] = OrderedSet()

        # fx graph node to the position it appears in the graph
        # for debug attribution
        self.origin_to_index: Dict[torch.fx.Node, int] = {}

        get_metric_table("graph_stats").add_row(
            lambda: {
                "graph_id": self.post_grad_graph_id,
                "num_nodes_before_fusion": self.num_orig_nodes,
                "num_nodes_after_fusion": len(self.nodes),
            }
        )

    def get_donated_buffers(self) -> Dict[str, SchedulerDonatedBuffer]:
        name_to_donated_buf = {}
        for name in V.graph.graph_inputs_original:
            if isinstance(V.graph.graph_inputs_original[name], ir.DonatedBuffer):
                name_to_donated_buf[name] = SchedulerDonatedBuffer(
                    self,
                    V.graph.graph_inputs_original[name],
                    defining_op=None,
                )
        return name_to_donated_buf

    @property
    def current_device(self) -> Optional[torch.device]:
        return V.graph.current_device

    @current_device.setter
    def current_device(self, device: Optional[torch.device]) -> None:
        V.graph.current_device = device

    def debug_draw_graph(self) -> None:
        """Generate an image of the graph for debugging"""
        if os.environ.get("INDUCTOR_WRITE_SCHEDULER_GRAPH", None) == "1":
            from .debug import draw_buffers

            draw_buffers(self.nodes, print_graph=True)

    def debug_print_nodes(self, label: str) -> None:
        if log.isEnabledFor(logging.INFO):
            log.info("%s:", label)
            for node in self.nodes:
                node.log_details()

    def create_scheduler_node(self, node: ir.Operation) -> BaseSchedulerNode:
        assert (
            node.get_origins() is not None
        ), "All nodes passed to scheduling must have an origin"
        if node.is_no_op():
            return NopKernelSchedulerNode(self, node)
        elif isinstance(node, (ir.ComputedBuffer, ir.TemplateBuffer)):
            return SchedulerNode(self, node)
        elif isinstance(node, ir.ExternKernel):
            return ExternKernelSchedulerNode(self, node)
        else:
            raise NotImplementedError(node)

    def create_foreach_nodes(self) -> None:
        removed_node_names: OrderedSet[str] = OrderedSet()
        fe_nodes = []
        kept_node_names = self.name_to_fused_node.keys()

        for names in V.graph.lists.values():
            names = [
                name
                for name in names
                if name in kept_node_names
                and not isinstance(self.name_to_node[name], NopKernelSchedulerNode)
            ]
            if not names:
                # All nodes eliminated
                continue

            removed_node_names.update(names)
            snodes = [self.name_to_node[name] for name in names]

            enable_autotune = config.combo_kernels_autotune > 1
            fe_node = ForeachKernelSchedulerNode(
                self,
                snodes,
                use_custom_partition_algo=False,
                enable_autotune=enable_autotune,
            )

            fe_nodes.append(fe_node)

            for name in names:
                self.name_to_fused_node[name] = fe_node

        self.nodes = [
            node for node in self.nodes if node.get_name() not in removed_node_names
        ] + list(fe_nodes)

    def compute_dependencies(self) -> None:
        """
        Create dependency edges between nodes, handling aliasing and
        mutation properly.
        """

        T = TypeVar("T")

        class DedupList(Generic[T]):
            """
            This data structure behaves like a list except it makes sure the
            elements remain unique.
            Normally one could use a OrderedSet/dict for this purpose however
            the list in question gets elements appended as it is being
            iterated over which means that we need to keep the list
            semantics.
            """

            def __init__(
                self,
                items: Optional[List[T]] = None,
                membership: Optional[OrderedSet[T]] = None,
            ) -> None:
                self.items = items or []
                self.membership = membership or OrderedSet()

            def append(self, node_user: T) -> None:
                if node_user in self.membership:
                    return
                self.items.append(node_user)
                self.membership.add(node_user)

            def __add__(self, other: DedupList[T]) -> DedupList[T]:
                new_membership = OrderedSet.union(self.membership, other.membership)
                new_items = self.items + [
                    x for x in other.items if x not in self.membership
                ]
                return DedupList(new_items, new_membership)

        name_to_users: DefaultDict[str, DedupList[NodeUser]] = collections.defaultdict(
            DedupList
        )

        # handle aliasing by using python aliasing in name_to_users
        # if foo aliases bar then we will make name_to_users["foo"] point
        # to the same python list as name_to_users["bar"]
        for node in self.nodes:
            for buf1 in node.get_outputs():
                buf1_name = buf1.get_name()
                for buf2_name in buf1.get_aliases():
                    if buf1_name in name_to_users and buf2_name in name_to_users:
                        # merge the two
                        list1 = name_to_users[buf1_name]
                        list2 = name_to_users[buf2_name]
                        combined = list1 + list2
                        for key in name_to_users.keys():
                            if (
                                name_to_users[key] is list1
                                or name_to_users[key] is list2
                            ):
                                name_to_users[key] = combined
                    elif buf1_name in name_to_users:
                        name_to_users[buf2_name] = name_to_users[buf1_name]
                    else:
                        name_to_users[buf1_name] = name_to_users[buf2_name]

        def rename(n: str) -> str:
            if n in self.mutation_renames:
                return rename(self.mutation_renames[n])
            return n

        def add_user(
            used_by_name: str,
            user_node: Union[BaseSchedulerNode, OutputNode],
            can_inplace: bool = False,
            is_weak: bool = False,
        ) -> None:
            name_to_users[rename(used_by_name)].append(
                NodeUser(user_node, can_inplace, is_weak)
            )

        unbacked_symbol_to_origin_node: Dict[sympy.Symbol, Optional[str]] = {}

        # NB: None means that the dependency is on an input.  Don't actually
        # generate a dependency because if we do, Inductor will start trying
        # to free the unbacked int but that's pointless
        for name, val in V.graph.graph_inputs.items():
            if isinstance(val, sympy.Expr):
                for fs in val.free_symbols:
                    unbacked_symbol_to_origin_node[fs] = None

        for node in self.nodes:
            log.debug("scheduling %s", node.node)

            # unbacked symbols don't follow ordinary buffer dependencies, so
            # we track their def/uses separately
            assert node.node is not None
            unbacked_symbol_defs = sorted(
                node.node.get_unbacked_symbol_defs(), key=lambda x: x.name
            )
            for s in unbacked_symbol_defs:
                assert isinstance(s, sympy.Symbol)
                # Pick the first definer as canonical.  There may be multiple
                # because if a MultiOutputLayout buffer propagates an unbacked
                # symint to multiple outputs, they will all claim to def it.
                if s not in unbacked_symbol_to_origin_node:
                    unbacked_symbol_to_origin_node[s] = node.get_name()

            unbacked_symbol_uses = sorted(
                node.node.get_unbacked_symbol_uses(), key=lambda x: x.name
            )
            # if a kernel takes unbacked symints, register dependencies
            for s in unbacked_symbol_uses:
                assert (
                    s in unbacked_symbol_to_origin_node
                ), f"{s} not in {unbacked_symbol_to_origin_node}"
                if (r := unbacked_symbol_to_origin_node[s]) is not None:
                    for buf in self.name_to_node[r].get_outputs():
                        node.add_fake_dep(StarDep(buf.get_name()))

            if (
                len(node.read_writes.writes) == 1
                and (dep := next(iter(node.read_writes.writes)))
                and isinstance(dep, MemoryDep)
            ):
                node_mode = dep.mode
            else:
                node_mode = None

            # Handle output mutations
            for buf in node.get_outputs():
                # a node will mutate either 0 or 1 buffers
                assert len(buf.get_mutations()) <= 1
                for alt_name in buf.get_mutations():
                    alt_name = rename(alt_name)
                    # this node must run after the prior writer
                    add_user(alt_name, node)
                    node.add_fake_dep(StarDep(alt_name, mode=node_mode))
                    for user in name_to_users[alt_name].items:
                        if user.get_name() == node.get_name():
                            continue

                        assert isinstance(user.node, BaseSchedulerNode)
                        for other_name in user.node.get_buffer_names():
                            # this node must run after all prior readers
                            other_name = rename(other_name)
                            node.add_fake_dep(
                                WeakDep(other_name, mutating_buf=buf.get_name())
                            )
                            add_user(other_name, node, is_weak=True)

            # add normal non-mutation dependencies
            for read in node.read_writes.reads:
                if not isinstance(read, WeakDep):
                    add_user(read.name, node, node.can_inplace(read))

            node.update_mutated_names(self.mutation_renames)

            # update our renaming scheme for the next iteration
            for buf in node.get_outputs():
                for alt_name in buf.get_mutations():
                    self.mutation_renames[rename(alt_name)] = buf.get_name()
                    self.mutation_renames[alt_name] = buf.get_name()
                    self.mutation_real_name[
                        buf.get_name()
                    ] = self.mutation_real_name.get(alt_name, alt_name)

        # make sure outputs aren't dead-code-eliminated
        for buf_name in V.graph.get_output_names():
            log.debug("scheduling output %s", buf_name)
            add_user(buf_name, OutputNode(StarDep(buf_name)))

        # make sure unbacked symints aren't dead-code-eliminated
        for out in V.graph.graph_outputs:
            for s in out.get_unbacked_symbol_uses():
                assert (
                    s in unbacked_symbol_to_origin_node
                ), f"{s} not in {unbacked_symbol_to_origin_node.keys()}"
                if r := unbacked_symbol_to_origin_node[s]:
                    for buf_name in self.name_to_node[r].get_buffer_names():
                        log.debug(
                            "scheduling output %s for unbacked symint %s", buf_name, s
                        )
                        add_user(buf_name, OutputNode(StarDep(buf_name)))

        # make sure input mutation isn't dead-code-eliminated
        for name in self.mutation_renames:
            if name in V.graph.graph_inputs:
                add_user(name, OutputNode(StarDep(name)))
                V.graph.mutated_inputs.add(name)
            elif name in V.graph.constants:
                # In AOTI, module parameters and buffers are not lifted as graph inputs
                add_user(name, OutputNode(StarDep(name)))

        inp_names = {
            name: index for index, name in enumerate(V.graph.graph_inputs.keys())
        }
        V.graph.mutated_input_idxs = [
            inp_names[name] for name in V.graph.mutated_inputs
        ]

        # copy users information onto the nodes
        for node in self.nodes:
            for buf in node.get_outputs():
                buf.set_users(name_to_users[buf.get_name()].items)

        for name in self.name_to_donated_buffer:
            self.name_to_donated_buffer[name].set_users(name_to_users[name].items)

    def dead_node_elimination(self) -> None:
        """
        Remove any nodes without users
        """
        # self.nodes is in topological order, so by iterating in reverse order
        # we have visited (and potentially removed) all users before visiting a
        # given node.
        updated_nodes = []
        for node in reversed(self.nodes):

            def can_eliminate_user(user: NodeUser) -> bool:
                return user.is_weak or user.get_name() in V.graph.removed_operations

            active_buffers = False
            for buf in node.get_outputs():
                can_eliminate = all(can_eliminate_user(u) for u in buf.users)
                if can_eliminate:
                    log.debug("removed dead buffer: %s", buf.get_name())
                    V.graph.removed_buffers.add(buf.get_name())
                else:
                    active_buffers = True

            can_eliminate = not node.has_side_effects() and not active_buffers

            if not can_eliminate:
                updated_nodes.append(node)
            else:
                # dead code
                log.debug("removed dead operation: %s", node.get_name())
                V.graph.removed_operations.add(node.get_name())
                for read in node.read_writes.reads:
                    if read.name in self.name_to_buf:
                        users = self.name_to_buf[read.name].users
                        self.name_to_buf[read.name].users = [
                            u for u in users if u.node.get_name() != node.get_name()
                        ]
        self.nodes = list(reversed(updated_nodes))

        # Prune any WeakDeps no longer needed
        for node in self.nodes:
            node.prune_weak_deps()

    def topological_sort_schedule(
        self, nodes: List[BaseSchedulerNode]
    ) -> List[BaseSchedulerNode]:
        """
        Ensure nodes is in topologically sorted order
        """
        seen: OrderedSet[BaseSchedulerNode] = OrderedSet()
        name_to_node: Dict[str, BaseSchedulerNode] = dict()
        result: List[BaseSchedulerNode] = []

        def visit(n: BaseSchedulerNode) -> None:
            if n not in seen:
                seen.add(n)
                for dep in sorted(n.unmet_dependencies, key=lambda d: d.name):
                    # We only care about doing toposort within `nodes`
                    if dep.name not in name_to_node:
                        continue
                    visit(name_to_node[dep.name])
                result.append(n)

        for node in nodes:
            for name in node.get_buffer_names():
                name_to_node[name] = node
        for node in nodes:
            visit(node)
        return result

    def _get_unmet_dep_nodes(self, snode: BaseSchedulerNode) -> List[BaseSchedulerNode]:
        unmet_deps = set()
        if isinstance(
            snode,
            (
                SchedulerNode,
                ExternKernelSchedulerNode,
                NopKernelSchedulerNode,
                FusedSchedulerNode,
            ),
        ):
            for dep in snode.unmet_dependencies:
                unmet_deps.add(dep.name)
        else:
            raise RuntimeError(
                f"get_unmet_dep_nodes is not implemented for {type(snode)}."
            )
        unmet_dep_ops = (self.name_to_buf[dep].defining_op for dep in unmet_deps)
        return list({self.name_to_fused_node[n.get_name()] for n in unmet_dep_ops})

    def _topological_sort_nodes(self) -> List[List[BaseSchedulerNode]]:
        """
        Sort nodes by their topological order, return a list of node lists.
        """
        order = []
        nodes = dict.fromkeys(self.nodes, 0)
        children: Dict[Any, Any] = {}
        for node in self.nodes:
            deps = self._get_unmet_dep_nodes(node)
            nodes[node] = len(deps)
            for dep in deps:
                c = children.get(dep, [])
                c.append(node)
                children[dep] = c

        zero_deg_nodes = [n for n, v in nodes.items() if v == 0]
        while zero_deg_nodes:
            order.append(zero_deg_nodes)
            for n in zero_deg_nodes:
                for user in children.get(n, []):
                    nodes[user] -= 1
                nodes.pop(n)
            zero_deg_nodes = [n for n, v in nodes.items() if v == 0]
        assert not nodes, "Topological sort failed!"
        return order

    def compute_ancestors(self) -> None:
        """
        Populate each node.ancestors
        """
        # note self.nodes is topologically sorted
        name_to_ancestors: Dict[str, OrderedSet[str]] = {}
        for node in self.nodes:
            ancestors: OrderedSet[str] = OrderedSet()
            for dep in node.unmet_dependencies:
                dep_node_name = self.name_to_buf[dep.name].defining_op.get_name()
                ancestors.add(dep_node_name)
                ancestors |= name_to_ancestors[dep_node_name]
            name_to_ancestors[node.get_name()] = ancestors
            node.ancestors = ancestors

        for order, node in enumerate(self.nodes):
            node.min_order = order
            node.max_order = order

    def merge_loops(self) -> None:
        for node in self.nodes:
            if not config.loop_ordering_after_fusion:
                continue

            # Even for CPU, if we are using the halide backend, we still need
            # the merge loops steps below
            if not isinstance(node, (SchedulerNode, FusedSchedulerNode)) or (
                not node.is_gpu() and config.cpu_backend != "halide"
            ):
                continue
            for snode in node.get_nodes():
                # merge loops for the scheduler node
                if not isinstance(snode, SchedulerNode) or snode.is_template():
                    continue

                snode._body = snode._body.merge_loops()
                snode._sizes = snode._body.sizes

                # merge_loops is called after loop reordering.
                # We still need retain fake dependencies since codegen the
                # estimated amount of memory access rely on them.
                snode.refresh_dependencies(normalize=True)

                # Note that for CPU backend, merging loops will change
                # snode.group. It's fine for Triton backend.
                # But if we simplify update snode.group like this:
                #   group_fn = self.get_backend(snode.node.get_device()).group_fn
                #   snode.group = (snode.node.get_device(), group_fn(snode._sizes))
                # There is still an issue due to different snode in a
                # FusedSchedulerNode having different merged loops.
                # Skip CPU backend for now.

    def fuse_nodes(self, nodes: List[BaseSchedulerNode]) -> List[BaseSchedulerNode]:
        """
        Combine eligible nodes into FusedSchedulerNodes.
        """
        with dynamo_timed("Scheduler.fused_nodes"):
            for i in range(10):
                old_len = len(nodes)
                fusion_log.debug(
                    "===== attempting fusion (%d/10): %d nodes =====",
                    i + 1,
                    old_len,
                )
                nodes = self.fuse_nodes_once(nodes)
                new_len = len(nodes)
                fusion_log.debug(
                    "completed fusion round (%d/10): fused %d nodes into %d nodes\n",
                    i + 1,
                    old_len,
                    new_len,
                )
                if new_len == old_len or new_len == 1:
                    fusion_log.debug(
                        "===== fusion complete (%d iterations) =====", i + 1
                    )
                    break
            return nodes

    def process_grouped_nodes(self) -> None:
        """
        Unpack GroupedSchedulerNode into regular nodes.
        """
        new_nodes: List[BaseSchedulerNode] = []
        for node in self.nodes:
            new_nodes.extend(
                node.unpack() if isinstance(node, GroupedSchedulerNode) else [node]
            )
        self.nodes = new_nodes

    def benchmark_fused_nodes(
        self, nodes: Sequence[BaseSchedulerNode]
    ) -> Tuple[float, str]:
        """
        Benchmark fused list of nodes and return the execution time
        in milliseconds on randomly generated inputs.
        """
        assert len(nodes) > 0
        device = nodes[0].get_device()
        self.current_device = device
        backend = self.get_backend(device)
        with dynamo_timed("benchmark_fused_nodes"):
            return backend.benchmark_fused_nodes(nodes)

    def finalize_multi_template_buffers(self) -> None:
        def replace_operation_buffer(
            orig_node: ir.MultiTemplateBuffer, new_node: ir.OperationBuffer
        ) -> None:
            replaced_buf_name = new_node.get_name()
            orig_buf_name = orig_node.get_name()
            assert isinstance(orig_buf_name, str) and isinstance(replaced_buf_name, str)

            replaced_op_name = new_node.get_operation_name()
            orig_op_name = orig_node.get_operation_name()
            assert isinstance(orig_op_name, str) and isinstance(replaced_op_name, str)

            del V.graph.name_to_buffer[replaced_buf_name]
            new_node.name = orig_buf_name

            del V.graph.name_to_op[replaced_op_name]
            new_node.operation_name = orig_op_name

            orig = V.graph.buffers.index(orig_node)
            V.graph.buffers.remove(new_node)
            V.graph.buffers[orig] = new_node
            V.graph.name_to_buffer[orig_buf_name] = new_node

            orig = V.graph.operations.index(orig_node)
            V.graph.operations.remove(new_node)
            V.graph.operations[orig] = new_node
            V.graph.name_to_op[orig_op_name] = new_node

        for i, node in enumerate(self.nodes):
            if isinstance(node, SchedulerNode) and isinstance(
                node.node, ir.MultiTemplateBuffer
            ):
                multi_node = node.node
                if not config.test_configs.force_extern_kernel_in_multi_template:
                    min_node_unfused, _ = multi_node.get_min_choice()
                else:
                    min_node_unfused = next(
                        (
                            timing
                            for timing in multi_node.choice_timings
                            if isinstance(
                                timing,
                                torch._inductor.select_algorithm.ExternKernelCaller,
                            )
                        ),
                        None,  # type: ignore[arg-type]
                    )
                    assert min_node_unfused is not None

                if isinstance(
                    min_node_unfused,
                    torch._inductor.ir.TritonTemplateCallerBase,
                ):
                    node.node.finalize_as_triton_caller(min_node_unfused)
                    continue

                out_tensorbox = min_node_unfused.output_node()
                out_storage = out_tensorbox.data
                assert isinstance(out_storage, ir.StorageBox)
                out_buffer = out_storage.data
                assert isinstance(out_buffer, ir.OperationBuffer)

                out_buffer.layout = multi_node.layout
                replace_operation_buffer(multi_node, out_buffer)
                new_scheduler_node = self.create_scheduler_node(out_buffer)

                self.nodes[i] = new_scheduler_node
                self.name_to_node[node.get_name()] = new_scheduler_node
                self.name_to_fused_node[node.get_name()] = new_scheduler_node

                for new_out, old_out in zip(
                    new_scheduler_node.get_outputs(), node.get_outputs()
                ):
                    self.name_to_buf[old_out.get_name()] = new_out
                    new_out.users = old_out.users

                new_scheduler_node.min_order = node.min_order
                new_scheduler_node.max_order = node.max_order
                new_scheduler_node.last_usage = node.last_usage

    def _any_atomic_add(self, node_list: Sequence[BaseSchedulerNode]) -> bool:
        return any(
            hasattr(n.node, "data")
            and n.node is not None
            and hasattr(n.node.data, "scatter_mode")
            and n.node.data.scatter_mode == "atomic_add"
            for n in node_list
        )

    def speedup_by_fusion(
        self, node1: BaseSchedulerNode, node2: BaseSchedulerNode
    ) -> bool:
        """
        If config.benchmark_fusion is False, always return True.
        Otherwise, return True if fusion can brings speedup.
        """

        is_multi_template = any(
            n.is_template()
            and isinstance(n.get_template_node(), ir.MultiTemplateBuffer)
            for n in (node1, node2)
        )
        if not config.benchmark_fusion and not is_multi_template:
            return True

        if (
            node1.is_template()
            and not isinstance(node1.get_template_node(), ir.TritonTemplateBuffer)
            or node1.is_foreach()
            or node2.is_foreach()
        ):
            # TODO support benchmarking epilogue fusion
            return True

        node_list_1 = node1.get_nodes()
        device = node_list_1[0].get_device()
        assert device

        # don't support benchmark fusion for CPU right now.
        if device.type == "cpu":
            return True

        node_list_2 = node2.get_nodes()
        node_list_fused = list(itertools.chain(node_list_1, node_list_2))

        # We can not accurately benchmark kernel using atomic_add
        # due to how we generate random integer inputs.
        # Skip benchmarking them by allowing fusion.
        if self._any_atomic_add(node_list_fused):
            return True

        from triton.compiler.errors import CompilationError

        why = WhyNoFuse(node1, node2)

        def log_fusion(ms_fused: float, ms1: float, ms2: float) -> None:
            if fusion_log.isEnabledFor(logging.DEBUG):
                if ms_fused < ms1 + ms2:
                    fusion_log.debug(
                        "can fuse (benchmark): fusing %s with %s cause %sx speedup",
                        node1.get_buffer_names(),
                        node2.get_buffer_names(),
                        green_text(f"{(ms1 + ms2) / ms_fused:.3f}"),
                    )
                else:
                    fusion_log.debug(
                        "cannot fuse (benchmark): fusing %s with %s cause %sx slowdown",
                        node1.get_buffer_names(),
                        node2.get_buffer_names(),
                        red_text(f"{ms_fused / (ms1 + ms2):.3f}"),
                    )

        # After the succesful fusion with Template, we finalize its config.
        # Subsequently we benchmark but dont update. Checking for SchedulerNode, instead of FusedSchedulerNode
        # accomplishes this.
        if is_multi_template and any(
            n.get_template_node() is not None and isinstance(n, SchedulerNode)
            for n in (node1, node2)
        ):
            epilogue_fusion = node1.get_template_node() is not None

            multi_node = node1.node if epilogue_fusion else node2.node
            assert isinstance(multi_node, ir.MultiTemplateBuffer)
            choice_timings = multi_node.choice_timings
            _, ms1 = multi_node.get_min_choice()

            non_template_nodes = node_list_2 if epilogue_fusion else node_list_1

            ms2, path2 = self.benchmark_fused_nodes(non_template_nodes)

            min_ms_fused = float("inf")
            ms_fused_choice = None

            triton_choices = 0
            for choice, unfused_time in sorted(
                choice_timings.items(), key=lambda x: x[1]
            ):
                if not isinstance(choice, torch._inductor.ir.TritonTemplateCallerBase):
                    continue

                if unfused_time >= ms1 + ms2:
                    break

                triton_choices += 1
                if triton_choices > config.max_epilogue_benchmarked_choices:
                    break

                # TODO - parallel compile triton templates
                # TODO - should prune/skip choices that are not within certain % of best choice
                with multi_node.swap_as_triton_caller(choice):
                    ms_fused, path = self.benchmark_fused_nodes(node_list_fused)

                    if ms_fused < min_ms_fused:
                        min_ms_fused = ms_fused
                        ms_fused_choice = choice

            log_fusion(min_ms_fused, ms1, ms2)

            # after we do a fusion, we finalize a triton template.
            # TODO - could preserve multi template and choices for subsequent fusions
            if min_ms_fused < (ms1 + ms2) and ms_fused_choice is not None:
                multi_node.finalize_as_triton_caller(ms_fused_choice)
                return True
            else:
                return False
        else:
            try:
                ms1, path1 = self.benchmark_fused_nodes(node_list_1)
                if math.isinf(ms1):
                    why("register spilling of the first kernel")
                    return False
                ms2, path2 = self.benchmark_fused_nodes(node_list_2)
                if math.isinf(ms2):
                    why("register spilling of the second kernel")
                    return False
                ms_fused, path_fused = self.benchmark_fused_nodes(node_list_fused)
                if math.isinf(ms_fused):
                    why("register spilling of the fused kernel")
                    return False
            except CompilationError as e:
                # workaround triton issue: https://github.com/openai/triton/issues/2151
                if "Loop-carried variable" in str(e):
                    return True  # allow fusion
                else:
                    raise

        log_fusion(ms_fused, ms1, ms2)
        if (
            is_metric_table_enabled("slow_fusion")
            and ms_fused >= ms1 + ms2
            and (path1, path2) not in self.logged_slow_fusion
        ):
            self.logged_slow_fusion.add((path1, path2))
            get_metric_table("slow_fusion").add_row(
                lambda: {
                    "kernel1_path": path1,
                    "kernel1_latency": ms1,
                    "kernel2_path": path2,
                    "kernel2_latency": ms2,
                    "fused_kernel_path": path_fused,
                    "fused_kernel_latency": ms_fused,
                    "slow_down_ratio": ms_fused / (ms1 + ms2),
                }
            )
        return ms_fused < ms1 + ms2

    def fuse_nodes_once(
        self, nodes: List[BaseSchedulerNode]
    ) -> List[BaseSchedulerNode]:
        """
        Combine eligible nodes into FusedSchedulerNodes.

        This relies on two key functions to control the logic:
            - self.can_fuse(): checks if a fusion is legal
            - self.score_fusion(): assigns priority to a given fusion
        """
        fused_nodes = OrderedSet(nodes)
        if fusion_log.isEnabledFor(logging.DEBUG):
            fusion_log.debug("fuse_nodes_once, candidates:")
            for node in fused_nodes:
                fusion_log.debug("  " + node.debug_str_short())  # noqa: G003
        for node1, node2 in self.get_possible_fusions(nodes):
            node1 = self.name_to_fused_node[node1.get_first_name()]
            node2 = self.name_to_fused_node[node2.get_first_name()]
            if self.can_fuse(node1, node2) and not self.will_fusion_create_cycle(
                node1, node2
            ):
                if not self.speedup_by_fusion(node1, node2):
                    continue
                fusion_log.debug(
                    "fusing %s with %s", node1.get_name(), node2.get_name()
                )

                # above can_fuse asserts that node2 has the same device
                device = node1.get_device()
                node3 = self.get_backend(device).fuse(node1, node2)
                fused_nodes.remove(node1)
                fused_nodes.remove(node2)
                fused_nodes.add(node3)
                self.name_to_fused_node.update(
                    {n.get_name(): node3 for n in node3.get_nodes()}
                )
        nodes = sorted(fused_nodes, key=lambda x: x.min_order)
        nodes = self.topological_sort_schedule(nodes)
        self.prune_redundant_deps(nodes)
        return nodes

    def create_combo_kernel_nodes(self, num_ck_nodes: Optional[int] = None) -> None:
        """
        Groups parallel nodes
        """
        fused_nodes = set(self.nodes)
        count = 0
        num_nodes_orig = len(self.nodes)
        log.debug("ComboKernels: Generating with num_ck_nodes = %d...", num_ck_nodes)
        for num, node_list in enumerate(
            ForeachKernelSchedulerNode.group_nodes_for_combo_kernels(self)
        ):
            node_list = ForeachKernelSchedulerNode.combinable_nodes(node_list)
            if len(node_list) < 2:
                continue
            if num_ck_nodes is not None and count > num_ck_nodes:
                break
            if not self.speedup_by_combo_kernel(node_list):
                log.debug("ComboKernels: Not speeding up %d-th group", num)
                continue
            count += 1
            enable_autotune = config.combo_kernels_autotune > 0
            group_snode = ForeachKernelSchedulerNode(
                node_list[0].scheduler,
                node_list,
                use_custom_partition_algo=True,
                enable_autotune=enable_autotune,
            )
            log.info(
                "ComboKernels: Combining %d nodes for %d-th group",
                len(node_list),
                num,
            )
            for node in node_list:
                fused_nodes.remove(node)
            fused_nodes.add(group_snode)
            self.name_to_fused_node.update(
                {n.get_name(): group_snode for n in group_snode.get_nodes()}
            )
        self.nodes = sorted(fused_nodes, key=lambda x: x.min_order)
        self.nodes = self.topological_sort_schedule(self.nodes)
        log.info(
            "Generated ComboKernel nodes: %d ComboKernels, totally %d -> %d nodels",
            count,
            num_nodes_orig,
            len(self.nodes),
        )
        self.prune_redundant_deps(self.nodes)

    def prune_redundant_deps(self, nodes: List[BaseSchedulerNode]) -> None:
        for node in nodes:
            node.prune_redundant_deps(self.name_to_fused_node)

    def get_possible_fusions(
        self, nodes: List[BaseSchedulerNode]
    ) -> List[Tuple[BaseSchedulerNode, BaseSchedulerNode]]:
        """
        Helper to find all legal fusion opportunities, sorted by self.score_fusion()
        """
        possible_fusions = []
        seen: OrderedSet[Tuple[BaseSchedulerNode, BaseSchedulerNode]] = OrderedSet()

        def check_all_pairs(nodes: List[BaseSchedulerNode]) -> None:
            for node1_index, node1 in enumerate(nodes):
                for node2 in nodes[node1_index + 1 :]:
                    key = (node1, node2)
                    if key in seen:
                        continue
                    seen.add(key)

                    if self.can_fuse(node1, node2):
                        possible_fusions.append(key)
                    elif (node2.is_template() or node2.is_foreach()) and self.can_fuse(
                        node2, node1
                    ):
                        # foreach fusions and epilogue fusions are order dependent
                        possible_fusions.append((node2, node1))

        buffer_names_grouping = collections.defaultdict(list)
        for node in nodes:
            if self.unfusable_node(node):
                continue
            for buf in node.used_buffer_names():
                buffer_names_grouping[buf].append(node)
        for node_grouping in buffer_names_grouping.values():
            check_all_pairs(node_grouping)

        if config.aggressive_fusion:
            group_grouping = collections.defaultdict(list)
            for node in nodes:
                group = getattr(node, "group", None)
                if group:
                    group_grouping[group].append(node)
            for node_grouping in group_grouping.values():
                check_all_pairs(node_grouping)

        possible_fusions = self.get_possible_fusions_with_highest_priority(
            possible_fusions
        )
        possible_fusions.sort(key=self.score_fusion_key, reverse=True)
        fusion_log.debug("found %d possible fusions", len(possible_fusions))
        return possible_fusions

    def will_fusion_create_cycle(
        self, node1: BaseSchedulerNode, node2: BaseSchedulerNode
    ) -> bool:
        """
        Finds whether there's a path from node1 to node2 (or vice-versa)
        caused indirectly by other fusions.
        """
        # since we are just returning boolean here, use slightly faster, unordered set
        visited: Set[FusedSchedulerNode] = set()

        def found_path(node: BaseSchedulerNode) -> bool:
            # only fused nodes can introduce new ancestors.
            if isinstance(node, FusedSchedulerNode) and node not in visited:
                visited.add(node)
                if node.get_operation_names().issubset(combined_ancestors):
                    # All fusion outputs are in ancestors of node1 and node2, thus
                    # cannot introduce new path:
                    #
                    # 1. if output is neither descendent of node1 or node2, the
                    #        output cannot introduce a path
                    # 2. due to [can_fuse]: if WLOG output is descendent of node1, it cannot be
                    #        on path(node1->node2), hence it cannot be ancestor of node2
                    # 3. due to [acyclic]: if WLOG output is descendent of node1, it cannot be
                    #        ancestor of node1
                    return False
                else:
                    # continue DFS of new ancestors introduced by the fusion
                    return bool(combined_names & node.ancestors) or any(
                        found_path(self.name_to_fused_node[n])
                        for n in node.ancestors - combined_ancestors
                    )
            return False

        # as above - use slightly faster, unordered set
        combined_names = (
            node1.get_operation_names()._dict.keys()
            | node2.get_operation_names()._dict.keys()
        )
        combined_ancestors = (
            node1.ancestors._dict.keys() | node2.ancestors._dict.keys()
        ) - combined_names
        cycle = any(found_path(self.name_to_fused_node[n]) for n in combined_ancestors)
        if cycle:
            WhyNoFuse(node1, node2)("will create cycle")
        return cycle

    def can_fusion_increase_peak_memory(
        self, node1: BaseSchedulerNode, node2: BaseSchedulerNode
    ) -> bool:
        """
        Return true if fusing the two nodes can potentially increasing peak memory.

        The implementation is more like a heuristic since we don't really know if we are at peak
        or not when trying to fuse these two ndoes. The order of nodes may change later which makes the
        peak memory estimation hard.

        Here is how we decide the LOWER BOUND of extra memory allocation if we fuse these 2 nodes:
        1. find all buffers read by each node with a single user. These buffers are supposed to
           be reused if we don't fuses these 2 nodes
        2. find the intersection of these buffers for the two node and sum the total buffer size.
           If we don't fuse these two nodes, we can at lease avoid this much memory allocation.
           Note that the extra memory allocation is not necessarily causing peak memory increase.
           This is just a heuristic.

        We return true only if the saving for fusion can not trade off the extra memory allocation.
        """

        from .codegen.wrapper import buffer_reuse_key

        def _find_single_user_inputs(
            node: BaseSchedulerNode,
        ) -> List[ir.Buffer]:
            output = []
            for rd in node.read_writes.reads:
                buf = self.name_to_buf.get(rd.name)
                if buf and len(buf.users) == 1 and buf.node.has_tensor_output():
                    output.append(buf.node)
            return output

        # Check inputs that can be potentially reused
        lhs_dep_nodes = _find_single_user_inputs(node1)
        rhs_dep_nodes = _find_single_user_inputs(node2)

        lhs_reuse_keys = {buffer_reuse_key(buf) for buf in lhs_dep_nodes}
        rhs_reuse_keys = {buffer_reuse_key(buf) for buf in rhs_dep_nodes}

        common_reuse_keys = lhs_reuse_keys.intersection(rhs_reuse_keys)

        memory_overhead = 0
        for key in common_reuse_keys:
            try:
                memory_overhead += int(key[2])
            except ValueError:
                # not an interger. Fallback is to fuse
                return False

        bw_saving = self.score_fusion_memory(node1, node2)

        # The factor 32 here is quite arbitrary.
        if V.graph.sizevars.statically_known_gt(memory_overhead, 32 * bw_saving):
            return True
        return False

    def are_long_distant_nodes(
        self, node1: BaseSchedulerNode, node2: BaseSchedulerNode
    ) -> bool:
        """
        This function prevents fusion for nodes that can increase memory
        footprint. This problem is more common in horizontal fusion, where nodes
        that are far apart in the original order get fused, lengthening the live
        intervals of tensors. This is very evident in models with activation
        checkpointing, where the recomputed nodes from different checkpointed
        regions get fused and significantly increase the memory footprint.

        The current attempt is a quick, possibly hacky, heuristic to prevent the
        fusion of nodes that are far away in the original order.

        A better but difficult to implement heurisitic would be to use live
        intervals of the buffers, find region of peak pressure in the original
        program and prevent fusion that crosses that peak region. We might need
        special care or good approximation in this implementation, as fusion of
        node changes live intervals, and re-computing live intervals and peak
        memory after each fusion can introduce large compilation overhead.
        """
        proximity_score = max(
            abs(node1.min_order - node2.max_order),
            abs(node2.min_order - node1.max_order),
        )
        return proximity_score > 64

    def decide_fusion_fail_reason(
        self,
        node1: BaseSchedulerNode,
        node2: BaseSchedulerNode,
        common_buf_names: Tuple[str, ...],
    ) -> str:
        """
        Try to decide reasons why fusion fail due to no shared memory even though
        there are common buffers.
        """
        reasons = {}
        node1_name2dep = {dep.name: dep for dep in node1.read_writes.reads_and_writes()}
        node2_name2dep = {dep.name: dep for dep in node2.read_writes.reads_and_writes()}

        for buf_name in common_buf_names:
            buf = V.graph.get_buffer(buf_name)
            lhs_dep = node1_name2dep[buf_name]
            rhs_dep = node2_name2dep[buf_name]

            if lhs_dep.get_numel() != rhs_dep.get_numel():
                reasons[
                    buf_name
                ] = f"different numel: {lhs_dep.get_numel()} v.s. {rhs_dep.get_numel()}"
                continue

            # same numel but different MemoryDep.size. Should be broadcasting
            if sympy_product(lhs_dep.size) != sympy_product(rhs_dep.size):
                reasons[buf_name] = "broadcast"
                continue

            if not isinstance(lhs_dep, MemoryDep) or not isinstance(rhs_dep, MemoryDep):
                reasons[
                    buf_name
                ] = f"not MemoryDep: {type(lhs_dep)} v.s. {type(rhs_dep)}"
                continue

            lhs_off = lhs_dep.get_offset()
            rhs_off = rhs_dep.get_offset()
            if lhs_off != rhs_off:
                # One example is in transformer, we use a concatenated linear layer
                # to project Q/K/V and then split the result. The 3 splits will
                # point to the same buffer with different offsets.
                reasons[buf_name] = f"different offset: {lhs_off} v.s. {rhs_off}"
                continue

            if (
                lhs_dep.normalize_with_stride_order()
                == rhs_dep.normalize_with_stride_order()
            ):
                reasons[buf_name] = f"Mismatch loop orders: {lhs_dep} v.s. {rhs_dep}"
                continue

            # Add more rules here
            reasons[
                buf_name
            ] = f"Unknown reason: {lhs_dep} v.s. {rhs_dep}. Layout: {buf.layout}"

        return str(reasons)

    def shared_data_after_reordering_loop(
        self, node1: BaseSchedulerNode, node2: BaseSchedulerNode
    ) -> int:
        """
        Right now just greedily reorder the loop of node1 to be compatible with node2,
        but ideally we should have some heuristics to reorder the loop for node2
        to be compatibile with node1 if that's more efficient.
        """

        # TODO Don't do loop reordering for CPU for now.
        # Should debug more why it does not work for CPU codegen
        if not config.loop_ordering_after_fusion or any(
            n.is_cpu() for n in [node1, node2]
        ):
            return 0

        node1_buffer_names = node1.read_writes.buffer_names()
        node2_buffer_names = node2.read_writes.buffer_names()
        # Fast path: no common buffers.
        common_buffer_names = node1_buffer_names & node2_buffer_names
        if not common_buffer_names:
            return 0

        node1_name2dep = {dep.name: dep for dep in node1.read_writes.reads_and_writes()}
        node2_name2dep = {dep.name: dep for dep in node2.read_writes.reads_and_writes()}

        # Find the commons buffers that has different loop orders
        candidates = []
        for buffer_name in common_buffer_names:
            lhs_dep = node1_name2dep[buffer_name]
            rhs_dep = node2_name2dep[buffer_name]
            if (
                lhs_dep.normalize_with_stride_order()
                == rhs_dep.normalize_with_stride_order()
            ):
                candidates.append(
                    (
                        V.graph.sizevars.size_hint(lhs_dep.get_numel(), fallback=0),
                        lhs_dep,
                        rhs_dep,
                    )
                )

        if len(candidates) == 0:
            return 0

        # Pick the largest buffer to guide the loop reordering
        numel, lhs_dep, rhs_dep = max(candidates, key=lambda x: x[0])

        if lhs_dep.num_vars != rhs_dep.num_vars:
            # this can happen due to we don't merge loops.
            # We can not do loop reordering in this case right now
            # Simply returning true if the two Deps are the same after
            # normalization (merging loops)
            if lhs_dep.normalize() == rhs_dep.normalize():
                return self.dep_size_hint(lhs_dep)
            return 0

        # Only reorder loops for pointwise for now
        if not node1.is_reduction():
            node1.reorder_loops_by_dep_pair(lhs_dep, rhs_dep)
        elif not node2.is_reduction():
            node2.reorder_loops_by_dep_pair(rhs_dep, lhs_dep)
        else:
            loop_ordering_log.debug(
                "Don't reorder loops since both nodes are reductions: %s v.s. %s",
                node1.get_name(),
                node2.get_name(),
            )

        return self.score_fusion_memory(node1, node2)

    def unfusable_node(self, node: BaseSchedulerNode) -> bool:
        """
        Is this node unfusable under any conditions.
        """
        return (
            isinstance(node, (ExternKernelSchedulerNode, NopKernelSchedulerNode))
            and not node.is_template()
        )

    def can_fuse(self, node1: BaseSchedulerNode, node2: BaseSchedulerNode) -> bool:
        """
        Determine if it is possible to combine node1 and node2 into a
        single fused node.
        """

        if node1 is node2:
            return False

        why = WhyNoFuse(node1, node2)

        if isinstance(node1, GroupedSchedulerNode) or isinstance(
            node2, GroupedSchedulerNode
        ):
            why("grouped node must not be fused with other nodes")
            return False
        if (
            isinstance(node1, (ExternKernelSchedulerNode, NopKernelSchedulerNode))
            and not node1.is_template()
        ):
            why("node1 is extern or nop")
            return False
        if (
            isinstance(node2, (ExternKernelSchedulerNode, NopKernelSchedulerNode))
            and not node2.is_template()
        ):
            why("node2 is extern or nop")
            return False

        if node2.get_operation_names() & node1.ancestors:
            why("node1 must go before node2")
            return False

        if node2.is_template():
            if not config.prologue_fusion:
                why("prologue fusion turned off")
                return False

            if node1.is_reduction() or node1.is_template():
                why("prologue fusion only supported for pointwise nodes")
                return False

            template = node2.get_template_node_or_throw()
            if not isinstance(template, ir.TritonTemplateBuffer):
                why("prologue fusion only supported for TritonTemplates")
                return False

            allowed_prologue_inps = template.get_allowed_prologue_inps()

            unsupported_prologue_args = (
                OrderedSet(inp.get_name() for inp in template.inputs)
                - allowed_prologue_inps
            )

            if node1.get_buffer_names() & unsupported_prologue_args:
                why("prologue fusion not implemented for kernel for these inputs")
                return False

            if node1.has_aliasing_or_mutation() or node1.has_aliasing_or_mutation():
                why("template prologue can only fuse functional pointwise nodes")
                return False

            prologue_nodes = node1.get_nodes()
            for node in prologue_nodes[:-1]:
                node_outs = node.get_outputs()
                for out in node_outs:
                    if not all(user.node in prologue_nodes for user in out.users):
                        why("template prologue can only fuse nodes with a single use")
                        return False

            template_snodes = (
                [node2]
                if not isinstance(node2, FusedSchedulerNode)
                else [n for n in node2.snodes if n.is_template()]
            )
            assert len(template_snodes) == 1
            template_snode = template_snodes[0]

            if not (
                len(prologue_nodes[-1].outputs) == 1
                and len(prologue_nodes[-1].outputs[0].users) == 1
                and prologue_nodes[-1].outputs[0].users[0].node is template_snode
            ):
                why(
                    "template prologue can only fuse nodes with a single use into template"
                )
                return False

            read_bytes = node1.get_read_buffer_sizes()
            write_bytes = node1.get_write_buffer_sizes()

            # Initially, only do fusions which will result in fewer memory accesses inside of the template to avoid
            # potential bad cache behavior and shared memory use.
            # we also want to avoid benchmarking reliably unprofitable fusions like downcasts from fp32 -> fp16 inside kernel.
            # allowing gathers by allowing increasing write_bytes by small factor
            # TODO - make configurable per input, for insance, bias can fuse fp32 -> fp16 profitably
            if read_bytes > (write_bytes * 1.1):
                why("prologue fusion will not increase amount of bytes read in kernel")
                return False

        if node1.is_template() and (
            node2.has_aliasing_or_mutation()
            or node2.is_reduction()
            or not config.epilogue_fusion
        ):
            why("template epilogue not satisfied")
            return False

        if (node1.get_buffer_names() & V.graph.no_fuse_buffer_names) or (
            node2.get_buffer_names() & V.graph.no_fuse_buffer_names
        ):
            why("fusion for buffer explicit disabled")
            return False

        device = node1.get_device()
        device2 = node2.get_device()
        if device != device2:
            why("device mismatch (%s vs %s)", device, device2)
            return False
        del device2

        shared_data_score = self.score_fusion_memory(node1, node2)
        if shared_data_score == 0:
            shared_data_score = self.shared_data_after_reordering_loop(node1, node2)

<<<<<<< HEAD
        loop_ordering_log.debug(
            "%s and %s has%s shared data",
            node1.get_name(),
            node2.get_name(),
            " no" if shared_data_score == 0 else "",
        )
        if shared_data_score == 0 and (
            not config.aggressive_fusion or node1.is_reduction() or node2.is_reduction()
        ):
            if is_metric_table_enabled("fusion_failure_due_to_indexing_mismatch"):
                common_buf_names = (
                    node1.read_writes.buffer_names() & node2.read_writes.buffer_names()
                )
                if len(common_buf_names) > 0:
                    get_metric_table("fusion_failure_due_to_indexing_mismatch").add_row(
                        lambda: {
                            "pre_grad_graph_id": V.graph.graph_id,
                            "post_grad_graph_id": V.graph.post_grad_graph_id,
                            "node1_name": node1.get_name(),
                            "node2_name": node2.get_name(),
                            "node1_debug_str": write_text(node1.debug_str()),
                            "node2_debug_str": write_text(node2.debug_str()),
                            "common_buffer_names": list(common_buf_names),
                            "failure_reason": self.decide_fusion_fail_reason(
                                node1, node2, common_buf_names
                            ),
                        }
                    )

                    why("no shared data due to indexing mismatch")
                    return False

            why("no shared data")
            return False  # heuristic not needed for correctness

        if (
            not node1.is_foreach()
            and not node2.is_foreach()
            and len(node1.get_nodes()) + len(node2.get_nodes()) > config.max_fusion_size
        ):
            why("exceeds max fusion")
            return False  # heuristic not needed for correctness
=======
        if loop_ordering_log.isEnabledFor(logging.DEBUG):
            loop_ordering_log.debug(
                "%s and %s has %s shared data",
                node1.get_name(),
                node2.get_name(),
                shared_data_score,
            )
>>>>>>> ef59d18b

        if not V.choices.can_fuse(self, node1, node2, shared_data_score):
            return False

        if node1.get_operation_names() & node2.ancestors:
            # node2 depends on node1 outputs
            return (
                self.can_fuse_vertical(node1, node2)
                and V.choices.can_fuse_vertical(self, node1, node2, shared_data_score)
                and self.get_backend(device).can_fuse_vertical(node1, node2)
            )
        else:  # nodes don't depend on each other, but may have common reads
            return V.choices.can_fuse_horizontal(
                self, node1, node2, shared_data_score
            ) and self.get_backend(device).can_fuse_horizontal(node1, node2)

    def can_fuse_vertical(
        self, node1: BaseSchedulerNode, node2: BaseSchedulerNode
    ) -> bool:
        """
        Check if it is legal to fuse a consumer (node2) into a producer (node1).

        We can fuse them if all the reads of node2 either match
        corresponding writes in node1, or are written by nodes that can
        be scheduled before the fusion of node1 and node2.
        """
        node1_buf_names = node1.get_buffer_names()
        why = WhyNoFuse(node1, node2)
        remaining_deps_by_name: Dict[str, List[Dep]] = defaultdict(list)

        for dep in node2.unmet_dependencies:
            name = self.mutation_renames.get(dep.name, dep.name)
            if isinstance(dep, WeakDep) and self.fusable_weak_dep(dep, node1, node2):
                continue
            remaining_deps_by_name[name].append(dep)

        for cd in node1.read_writes.writes:
            if not isinstance(cd, MemoryDep):
                continue
            remaining = remaining_deps_by_name.get(
                self.mutation_renames.get(cd.name, cd.name)
            )
            if remaining:
                for rd in remaining:
                    if self.fusable_read_and_write(rd, cd):
                        remaining.remove(rd)

        remaining_deps = OrderedSet(
            [
                dep.name
                for dep in itertools.chain.from_iterable(
                    remaining_deps_by_name.values()
                )
            ]
        )

        if remaining_deps & node1_buf_names:
            # MemoryDeps didn't match and read different locations of the same buffer.
            # Examples here include:
            #   - MemoryDep("foo", x) != MemoryDep("foo", x + 1)
            #   - MemoryDep("foo", x) != StarDep("foo")
            why("memory deps did not match")
            return False

        node1_op_names = node1.get_operation_names()
        for name in remaining_deps:
            op_name = self.name_to_buf[name].defining_op.get_name()
            if node1_op_names & self.name_to_fused_node[op_name].ancestors:
                why("intermediate nodes between node1 & node2")
                return False

        return True

    def fusable_weak_dep(
        self, weak_dep: WeakDep, node1: BaseSchedulerNode, node2: BaseSchedulerNode
    ) -> bool:
        if weak_dep.name not in node1.get_buffer_names():
            return False

        # A weak dep can be fused if and only if the fused operation acts inplace
        # on the buffer being mutated. i.e. the same index is being read then mutated
        mutating_writes = [
            write
            for write in node2.read_writes.writes
            if write.name == weak_dep.mutating_buf
        ]
        if len(mutating_writes) != 1:
            return False
        write = mutating_writes[0]
        assert isinstance(write, MemoryDep)

        if free_symbol_is_type(write.index, SymT.TMP):
            return False

        real_name = self.mutation_real_name[weak_dep.mutating_buf]
        relevant_reads = [
            read for read in node1.read_writes.reads if read.name == real_name
        ]
        return all(
            isinstance(read, MemoryDep)
            and not free_symbol_is_type(read.index, SymT.TMP)
            and read.index == write.index
            and read.size == write.size
            for read in relevant_reads
        )

    # StarDep doesn't match MemoryDep, different indices don't match
    # However, broadcasting sometimes strips dimensions, and if that's the case
    # we still can match unmet dep
    # if there's indirect indexing, don't match it
    def fusable_read_and_write(self, read: Dep, write: MemoryDep) -> bool:
        if isinstance(read, MemoryDep):
            read_name = self.mutation_renames.get(read.name, read.name)

            if (
                read_name != write.name
                or free_symbol_is_type(read.index, SymT.TMP)
                or free_symbol_is_type(write.index, SymT.TMP)
            ):
                return False

            if config.loop_ordering_after_fusion and read.num_vars != write.num_vars:
                # Need merge loops if we do loop ordering after fusion since
                # we have not merged the loops yet when creating the scheduler
                # nodes.
                read = read.normalize()
                write = write.normalize()

            return (
                read.index == write.index
                and len(read.size) >= len(write.size)
                and read.size[: len(write.size)] == write.size
            )
        elif isinstance(read, StarDep):
            read_name = self.mutation_renames.get(read.name, read.name)
            write_name = self.mutation_renames.get(write.name, write.name)
            if (
                read.mode == write.mode
                and write.mode is not None
                and read_name == write_name
            ):
                return True
        return False

<<<<<<< HEAD
    def score_fusion(
        self, node1: BaseSchedulerNode, node2: BaseSchedulerNode
    ) -> Tuple[int, bool, int, int]:
        """
        Assign a score (higher comes first) to the fusion of node1
        and node2.  When different fusions conflict with each other,
        this is the way we decide what order to run them in.

        Our current score is based on:
        - Estimate of the saved memory operations
        - Fusions closer together in original order
        """
        memory_score = self.score_fusion_memory(node1, node2)
        proximity_score = -max(
            abs(node1.min_order - node2.max_order),
            abs(node2.min_order - node1.max_order),
        )

        # prologue fusion always last
        if node2.is_template():
            template_score = 0
        else:
            template_score = 1 + (
                (node1.is_template() == config.epilogue_fusion_first)
                and memory_score > 0
            )

        return (
            template_score,
            node1.is_reduction() == node2.is_reduction() and memory_score > 0,
            memory_score,
            proximity_score,
        )

=======
>>>>>>> ef59d18b
    def dep_size_hint(self, dep: Dep) -> int:
        res = 0
        if dep not in self.__dep_size_hint_cache:
            try:
                if not dep.has_unbacked_symbols():
                    res = dep.numbytes_hint()
            except KeyError:
                # In at least one test (test/inductor/test_torchbind.py) we
                # create a StarDep that doesn't exist in the graph and calling
                # `has_unbacked_symbols()` throws an error.
                pass
            self.__dep_size_hint_cache[dep] = res
        else:
            res = self.__dep_size_hint_cache[dep]
        return res

    def score_fusion_memory(
        self, node1: BaseSchedulerNode, node2: BaseSchedulerNode
    ) -> int:
        """
        The first term in our fusion score that estimates number of saved
        memory operations.
        """
<<<<<<< HEAD
=======
        node1_dep_len = len(node1.read_writes.reads) + len(node1.read_writes.writes)
        node2_dep_len = len(node1.read_writes.reads) + len(node2.read_writes.writes)

        # optimization: iter over smaller set
        if max(node1_dep_len, node2_dep_len) * 4 > min(node1_dep_len, node2_dep_len):
            if node1_dep_len > node2_dep_len:
                tmp = node1
                node1 = node2
                node2 = tmp

            deps = [
                dep
                for dep in node1.read_writes.reads | node1.read_writes.writes
                if dep in node2.read_writes.reads or dep in node2.read_writes.writes
            ]

            return sum(self.dep_size_hint(dep) for dep in deps)

>>>>>>> ef59d18b
        common_memory_deps = (node1.read_writes.reads | node1.read_writes.writes) & (
            node2.read_writes.reads | node2.read_writes.writes
        )
        return sum(self.dep_size_hint(dep) for dep in common_memory_deps)

    def get_possible_fusions_with_highest_priority(
        self, possible_fusions: List[Tuple[BaseSchedulerNode, BaseSchedulerNode]]
    ) -> List[Tuple[BaseSchedulerNode, BaseSchedulerNode]]:
        # Group the possible fusions based on their priority from the backend.
        # Only return the group of possible fusions with highest priority.
        if len(possible_fusions) == 0:
            return possible_fusions
        possible_fusions_group_by_priority: Dict[
            int, List[Tuple[BaseSchedulerNode, BaseSchedulerNode]]
        ] = {}

        for node1, node2 in possible_fusions:
            assert node1.get_device() == node2.get_device()
            device = node1.get_device()
            fusion_pair_priority = int(
                self.get_backend(device).get_fusion_pair_priority(node1, node2)
            )
            if fusion_pair_priority not in possible_fusions_group_by_priority:
                possible_fusions_group_by_priority[fusion_pair_priority] = [
                    (node1, node2),
                ]
            else:
                possible_fusions_group_by_priority[fusion_pair_priority].append(
                    (node1, node2)
                )
        # return the possible fusions with highest priority
        possible_fusions_with_highest_priority = min(
            possible_fusions_group_by_priority.items(), key=operator.itemgetter(0)
        )[1]
        assert len(possible_fusions_with_highest_priority) > 0
        return possible_fusions_with_highest_priority

    def score_fusion_key(
        self, nodes: Tuple[BaseSchedulerNode, BaseSchedulerNode]
<<<<<<< HEAD
    ) -> Tuple[int, bool, int, int]:
=======
    ) -> Any:
>>>>>>> ef59d18b
        """
        Shim for list.sort(key=...)
        """
        return V.choices.score_fusion(self, *nodes)

    def compute_last_usage(self) -> None:
        """
        Populate node.last_usage recursively (also for the nodes within a FusedSchedulerNode)
        """

        future_used_buffers: OrderedSet[str] = OrderedSet(V.graph.get_output_names())

        for node in reversed(self.nodes):
            node.set_last_usage(future_used_buffers, self.mutation_real_name)
            future_used_buffers.update(node.last_usage)

    def free_buffers(self) -> None:
        """Free any buffers that are no longer needed"""
        for name in sorted(
            self.buffer_names_to_free
            - V.graph.removed_buffers
            - V.graph.wrapper_code.freed
        ):
            if name in self.name_to_buf:
                buf = self.name_to_buf[name]
                if buf.can_free():
                    V.graph.wrapper_code.codegen_free(buf.node)
            elif name in V.graph.graph_inputs:
                storage = V.graph.graph_inputs[name].data
                assert isinstance(storage, ir.StorageBox) and storage.is_input_buffer()
                V.graph.wrapper_code.codegen_free(storage.data)

        self.buffer_names_to_free.clear()

    def flush(self) -> None:
        for backend in self.backends.values():
            backend.flush()
        self.free_buffers()

    def codegen_extern_call(self, scheduler_node: ExternKernelSchedulerNode) -> None:
        assert isinstance(scheduler_node, ExternKernelSchedulerNode)
        # 'decide_inplace_update' stores the inplace update decisions in
        # the current kernel from where 'allocate' retrieve those decisions.
        # We have to make sure there is a non-NULL kernel handler to store
        # those inplace update decisions.
        counters["inductor"]["extern_calls"] += 1
        with V.set_kernel_handler(Kernel(increase_kernel_count=False)):
            scheduler_node.decide_inplace_update()
            scheduler_node.mark_run()
        node = scheduler_node.node
        assert isinstance(node, ir.ExternKernel), f"{type(node)=}"
        node.codegen(V.graph.wrapper_code)
        self.free_buffers()

    def create_backend(self, device: torch.device) -> BaseScheduling:
        assert (
            not is_gpu(device.type) or device.index is not None
        ), f"{device} should have been normalized in lowering"
        V.graph.add_device_info(device)

        device_scheduling = get_scheduling_for_device(device.type)
        if device_scheduling is None:
            raise RuntimeError(f"Unsupported device type: {device.type}")

        if not has_triton():
            if (
                device.type == "cuda"
                and (device_props := torch.cuda.get_device_properties(device)).major < 7
            ):
                raise RuntimeError(
                    f"Found {device_props.name} which is too old to be supported by the triton GPU compiler, which is used as the backend. Triton only supports devices of CUDA Capability >= 7.0, but your device is of CUDA capability {device_props.major}.{device_props.minor}"  # noqa: B950
                )
            elif is_gpu(device.type):
                raise RuntimeError(
                    "Cannot find a working triton installation. Either the package is not installed or it is too old. More information on installing Triton can be found at https://github.com/openai/triton"  # noqa: B950
                )

        return device_scheduling(self)

    def get_backend(self, device: Optional[torch.device]) -> BaseScheduling:
        assert device is not None
        if device not in self.backends:
            self.backends[device] = self.create_backend(device)
        return self.backends[device]

    def enter_context(self, node: BaseSchedulerNode) -> None:
        def get_order(n: torch.fx.Node) -> int:
            if n not in self.origin_to_index:
                self.origin_to_index.update({n: i for i, n in enumerate(n.graph.nodes)})
            return self.origin_to_index[n]

        # Use a dict to have ordering
        origins = {
            (get_order(e), e): None
            for n in node.get_nodes()
            if n.node is not None
            for e in n.node.get_origins()
        }
        origins = list(origins.keys())
        if origins:
            _, last = max(origins, key=operator.itemgetter(0))
            V.graph.wrapper_code.enter_context(last)

    def can_buffer_be_removed_through_fusion(
        self, name: str, fused_node_names: OrderedSet[str]
    ) -> bool:
        try:
            users = self.name_to_buf[name].users
        except KeyError:
            return False
        return (
            all(user.is_weak or user.get_name() in fused_node_names for user in users)
            and name not in self.mutation_renames
            and name not in self.mutation_real_name
        )

    def codegen(self) -> None:
        with dynamo_timed("Scheduler.codegen"):
            return self._codegen()

    def _codegen(self) -> None:
        if config.check_stack_no_cycles_TESTING_ONLY:
            import torch._dynamo.convert_frame

            stack = traceback.extract_stack()
            seen = set()
            for frame in reversed(stack):
                # This is where maybe_cprofile is
                if (
                    frame.name == "_compile_inner"
                    and frame.filename == torch._dynamo.convert_frame.__file__
                ):
                    break
                key = (frame.filename, frame.lineno)
                assert key not in seen, (
                    f"Duplicate stack frame {frame.filename}:{frame.lineno}; "
                    "did you add a decorator to one of the functions in this stack "
                    "trace?  If so, try using a context manager instead."
                )
                seen.add(key)

        self.current_device = None
        for node in self.nodes:
            if log.isEnabledFor(logging.DEBUG):
                try:
                    log.debug(
                        "Generating code for node %s with estimated runtime %f",
                        node.get_name(),
                        node.get_estimated_runtime(),
                    )
                except Exception as e:
                    log.debug(
                        "Generating code for node %s with estimated runtime 0.0",
                        node.get_name(),
                    )

            self.enter_context(node)

            if not isinstance(node, NopKernelSchedulerNode) and (
                device := node.get_device()
            ):
                if (
                    device != self.current_device
                    or node.is_extern()
                    or node.is_template()
                ):
                    self.flush()
                if device != self.current_device:
                    if self.current_device and device_need_guard(
                        self.current_device.type
                    ):
                        V.graph.wrapper_code.codegen_device_guard_exit()
                    self.current_device = device
                    if device_need_guard(device.type):
                        assert device.index is not None, "device should have an index"
                        V.graph.wrapper_code.codegen_device_guard_enter(device.index)

            self.buffer_names_to_free.update(node.last_usage)

            if node.is_template():
                prologue, template_node, epilogue = node.get_prologue_template_epilogue(
                    list(node.get_nodes())
                )
                self.get_backend(device).codegen_template(
                    template_node, epilogue, prologue
                )
            elif node.is_extern():
                node = typing.cast(ExternKernelSchedulerNode, node)
                self.codegen_extern_call(node)
            elif node.is_foreach():
                node = typing.cast(ForeachKernelSchedulerNode, node)
                backend_ = self.get_backend(device)
                from .codegen.cuda_combined_scheduling import CUDACombinedScheduling
                from .codegen.simd import SIMDScheduling

                if isinstance(backend_, (SIMDScheduling, CUDACombinedScheduling)):
                    backend = backend_
                else:
                    raise AssertionError(f"{type(self)=}")
                backend.codegen_combo_kernel(node)
            elif isinstance(node, (FusedSchedulerNode, SchedulerNode)):
                self.get_backend(device).codegen_node(node)
            else:
                assert isinstance(node, NopKernelSchedulerNode)
                node.mark_run()

            if config.triton.debug_sync_kernel:
                self.get_backend(device).codegen_sync()

            self.available_buffer_names.update(node.get_buffer_names())
            self.completed_operations.update(node.get_operation_names())

            if not isinstance(node, NopKernelSchedulerNode):
                device = node.get_device()
                if device is not None and self.get_backend(device).ready_to_flush():
                    self.flush()

        if self.current_device and device_need_guard(self.current_device.type):
            # exit the outermost CUDA device guard. this is
            # important for nested indentation codegen-ing.
            V.graph.wrapper_code.codegen_device_guard_exit()

        self.flush()

    def benchmark_combo_kernel(
        self, node_list: Sequence[BaseSchedulerNode]
    ) -> Tuple[float, float, str]:
        """
        Benchmark fused list of nodes and return the execution time
        in milliseconds on randomly generated inputs.
        """
        device = node_list[0].get_device()
        V.graph.scheduler = self
        self.current_device = device
        assert device is not None
        backend = self.get_backend(device)
        return backend.benchmark_combo_kernel(node_list)

    def speedup_by_combo_kernel(self, nodes: List[BaseSchedulerNode]) -> bool:
        """
        If config.benchmark_fusion is False, always return True.
        Otherwise, return True if fusion can brings speedup.
        """
        if not config.benchmark_combo_kernel:
            return True

        subkernel_nodes = nodes
        device = subkernel_nodes[0].get_device()

        # don't support benchmark fusion for CPU right now.
        if device is None or device.type == "cpu":
            return True

        from triton.compiler.errors import CompilationError

        ms1, path1_list = 0.0, []
        for i, snode in enumerate(subkernel_nodes):
            node_list = snode.get_nodes()
            # We can not accurately benchmark kernel using atomic_add
            # due to how we generate random integer inputs.
            if self._any_atomic_add(node_list):
                fusion_log.debug(
                    "ComboKernel: benchmarking may not accurate due to atomic_add"
                )

            try:
                ms, path = self.benchmark_fused_nodes(node_list)
                if math.isinf(ms):
                    fusion_log.debug(
                        "ComboKernel benchmark: register spilling of %d-th subkernel",
                        i,
                    )
                    return False
            except CompilationError as e:
                # workaround triton issue: https://github.com/openai/triton/issues/2151
                if "Loop-carried variable" in str(e):
                    fusion_log.debug(
                        "ComboKernel benchmark: return True because of loop-carried variable"
                    )
                    return True  # allow fusion
                else:
                    raise
            ms1 += ms
            path1_list.append(path)

        try:
            ms2, ms2_clone, path2_list = self.benchmark_combo_kernel(subkernel_nodes)
        except CompilationError as e:
            # workaround triton issue: https://github.com/openai/triton/issues/2151
            if "Loop-carried variable" in str(e):
                fusion_log.debug(
                    "ComboKernel benchmark: return True because of loop-carried variable"
                )
                return True  # allow fusion
            else:
                raise

        # small kernels are very likely to have speedup but hard to benchmark. So we skip benchmarking.
        small_kernel = ms2 - ms2_clone < 0.3 or ms1 < 0.3
        if fusion_log.isEnabledFor(logging.DEBUG):
            if ms1 > ms2 or small_kernel:
                fusion_log.debug(
                    "can fuse (benchmark): fusing causes %sx speedup",
                    green_text(f"{ms1 / ms2:.3f}"),
                )
            else:
                fusion_log.debug(
                    "cannot fuse (benchmark): fusing causes %sx slowdown",
                    red_text(f"{ms1 / ms2:.3f}"),
                )
        # ms1 returned by benchmark_fused_nodes discounted clone time
        return ms2 - ms2_clone < ms1 or small_kernel

    def get_buffer_layout(self, buf_name: str) -> ir.Layout:
        buf = self.name_to_buf[buf_name]
        assert buf.node is not None
        return buf.node.get_layout()

    def update_zero_dim_cpu_tensor(self) -> None:
        for node in self.nodes:
            if node.is_gpu():
                for read in node.read_writes.reads:
                    buffer = V.graph.name_to_buffer.get(read.name)
                    if (
                        buffer
                        and get_device_type(buffer) == "cpu"
                        and not isinstance(buffer.layout, MultiOutputLayout)
                        and buffer.get_size() == []
                    ):
                        V.graph.zero_dim_cpu_tensor_list.add(read.name)


class BaseScheduling:
    @classmethod
    def get_backend_features(cls, device: torch.device) -> Sequence[BackendFeature]:
        """Return a set of .codegen.common.BackendFeature()"""
        return ()

    def can_fuse_vertical(
        self, node1: BaseSchedulerNode, node2: BaseSchedulerNode
    ) -> bool:
        """
        Check whether node1 and node2 can be vertically fused or not.
        """
        raise NotImplementedError

    def can_fuse_horizontal(
        self, node1: BaseSchedulerNode, node2: BaseSchedulerNode
    ) -> bool:
        """
        Check whether node1 and node2 can be horizontally fused or not.
        """
        raise NotImplementedError

    def fuse(
        self, node1: BaseSchedulerNode, node2: BaseSchedulerNode
    ) -> FusedSchedulerNode:
        """
        Fuse two nodes
        """
        if node1.is_foreach() or node2.is_foreach():
            return ForeachKernelSchedulerNode.fuse(node1, node2)
        else:
            return FusedSchedulerNode.fuse(node1, node2)

    def group_fn(
        self, sizes: Sequence[Sequence[sympy.Expr]]
    ) -> Tuple[Tuple[sympy.Expr, ...], ...]:
        """
        Process the iteration sizes in case a transformation needs to be applied.
        """
        raise NotImplementedError

    def codegen_template(
        self,
        template_node: BaseSchedulerNode,
        epilogue_nodes: Sequence[BaseSchedulerNode],
        prologue_nodes: Sequence[BaseSchedulerNode],
    ) -> Optional[str]:
        """
        Given a template node, generate a kernel.

        This function is only available for triton now. If the third-party backend behaves as a sub-class
        of TritonScheduling, it can override it or reuse it.
        """
        raise NotImplementedError

    def codegen_node(self, node: Union[FusedSchedulerNode, SchedulerNode]) -> None:
        """
        Generate a kernel given a list of pre-fused nodes.
        """
        raise NotImplementedError

    def codegen_sync(self) -> None:
        """
        Generate synchronization code for the kernel. This method depends on the hardware characteristics.
        """
        raise NotImplementedError

    def ready_to_flush(self) -> bool:
        """
        Check whether the backend is requesting the scheduler to flush the generated kernel.
        If not supported, please return False.
        """
        return False

    def flush(self) -> None:
        """
        Flush the generated kernel and python wrapper code to the source code file.
        """
        raise NotImplementedError

    def benchmark_fused_nodes(
        self, nodes: Sequence[BaseSchedulerNode]
    ) -> Tuple[float, str]:
        """
        Benchmark fused list of nodes and return the execution time
        in milliseconds on randomly generated inputs.
        """
        raise NotImplementedError

    def get_fusion_pair_priority(
        self, node1: BaseSchedulerNode, node2: BaseSchedulerNode
    ) -> int:
        """
        Return an unsigned integer which represents the priority of this fusion pair.
        The smaller is with higher priority.
        """
        return 0

    def benchmark_combo_kernel(
        self, node_list: Sequence[BaseSchedulerNode]
    ) -> Tuple[float, float, str]:
        """
        Benchmark the list of nodes to combine and return the execution time
        and memory copy time in milliseconds on randomly generated inputs.
        """
        raise NotImplementedError<|MERGE_RESOLUTION|>--- conflicted
+++ resolved
@@ -3247,50 +3247,6 @@
         if shared_data_score == 0:
             shared_data_score = self.shared_data_after_reordering_loop(node1, node2)
 
-<<<<<<< HEAD
-        loop_ordering_log.debug(
-            "%s and %s has%s shared data",
-            node1.get_name(),
-            node2.get_name(),
-            " no" if shared_data_score == 0 else "",
-        )
-        if shared_data_score == 0 and (
-            not config.aggressive_fusion or node1.is_reduction() or node2.is_reduction()
-        ):
-            if is_metric_table_enabled("fusion_failure_due_to_indexing_mismatch"):
-                common_buf_names = (
-                    node1.read_writes.buffer_names() & node2.read_writes.buffer_names()
-                )
-                if len(common_buf_names) > 0:
-                    get_metric_table("fusion_failure_due_to_indexing_mismatch").add_row(
-                        lambda: {
-                            "pre_grad_graph_id": V.graph.graph_id,
-                            "post_grad_graph_id": V.graph.post_grad_graph_id,
-                            "node1_name": node1.get_name(),
-                            "node2_name": node2.get_name(),
-                            "node1_debug_str": write_text(node1.debug_str()),
-                            "node2_debug_str": write_text(node2.debug_str()),
-                            "common_buffer_names": list(common_buf_names),
-                            "failure_reason": self.decide_fusion_fail_reason(
-                                node1, node2, common_buf_names
-                            ),
-                        }
-                    )
-
-                    why("no shared data due to indexing mismatch")
-                    return False
-
-            why("no shared data")
-            return False  # heuristic not needed for correctness
-
-        if (
-            not node1.is_foreach()
-            and not node2.is_foreach()
-            and len(node1.get_nodes()) + len(node2.get_nodes()) > config.max_fusion_size
-        ):
-            why("exceeds max fusion")
-            return False  # heuristic not needed for correctness
-=======
         if loop_ordering_log.isEnabledFor(logging.DEBUG):
             loop_ordering_log.debug(
                 "%s and %s has %s shared data",
@@ -3298,7 +3254,6 @@
                 node2.get_name(),
                 shared_data_score,
             )
->>>>>>> ef59d18b
 
         if not V.choices.can_fuse(self, node1, node2, shared_data_score):
             return False
@@ -3443,43 +3398,6 @@
                 return True
         return False
 
-<<<<<<< HEAD
-    def score_fusion(
-        self, node1: BaseSchedulerNode, node2: BaseSchedulerNode
-    ) -> Tuple[int, bool, int, int]:
-        """
-        Assign a score (higher comes first) to the fusion of node1
-        and node2.  When different fusions conflict with each other,
-        this is the way we decide what order to run them in.
-
-        Our current score is based on:
-        - Estimate of the saved memory operations
-        - Fusions closer together in original order
-        """
-        memory_score = self.score_fusion_memory(node1, node2)
-        proximity_score = -max(
-            abs(node1.min_order - node2.max_order),
-            abs(node2.min_order - node1.max_order),
-        )
-
-        # prologue fusion always last
-        if node2.is_template():
-            template_score = 0
-        else:
-            template_score = 1 + (
-                (node1.is_template() == config.epilogue_fusion_first)
-                and memory_score > 0
-            )
-
-        return (
-            template_score,
-            node1.is_reduction() == node2.is_reduction() and memory_score > 0,
-            memory_score,
-            proximity_score,
-        )
-
-=======
->>>>>>> ef59d18b
     def dep_size_hint(self, dep: Dep) -> int:
         res = 0
         if dep not in self.__dep_size_hint_cache:
@@ -3503,8 +3421,6 @@
         The first term in our fusion score that estimates number of saved
         memory operations.
         """
-<<<<<<< HEAD
-=======
         node1_dep_len = len(node1.read_writes.reads) + len(node1.read_writes.writes)
         node2_dep_len = len(node1.read_writes.reads) + len(node2.read_writes.writes)
 
@@ -3523,7 +3439,6 @@
 
             return sum(self.dep_size_hint(dep) for dep in deps)
 
->>>>>>> ef59d18b
         common_memory_deps = (node1.read_writes.reads | node1.read_writes.writes) & (
             node2.read_writes.reads | node2.read_writes.writes
         )
@@ -3563,11 +3478,7 @@
 
     def score_fusion_key(
         self, nodes: Tuple[BaseSchedulerNode, BaseSchedulerNode]
-<<<<<<< HEAD
-    ) -> Tuple[int, bool, int, int]:
-=======
     ) -> Any:
->>>>>>> ef59d18b
         """
         Shim for list.sort(key=...)
         """
