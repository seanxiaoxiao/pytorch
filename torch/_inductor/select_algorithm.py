# mypy: allow-untyped-defs
import builtins
import contextlib
import dataclasses
import functools
import inspect
import itertools
import json
import logging
import math
import operator
import os
import sys
import textwrap
import time
from collections import namedtuple
from concurrent.futures import as_completed, ThreadPoolExecutor
from io import StringIO
from typing import Any, Callable, Dict, List, Optional, Tuple, Type, TypeVar, Union
from unittest.mock import patch

import sympy
from filelock import FileLock

import torch
import torch._inductor.async_compile  # noqa: F401 required to warm up AsyncCompile pools
from torch._dynamo.testing import rand_strided
from torch._dynamo.utils import counters, dynamo_timed, identity, preserve_rng_state

from . import config, ir
from .autotune_process import (
    TensorMeta,
    TritonBenchmarkRequest,
    TritonCPUBenchmarkRequest,
    TritonGPUBenchmarkRequest,
)
from .codecache import code_hash, PersistentCache, PyCodeCache
from .codegen.common import (
    CSEVariable,
    IndentedBuffer,
    KernelTemplate,
    OpOverrides,
    WorkspaceArg,
)
from .codegen.simd_kernel_features import SIMDKernelFeatures
from .codegen.triton import (
    gen_common_triton_imports,
    texpr,
    TritonKernel,
    TritonScheduling,
)
from .codegen.triton_utils import config_of, signature_to_meta
from .exc import CUDACompileError
from .ir import ChoiceCaller, PrimitiveInfoType
from .ops_handler import StoreMode
from .runtime.benchmarking import benchmarker
from .runtime.hints import DeviceProperties
from .utils import (
    FakeIndentedBuffer,
    get_dtype_size,
    Placeholder,
    restore_stdout_stderr,
    sympy_dot,
    sympy_index_symbol,
    sympy_product,
    triton_type_to_torch,
    unique,
)
from .virtualized import V


log = logging.getLogger(__name__)

# correctness checks struggle with fp16/tf32
VERIFY: Dict[str, Any] = {}
PRINT_AUTOTUNE = True
DEBUG = False


class KernelNamespace:
    pass


# these objects are imported from the generated wrapper code
extern_kernels = KernelNamespace()


_T = TypeVar("_T", bound="AutotuneArgs")


@dataclasses.dataclass
class BenchmarkTensors:
    """Represents a set of inputs and outputs for autotuning with a template"""

    input_tensors: List[torch.Tensor]
    output_tensor: Optional[torch.Tensor]

    def unpack(self):
        return self.input_tensors, self.output_tensor


@dataclasses.dataclass
class AutotuneArgs:
    """During autotuning, we need to pass the same inputs to all choices.
    Note:
        Since we typically have a mix of external choices and triton choices, we create
        two lists of inputs for the same underlying buffers:
        - External inputs (for aten kernels): Include offset for sliced tensors
        - Triton inputs: Use base pointer for sliced tensors, without offset
    """

    triton: BenchmarkTensors
    extern: BenchmarkTensors
    expected: Optional[torch.Tensor] = None

    def get_benchmark_tensors(self, extern=False) -> BenchmarkTensors:
        """Returns the inputs and output tensors for a given choice."""
        bench_tensors = self.extern if extern else self.triton
        return bench_tensors

    @classmethod
    def from_choice_args(
        cls: Type[_T],
        example_inputs: List[torch.Tensor],
        example_inputs_extern: List[torch.Tensor],
        out: torch.Tensor,
        out_extern: torch.Tensor,
        expected: Optional[torch.Tensor] = None,
    ) -> _T:
        """Factory method to create AutotuneInputs from separate inputs/outputs"""
        return cls(
            triton=BenchmarkTensors(example_inputs, out),
            extern=BenchmarkTensors(example_inputs_extern, out_extern),
            expected=expected,
        )

    def verify(self, **kwargs):
        """Verify the correctness of the benchmarking results"""

        torch.testing.assert_close(self.extern.output_tensor, self.expected, **kwargs)


class PartialRender:
    """
    Some parts of a template need to be generated at the end, but
    inserted into the template at the start.  This allows doing a bunch
    of replacements after the initial render.
    """

    def __init__(self, code, replacement_hooks) -> None:
        super().__init__()
        self.code = code
        self.replacement_hooks = replacement_hooks

    def finalize_hook(self, hook_key: str, strict=True) -> None:
        if hook_key not in self.replacement_hooks:
            if strict:
                raise RuntimeError(
                    f"{hook_key} not registered in self.replacement_hooks"
                )
            else:
                return
        assert (
            self.replacement_hooks[hook_key] is not None
        ), "hook_key can only be called once"
        self.code = self.code.replace(hook_key, self.replacement_hooks[hook_key]())
        self.replacement_hooks[hook_key] = None

    def finalize_all(self) -> str:
        for key, fn in self.replacement_hooks.items():
            self.code = self.code.replace(key, fn())
        return self.code


# This is used to store info needed for lowering each subgraph in triton
# templates
SubgraphInfo = namedtuple(
    "SubgraphInfo",
    [
        "body",
        "template_mask",
        "template_out",
    ],
)


class ModificationWrapper(V.WrapperHandler):  # type: ignore[name-defined]
    """Handles placeholder substitutions during subgraph processing."""

    def __init__(
        self,
        kernel,
        subgraph_number: int,
        fixed_inputs: Dict[str, Any],
        mask: Optional[str],
    ):
        super().__init__(V.ops)
        self.name = f"PlaceholderSubstitution_{subgraph_number}"
        self.kernel = kernel
        self.fixed_inputs = fixed_inputs
        self.mask = mask

    def load(self, name: str, index: sympy.Expr):
        """Handle loading from tensor or fixed input."""
        if name not in self.fixed_inputs:
            index_str = self._process_indexing(index)
            var = self._add_kernel_input(name)
            return f"tl.load({var} + {index_str})"
        return f"({self.fixed_inputs[name]})"

    def indirect_indexing(self, index_var: str, size, check, wrap_neg=True):
        """Convert index variable to symbolic form."""
        return sympy_index_symbol(str(index_var))

    def store(
        self, name: str, index: sympy.Expr, value: CSEVariable, mode: StoreMode = None
    ) -> str:
        """Currently only supports stores for atomic adds coming from scatter nodes
        This is used by flex_attention's backwards grad for captured buffers, see
        zeros_and_scatter lowering
        """
        assert (
            self.mask is not None
        ), "Mask is required for inner stores in modifications"
        assert mode == "atomic_add", "Only atomic_add is supported for inner stores"

        buf_name = self._add_kernel_input(name)
        index_str = self._process_indexing(index)
        index_str = f"tl.broadcast_to({index_str}, {value}.shape)"
        store = f"tl.atomic_add({buf_name} + {index_str}, {value}, {self.mask}, sem='relaxed')"
        return store

    def _add_kernel_input(self, name: str):
        """Add name as input to kernel and return input ref."""
        return self.kernel.args.input(name)

    def _process_indexing(self, index):
        """Process and rename indexing, adding symbols as kernel inputs."""
        return self.kernel.kexpr(self.kernel.rename_indexing(index))


class TritonTemplateKernel(TritonKernel):
    def __init__(
        self,
        kernel_name,
        input_nodes,
        output_node,
        defines,
        num_stages,
        num_warps,
        grid_fn,
        meta,
        call_sizes,
        use_jit=False,
        prefix_args=0,
        suffix_args=0,
        epilogue_fn=identity,
        subgraphs: Optional[List[ir.ComputedBuffer]] = None,
        workspace_arg: Optional[WorkspaceArg] = None,
    ) -> None:
        numel = sympy_product(output_node.get_size())
        super().__init__(
<<<<<<< HEAD
            {
                "x": numel,
                "r0_": sympy.S.One,
            },
=======
            numel,
            sympy.S.One,
>>>>>>> ed77901e
            features=SIMDKernelFeatures([], numel),
        )
        self.input_nodes = input_nodes
        self.output_node = output_node
        self.named_input_nodes = {}  # type: ignore[var-annotated]
        self.defines = defines
        self.kernel_name = kernel_name
        self.use_jit = use_jit
        self.num_stages = num_stages
        self.num_warps = num_warps
        self.grid_fn = grid_fn
        self.meta = meta
        self.call_sizes = call_sizes
        # for templates with fixed epilogues
        self.prefix_args = prefix_args
        self.suffix_args = suffix_args
        self.epilogue_fn = epilogue_fn
        self.render_hooks = {}  # type: ignore[var-annotated]
        self.triton_meta: Optional[Dict[str, object]] = None
        # For Templated Attention this can be a list of ir.Subgraph
        self.subgraphs: Optional[List[ir.ComputedBuffer]] = subgraphs

        # Some templates use extra global memory as a workspace
        self.workspace_arg = workspace_arg
        if workspace_arg is not None:
            self.args.workspace_args.append(workspace_arg)

        # The following attributes (body, template_mask, output_val) are all
        # used for triton kernel codegen.
        # They are swapped onto the TritonTemplateKernel object by
        # `set_subgraph_body`
        self.subgraph_bodies: Dict[str, SubgraphInfo] = {}

        self.body: IndentedBuffer = FakeIndentedBuffer()
        self.template_mask: Optional[str] = None
        self.template_out: Optional[str] = None

    @contextlib.contextmanager
    def set_subgraph_body(self, body_name: str):
        old_body, old_mask, old_out = self.body, self.template_mask, self.template_out
        assert body_name in self.subgraph_bodies, body_name
        self.body, self.template_mask, self.template_out = self.subgraph_bodies[
            body_name
        ]
        yield
        self.subgraph_bodies[body_name] = SubgraphInfo(
            self.body, self.template_mask, self.template_out
        )
        self.body, self.template_mask, self.template_out = old_body, old_mask, old_out

    @contextlib.contextmanager
    def create_subgraph_body(self, body_name: str):
        assert body_name not in self.subgraph_bodies
        self.subgraph_bodies[body_name] = SubgraphInfo(IndentedBuffer(), None, None)
        with self.set_subgraph_body(body_name):
            yield

    def need_numel_args(self):
        return False

    def estimate_kernel_num_bytes(self):
        """
        Estimate the total number of bytes this kernel takes.
        For in/out nodes, sizes are counted twice: once for reading and
        once for writing.
        """
        ninplace_args = len(unique(self.args.inplace_buffers.values()))
        num_bytes = []
        for i, inp in enumerate(itertools.chain(self.input_nodes, (self.output_node,))):
            size = V.graph.sizevars.size_hints(inp.get_size())
            numel = functools.reduce(operator.mul, size, 1)
            dtype_size = get_dtype_size(inp.get_dtype())
            num_bytes.append(numel * dtype_size * (1 + int(i < ninplace_args)))
        return sum(num_bytes)

    def jit_lines(self):
        if self.use_jit:
            return "@triton.jit"

        argdefs, _, signature, _ = self.args.python_argdefs()
        triton_meta = {
            "signature": signature_to_meta(
                signature, size_dtype=self.index_dtype, argdefs=argdefs
            ),
            "device": DeviceProperties.create(self.output_node.get_device()),
            "constants": {},
        }
        triton_meta["configs"] = [config_of(signature)]
        for arg_num in triton_meta["configs"][0].equal_to_1:  # type: ignore[index]
            triton_meta["constants"][signature[arg_num].name] = 1  # type: ignore[index]
        matrix_instr_nonkdim = self.meta.get("matrix_instr_nonkdim", 0)
        if matrix_instr_nonkdim != 0:
            triton_meta["matrix_instr_nonkdim"] = matrix_instr_nonkdim

        self.triton_meta = triton_meta

        inductor_meta = {
            "kernel_name": str(Placeholder.DESCRIPTIVE_NAME),
            **TritonKernel.inductor_meta_common(),
        }
        if config.profile_bandwidth or config.benchmark_kernel:
            num_gb = self.estimate_kernel_num_bytes() / 1e9
            inductor_meta["kernel_num_gb"] = num_gb
        return f"""
            @triton_heuristics.template(
                num_stages={self.num_stages},
                num_warps={self.num_warps},
                triton_meta={triton_meta!r},
                inductor_meta={inductor_meta!r},
            )
            @triton.jit
        """

    def gen_argdefs(self):
        def hook():
            # python_argdefs() cannot be run until after the rest of the template lazily adds more args
            arg_defs, *_ = self.args.python_argdefs()
            return f"{', '.join(arg_defs)}"

        self.render_hooks["<ARGDEFS>"] = hook
        return "<ARGDEFS>"

    def gen_defines(self):
        return self.defines

    def def_kernel(self, *argnames):
        """
        Hook called from template code to generate function def and
        needed args.
        """
        assert all(isinstance(x, str) for x in argnames)
        renames = IndentedBuffer(initial_indent=1)

        named_args = self.input_nodes[
            self.prefix_args : len(self.input_nodes) - self.suffix_args
        ]

        assert len(argnames) == len(named_args), (
            len(argnames),
            len(named_args),
            self.prefix_args,
            len(self.input_nodes),
        )

        for input_node in self.input_nodes[: self.prefix_args]:
            # get args in correct order
            self.args.input(input_node.get_name())

        for name, input_node in zip(argnames, named_args):
            arg_name = f"arg_{name}"
            self.named_input_nodes[name] = input_node
            self.args.input_buffers[input_node.get_name()] = arg_name

        # The args may be duplicated, so renaming must be after args are de-duplicated.
        for name in argnames:
            input_node = self.named_input_nodes[name]
            arg_name = self.args.input_buffers[input_node.get_name()]
            if input_node.get_layout().offset == 0:
                renames.writeline(f"{name} = {arg_name}")
            else:
                offset = texpr(self.rename_indexing(input_node.get_layout().offset))
                renames.writeline(f"{name} = {arg_name} + {offset}")

        for input_node in self.input_nodes[len(self.input_nodes) - self.suffix_args :]:
            # get args in correct order
            self.args.input(input_node.get_name())

        def hook():
            # python_argdefs() cannot be run until after the rest of the template lazily adds more args
            arg_defs, *_ = self.args.python_argdefs()
            code = IndentedBuffer()
            code.splice(gen_common_triton_imports())
            code.splice(self.jit_lines())
            code.writeline(f"def {self.kernel_name}({', '.join(arg_defs)}):")
            with code.indent():
                code.splice(self.defines)
                code.splice(renames.getvalue())
            return code.getvalue()

        assert "<DEF_KERNEL>" not in self.render_hooks
        self.render_hooks["<DEF_KERNEL>"] = hook
        return "<DEF_KERNEL>"

    def size(self, name: str, index: int):
        """
        Hook called from template code to get the size of an arg.
        Will add needed args to pass it in if it is dynamic.
        """
        assert isinstance(index, int)
        if name is None:
            val = self.output_node.get_size()[index]
        else:
            assert isinstance(name, str)
            val = self.named_input_nodes[name].get_size()[index]
        return texpr(self.rename_indexing(val))

    def stride(self, name, index=None):
        """
        Hook called from template code to get the stride of an arg.
        Will add needed args to pass it in if it is dynamic.
        """
        if name is None:
            val = self.output_node.get_stride()
        else:
            assert isinstance(name, str)
            val = self.named_input_nodes[name].get_stride()

        if isinstance(index, int):
            return texpr(self.rename_indexing(val[index]))
        return ", ".join([texpr(self.rename_indexing(i)) for i in val])

    def _get_subgraph(self, subgraph_number: int):
        assert isinstance(subgraph_number, int)
        assert isinstance(self.subgraphs, list)
        assert subgraph_number < len(
            self.subgraphs
        ), f"Invalid subgraph number provided to create_modification, {subgraph_number} must be < {len(self.subgraphs)}"
        assert (
            self.body.getvalue() == ""
        ), "Body should be clear before adding a modification"
        return self.subgraphs[subgraph_number]

    def _handle_scatter_graph(self, scatter_graph):
        """Handle processing for a single scatter graph.

        Args:
            scatter_graph: The scatter graph to process
        """
        assert isinstance(
            scatter_graph, ir.ComputedBuffer
        ), f"scatter_graph must be an instance of ComputeBuffer but got {type(scatter_graph)}"

        def contiguous_strides(x):
            # We always create a fresh contiguous grad for scattering into
            return sum(
                x_i * stride for x_i, stride in zip(x, scatter_graph.get_stride())
            )

        return scatter_graph.data.store_output(scatter_graph.name, contiguous_strides, [])  # type: ignore[attr-defined]

    def modification(
        self,
        subgraph_number: int,
        output_name: Optional[str],
        mask: Optional[str] = None,
        **fixed_inputs,
    ) -> str:
        """This creates a modification function for a subgraph.
        To use this inside a template, the first argument should specify which subgraph to codegen for

        Args:
            subgraph_number (int): The index of the subgraph in self.subgraphs
            output_name (Optional[str]): The name of the output variable to store the result in
            mask (Optional[str]): An optional mask to use for the store operation. If provided, this mask
                will be applied to the store.
        """
        num = 0
        out = None
        scatters = []
        while f"mod_{subgraph_number}_{num}" in self.subgraph_bodies:
            num += 1
        with self.create_subgraph_body(f"mod_{subgraph_number}_{num}"):
            subgraph = self._get_subgraph(subgraph_number)
            modification_handler = ModificationWrapper(
                self, subgraph_number, fixed_inputs, mask
            )
            with V.set_ops_handler(modification_handler):
                assert isinstance(
                    subgraph, (ir.ComputedBuffer, List)
                ), f"Expected the subgraph to be a ComputedBuffer or a List[ComputedBuffer], got {type(subgraph)}"
                # Handle scatter stores
                if isinstance(subgraph, list):
                    for scatter_graph in subgraph:
                        scatters.append(self._handle_scatter_graph(scatter_graph))
                elif isinstance(subgraph.data, ir.InputBuffer):
                    out = subgraph.data.make_loader()(())
                else:
                    out = subgraph.data.inner_fn(())

            self.codegen_body()
            if output_name is not None:
                assert isinstance(output_name, str)
                assert out is not None
                self.body.writeline(f"{output_name} = {out.value}")
            else:
                assert out is None
                for scatter in scatters:
                    self.body.writeline(str(scatter))

            body_val = self.body.getvalue()
            self.cse.invalidate(set())  # type: ignore[arg-type]
            return body_val

    def store_output(
        self,
        indices: Union[List[Any], Tuple[Any]],
        val: str,
        mask: Optional[str] = None,
        indent_width: int = 4,
    ):
        """Stores the final output and appends any epilogue fusions if the buffer hasn't been optimized away.

        Args:
            indices (Union[List, Tuple]): The index for each dimension of the output. The dot product of
                these indices and output strides must match `val`.
            val (str): The value to store.
            mask (Optional[str]): An optional mask to use for the store operation. If provided, this mask
                will be applied to the store.
            indent_width (int): The number of spaces to use for indentation. This is used when the call to
                store_output is indented in the kernel definition.
        """
        with self.create_subgraph_body("<STORE_OUTPUT>"):
            assert isinstance(indices, (list, tuple))
            assert isinstance(val, str)
            assert isinstance(mask, (str, type(None)))
            assert self.template_mask is None
            indices = list(map(OpOverrides.paren, indices))
            index_symbols = [sympy.Symbol(x, integer=True) for x in indices]
            lengths = [
                V.graph.sizevars.simplify(s) for s in self.output_node.get_size()
            ]
            assert len(indices) == len(lengths)

            # glue to make generated code use same indexing from template
            for name, range_tree_entry in zip(
                indices, self.range_trees[0].construct_entries(lengths)
            ):
                range_tree_entry.set_name(name)
            contiguous_index = sympy_dot(
                ir.FlexibleLayout.contiguous_strides(lengths), index_symbols
            )
            contiguous_index = self.rename_indexing(contiguous_index)
            self.body.writeline("xindex = " + texpr(contiguous_index))
            self.range_trees[0].lookup(sympy.S.One, sympy_product(lengths)).set_name(
                "xindex"
            )
            self.template_mask = mask
            self.template_out = val
            self.template_indices = indices
            output_index = self.output_node.get_layout().make_indexer()(index_symbols)
            output_index = self.rename_indexing(output_index)
            if output_index == contiguous_index:
                output_index = sympy.Symbol("xindex", integer=True)

            acc_dtype = (
                triton_type_to_torch(self.meta["ACC_TYPE"])
                if "ACC_TYPE" in self.meta
                else torch.float32
            )
            epilogue_args = [V.kernel.cse.namedvar(val, dtype=acc_dtype)]
            for input_node in itertools.chain(
                self.input_nodes[: self.prefix_args],
                self.input_nodes[len(self.input_nodes) - self.suffix_args :],
            ):
                input_node.freeze_layout()
                epilogue_args.append(input_node.make_loader()(index_symbols))

            V.ops.store(
                self.output_node.get_name(),
                output_index,
                self.epilogue_fn(*epilogue_args),
            )
            self.codegen_body()

        def hook():
            # more stuff might have been added since the codegen_body above
            self.codegen_body()

            return textwrap.indent(self.body.getvalue(), " " * indent_width).strip()

        assert "<STORE_OUTPUT>" not in self.render_hooks
        self.render_hooks["<STORE_OUTPUT>"] = hook
        return "<STORE_OUTPUT>"

    def render(self, template, kwargs):
        return PartialRender(
            template.render(**self.template_env(), **kwargs),
            self.render_hooks,
        )

    def make_load(self, name, indices, mask):
        """
        Optional helper called from template code to generate the code
        needed to load from an tensor.
        """
        assert isinstance(indices, (list, tuple))
        assert isinstance(name, str)
        assert isinstance(mask, str)
        stride = self.named_input_nodes[name].get_stride()
        indices = list(map(OpOverrides.paren, indices))
        assert len(indices) == len(stride)
        index = " + ".join(
            f"{texpr(self.rename_indexing(s))} * {i}" for s, i in zip(stride, indices)
        )
        return f"tl.load({name} + ({index}), {mask}, other=0.0)"

    def template_env(self):
        """
        Generate the namespace visible in the template.
        """
        return {
            fn.__name__: fn
            for fn in [
                self.def_kernel,
                self.size,
                self.stride,
                self.store_output,
                self.make_load,
                self.modification,
                self.gen_argdefs,
                self.gen_defines,
            ]
        }

    def indexing(
        self,
        index: sympy.Expr,
        *,
        dense_indexing=False,
        copy_shape=None,
        override_mask=None,
        block_ptr=False,
    ):
        """
        Override the default indexing to use our custom mask and force
        dense indexing.
        """
        return super().indexing(
            index,
            dense_indexing=False,
            # We pass template_out as the shape to broadcast the indexing to as
            # the mask might be broadcast to the output shape
            copy_shape=self.template_out,
            override_mask=self.template_mask,
            block_ptr=block_ptr,
        )

    def codegen_range_tree(self):
        pass  # ignore default codegen

    def call_kernel(self, name: str, node: Optional[ir.IRNode] = None):
        wrapper = V.graph.wrapper_code
        _, call_args, _, arg_types = self.args.python_argdefs()

        # Handle workspace allocation
        if self.workspace_arg is not None:
            wrapper.generate_workspace_allocation(self.workspace_arg)

        if V.graph.cpp_wrapper:
            # In the cpp_wrapper case, we have to compute CUDA launch grid at runtime
            # if any dynamic dimension is involved. We rely on the Python version
            # of the grid function to generate those grid configs, which may contain
            # symbolic values. The wrapper will use cexpr to print out C++ code
            # appropriately for the grid configs.
            grid = self.call_sizes + [self.meta]
            wrapper.generate_kernel_call(
                name,
                call_args,
                grid=self.grid_fn(*grid),
                arg_types=arg_types,
                triton_meta=self.triton_meta,
            )
        else:
            wrapper.add_import_once(f"import {self.grid_fn.__module__}")
            meta = wrapper.add_meta_once(self.meta)
            grid = self.call_sizes + [meta]
            wrapper.generate_kernel_call(
                name,
                call_args,
                grid=grid,
                grid_fn=f"{self.grid_fn.__module__}.{self.grid_fn.__name__}",
                arg_types=arg_types,
                triton_meta=self.triton_meta,
                gpu="cpu" not in V.graph.device_types,
            )

        if self.workspace_arg is not None:
            wrapper.generate_workspace_deallocation(self.workspace_arg)


@functools.lru_cache(None)
def _jinja2_env():
    try:
        import jinja2

        return jinja2.Environment(
            undefined=jinja2.StrictUndefined,
        )
    except ImportError:
        return None


class TritonTemplate(KernelTemplate):
    index_counter = itertools.count()
    all_templates: Dict[str, "TritonTemplate"] = {}

    def __init__(self, name: str, grid: Any, source: str, debug=False) -> None:
        super().__init__(name)
        self.grid = grid
        self.template = self._template_from_string(source)
        assert name not in self.all_templates, "duplicate template name"
        self.all_templates[name] = self
        self.debug = debug

    def generate(  # type: ignore[override]
        self,
        input_nodes,
        layout,
        num_stages,
        num_warps,
        prefix_args=0,
        suffix_args=0,
        epilogue_fn=identity,
        subgraphs=None,
        mutated_inputs=None,
        call_sizes=None,
        workspace_arg: Optional[WorkspaceArg] = None,
        **kwargs,
    ):
        """This function generates a TritonTemplateCaller

        Args:
            input_nodes: List of input nodes
            layout: Output layout
            num_stages: Number of stages for triton launch
            num_warps: Number of warps for triton launch
            prefix_args: Number of input nodes to be passed as arguments
            suffix_args: Number of input nodes to be passed as arguments
            epilogue_fn: Optional epilogue function to be called on the output
            subgraphs: Optional subgraphs to be passed as arguments, these will be inlined
                into the triton template string
            mutated_inputs: Optional list of input nodes that are mutated by the kernel, this is helpful
                if you need to return multiple outputs. You can pass them as inputs and mark them as
                being mutated by the kernel.
        """
        assert self.template, "requires jinja2"
        defines = StringIO()
        for name, val in kwargs.items():
            defines.write(f"{name} : tl.constexpr = {val}\n")
        defines = defines.getvalue()

        fake_out = ir.Buffer(name="buf_out", layout=layout)
        kernel_name = f"triton_{self.name}"

        numel = sympy_product(layout.size)
        buffers = itertools.chain(input_nodes, (fake_out,))
        if not TritonScheduling.can_use_32bit_indexing(numel, buffers):
            raise NotImplementedError(
                "64-bit indexing is not yet implemented for triton templates"
            )

        if call_sizes is None:
            call_sizes = layout.size

        kernel_options = {
            "input_nodes": input_nodes,
            "defines": defines,
            "num_stages": num_stages,
            "num_warps": num_warps,
            "grid_fn": self.grid,
            "meta": kwargs,
            "call_sizes": call_sizes,
            "prefix_args": prefix_args,
            "suffix_args": suffix_args,
            "epilogue_fn": epilogue_fn,
            "subgraphs": subgraphs,
        }

        with patch.object(
            V.graph, "get_dtype", self._fake_get_dtype(fake_out)
        ), V.graph.set_current_device(layout.device), TritonTemplateKernel(
            kernel_name=kernel_name,
            output_node=fake_out,
            workspace_arg=workspace_arg,
            use_jit=False,
            **kernel_options,
        ) as kernel:
            try:
                template = kernel.render(self.template, kwargs)
                with kernel.set_subgraph_body("<STORE_OUTPUT>"):
                    code = template.finalize_all()
            except ZeroDivisionError:
                # TODO(nmacchioni): fix sympy division by zero
                return None
            if self.debug:
                print("Generated Code:\n", code)
            extra = (
                "-".join(
                    [
                        *[
                            f"{kwarg}={repr(kwargs[kwarg])}"
                            for kwarg in sorted(kwargs.keys())
                        ],
                        f"num_stages={num_stages}",
                        f"num_warps={num_warps}",
                    ]
                )
                + "-"
            )
            mod = PyCodeCache.load(code, extra)

        input_call_args = tuple(kernel.args.input_buffers.keys())

        # We expect the input_buffer order to be [*input_nodes, *captured_buffers]
        expected_input_args = tuple(unique(x.get_name() for x in input_nodes))
        assert input_call_args[: len(expected_input_args)] == expected_input_args, (
            input_call_args,
            expected_input_args,
        )

        full_input_nodes = tuple([V.graph.get_buffer(k) for k in input_call_args])
        extra_args = V.graph.sizevars.size_hints(
            map(sympy.expand, tuple(kernel.args.sizevars.keys())),
            fallback=config.unbacked_symint_fallback,
        )

        kernel_hash_name = f"triton_{self.name}_{next(self.index_counter)}"

        def make_kernel_render(out_node):
            kernel = TritonTemplateKernel(
                kernel_name=str(Placeholder.KERNEL_NAME),
                output_node=out_node,
                workspace_arg=workspace_arg,
                use_jit=False,
                **kernel_options,
            )
            render = functools.partial(
                kernel.render,
                self.template,
                kwargs,
            )
            return kernel, render

        # create the BenchmarkRequest
        assert mod.__file__ is not None
        grid = self.grid(
            *V.graph.sizevars.size_hints(
                call_sizes,
                fallback=config.unbacked_symint_fallback,
            ),
            kwargs,
        )
        bmreq_cls: Type[TritonBenchmarkRequest]
        if layout.device.type == "cpu":
            bmreq_cls = TritonCPUBenchmarkRequest
        else:
            bmreq_cls = TritonGPUBenchmarkRequest
        bmreq = bmreq_cls(
            module_path=mod.__file__,
            module_cache_key=mod.key,
            kernel_name=kernel_name,
            grid=grid,
            extra_args=extra_args,
            num_stages=num_stages,
            num_warps=num_warps,
            matrix_instr_nonkdim=kwargs.get("matrix_instr_nonkdim", 0),
            input_tensor_meta=TensorMeta.from_irnodes(full_input_nodes),  # type: ignore[arg-type]
            output_tensor_meta=TensorMeta.from_irnodes(layout),
            workspace_arg=workspace_arg,
        )

        return TritonTemplateCaller(
            kernel_hash_name,
            full_input_nodes,
            layout,
            make_kernel_render,
            extra.strip("-").replace("-", ", "),
            bmreq,
            log_info={
                "tile_shape": str(
                    (
                        kwargs.get("BLOCK_M", -1),
                        kwargs.get("BLOCK_K", -1),
                        kwargs.get("BLOCK_N", -1),
                    )
                ),
                "num_stages": num_stages,
                "num_warps": num_warps,
                "allow_tf32": str(kwargs.get("ALLOW_TF32", None)),
                "acc_type": str(kwargs.get("ACC_TYPE", None)),
            },
            mutated_inputs=mutated_inputs,
            workspace_arg=workspace_arg,
        )


class ExternKernelChoice:
    def __init__(
        self,
        kernel,
        cpp_kernel=None,
        *,
        name=None,
        has_out_variant=True,
        op_overload=None,
        use_fallback_kernel=False,
        kernel_creator=None,
    ) -> None:
        super().__init__()
        name = name or kernel.__name__
        assert callable(kernel)
        assert not hasattr(extern_kernels, name), f"duplicate extern kernel: {name}"
        self.name = name
        self.cpp_kernel_name = cpp_kernel
        self.has_out_variant = has_out_variant
        setattr(extern_kernels, name, kernel)
        self.op_overload = op_overload
        self.use_fallback_kernel = use_fallback_kernel
        self.kernel_creator = kernel_creator

    def to_callable(self):
        return getattr(extern_kernels, self.name)

    def call_name(self):
        return f"extern_kernels.{self.name}"

    @functools.lru_cache(None)  # noqa: B019
    def hash_key(self):
        fn = self.to_callable()
        parts = [
            self.name,
            getattr(fn, "__name__", ""),
            getattr(fn, "__module__", ""),
        ]
        try:
            parts.append(inspect.getsource(fn))
        except Exception:
            pass
        return code_hash("-".join(parts))

    def bind(
        self,
        input_nodes,
        layout,
        ordered_kwargs_for_cpp_kernel=(),
        **kwargs,
    ):
        self.ordered_kwargs_for_cpp_kernel = ordered_kwargs_for_cpp_kernel
        return ExternKernelCaller(
            self, input_nodes, layout, kwargs, has_out_variant=self.has_out_variant
        )


class TritonTemplateCaller(ir.TritonTemplateCallerBase):
    def __init__(
        self,
        name,
        input_nodes,
        layout,
        make_kernel_render,
        description,
        bmreq,
        log_info: Optional[
            Dict[str, Union[PrimitiveInfoType, List[PrimitiveInfoType]]]
        ] = None,
        mutated_inputs=None,
        workspace_arg: Optional[WorkspaceArg] = None,
    ) -> None:
        super().__init__(name, input_nodes, layout, description)
        self.make_kernel_render = make_kernel_render
        self.bmreq: TritonBenchmarkRequest = bmreq
        if log_info is None:
            log_info = {}
        self.log_info: Dict[str, Any] = log_info
        self.log_info.update(
            {
                "backend": "Triton",
                "grid": str(self.bmreq.grid),
                "num_stages": self.bmreq.num_stages,
                "num_warps": self.bmreq.num_warps,
            }
        )
        self.mutated_inputs = mutated_inputs
        self.workspace_arg = workspace_arg

    def benchmark(self, *args, out):
        assert self.bmreq is not None
        return self.bmreq.benchmark(*args, output_tensor=out)

    def precompile(self):
        assert self.bmreq is not None
        self.bmreq.precompile()

    def __str__(self) -> str:
        return f"TritonTemplateCaller({self.bmreq.module_path}, {self.description})"

    def call_name(self):
        return f"template_kernels.{self.name}"

    def hash_key(self):
        return "-".join(
            [
                self.name.rsplit("_", 1)[0],
                self.bmreq.module_cache_key,
            ]
        )

    def output_node(self):
        return ir.TensorBox.create(
            ir.TritonTemplateBuffer(
                layout=self.layout,
                inputs=self.input_nodes,
                make_kernel_render=self.make_kernel_render,
                mutated_inputs=self.mutated_inputs,
            )
        )

    def info_dict(self) -> Dict[str, Union[PrimitiveInfoType, List[PrimitiveInfoType]]]:
        """Information returned here is logged to the autotune log file when that is enabled."""
        return self.log_info

    def get_make_kernel_render(self):
        return self.make_kernel_render

    def autoheuristic_id(self):
        type_name = "triton"
        info = self.info_dict()
        # TODO(AlnisM): Does tile_shape always exist?
        tile = info["tile_shape"]
        tile_vals = eval(tile)  # type: ignore[arg-type]
        BLOCK_M = tile_vals[0]
        BLOCK_K = tile_vals[1]
        BLOCK_N = tile_vals[2]
        num_stages = info["num_stages"]
        num_warps = info["num_warps"]
        return f"type={type_name}_BLOCK-M={BLOCK_M}_BLOCK-K={BLOCK_K}_BLOCK-N={BLOCK_N}_numstages={num_stages}_numwarps={num_warps}"


class ExternKernelCaller(ChoiceCaller):
    def __init__(
        self,
        choice: ExternKernelChoice,
        input_nodes,
        layout,
        kwargs=None,
        *,
        has_out_variant=True,
    ) -> None:
        super().__init__(choice.name, input_nodes, layout, description="")
        self.choice = choice
        self.kwargs = kwargs or {}
        self.has_out_variant = has_out_variant

    def __str__(self) -> str:
        return f"ExternKernelCaller({self.choice.call_name()})"

    def benchmark(self, *args, out):
        if out.numel() == 0:
            # no need to run the kerrnel of do benchmarking
            return 0.0
        if self.has_out_variant:
            return super().benchmark(*args, out=out)
        else:
            algo = self.to_callable()
            out_new = algo(*args)
            torch._C._dynamo.guards.assert_size_stride(
                out_new, tuple(out.size()), tuple(out.stride())
            )
            out.copy_(out_new)  # for correctness checking
            return benchmarker.benchmark(algo, args, {})

    def to_callable(self):
        fn = self.choice.to_callable()
        if self.kwargs:
            return functools.partial(fn, **self.kwargs)
        return fn

    def hash_key(self):
        return "-".join(
            [
                self.choice.name,
                *[
                    f"{kwarg}={repr(self.kwargs[kwarg])}"
                    for kwarg in sorted(self.kwargs.keys())
                ],
                self.choice.hash_key(),
            ]
        )

    def output_node(self):
        if self.choice.use_fallback_kernel:
            assert (
                self.choice.op_overload is not None
            ), "Please provide an op_overload to use ir.FallbackKernel"
            inner = ir.FallbackKernel.create(
                self.choice.op_overload, *self.input_nodes, **self.kwargs
            )
        elif self.choice.kernel_creator is not None:
            inner = self.choice.kernel_creator(*self.input_nodes, **self.kwargs)
        else:
            cls = ir.ExternKernelOut if self.has_out_variant else ir.ExternKernelAlloc
            inner = cls(
                layout=self.layout,
                inputs=self.input_nodes,
                python_kernel_name=self.choice.call_name(),
                cpp_kernel_name=self.choice.cpp_kernel_name,
                ordered_kwargs_for_cpp_kernel=self.choice.ordered_kwargs_for_cpp_kernel,
                op_overload=self.choice.op_overload,
                kwargs=self.kwargs,
            )

        return ir.TensorBox.create(inner)

    def info_dict(self) -> Dict[str, Union[PrimitiveInfoType, List[PrimitiveInfoType]]]:
        """Information returned here is logged to the autotune log file when that is enabled."""
        return {
            "backend": "extern",
            "kernel_call_name": self.choice.call_name(),
        }

    def autoheuristic_id(self):
        return f"extern_{self.choice.name}"


@functools.lru_cache(None)
def get_mm_log_filename() -> Optional[str]:
    mm_file_name = os.environ.get("TORCHINDUCTOR_MM_LOGGING_FILE", None)
    if not mm_file_name:
        return None

    if "json" not in mm_file_name:
        mm_file_name = f"{mm_file_name}.json"

    return mm_file_name


def append_to_log(filename, data):
    lock_file = filename.replace(".json", ".lock")
    lock = FileLock(lock_file)
    with lock:
        try:
            with open(filename) as f:
                log_data = json.load(f)
        except (FileNotFoundError, json.JSONDecodeError):
            log_data = []

        log_data.append(data)

        with open(filename, "w") as f:
            json.dump(log_data, f, indent=4)


class DataProcessorChoiceCallerWrapper:
    def __init__(self, wrapped, preprocessor, postprocessor) -> None:
        self._wrapped = wrapped
        if preprocessor is not None:
            self._preprocessor = preprocessor
        else:
            self._preprocessor = lambda x, y: (x, y)
        if postprocessor is not None:
            self._postprocessor = postprocessor
        else:
            self._postprocessor = lambda x: x

    def __getattr__(self, name):
        return getattr(self._wrapped, name)

    def benchmark(self, *args, out) -> float:
        new_args, new_out = self._preprocessor(args, out)
        result = self._wrapped.benchmark(*new_args, out=new_out)
        new_out = self._postprocessor(new_out)
        if out is not new_out:
            out.copy_(new_out)
        return result

    def output_node(self) -> ir.TensorBox:
        result = self._wrapped.output_node()
        return self._postprocessor(result)

    def __repr__(self) -> str:
        return f"DataProcessorChoiceCallerWrapper({self._wrapped})"


class DataProcessorTemplateWrapper:
    """
    A wrapper class for a kernel template.

    This class together with `DataProcessorChoiceCallerWrapper` provides a convenient way to
    preprocess and postprocess data before and after using the wrapped template. A typical
    usage is to reorder or filter the input nodes in order to match the expected input of other
    kernel choices like a ATen kernel. A more complicated usage is to prepack the weights.
    See the example from :mod:`cpp_gemm_template` for more details.
    """

    def __init__(
        self,
        wrapped_template_cls,
        preprocessor,
        postprocessor,
        **kwargs,
    ) -> None:
        if preprocessor is not None:
            self._preprocessor = preprocessor
        else:
            self._preprocessor = lambda x, y: (x, y)
        if postprocessor is not None:
            self._postprocessor = postprocessor
        else:
            self._postprocessor = lambda x: x
        assert "input_nodes" in kwargs
        assert "layout" in kwargs
        kwargs["input_nodes"], kwargs["layout"] = preprocessor(
            kwargs["input_nodes"], kwargs["layout"]
        )
        self._wrapped = wrapped_template_cls(**kwargs)

    def __getattr__(self, name):
        return getattr(self._wrapped, name)

    def maybe_append_choice(self, choices, **kwargs):
        return type(self._wrapped).maybe_append_choice(self, choices, **kwargs)

    def generate(self, **kwargs):
        choice_caller = self._wrapped.generate(**kwargs)
        return DataProcessorChoiceCallerWrapper(
            choice_caller, self._preprocessor, self._postprocessor
        )

    def __repr__(self) -> str:
        return f"DataProcessorTemplateWrapper({self._wrapped})"


class ErrorFromChoice(RuntimeError):
    def __init__(self, msg, choice: ChoiceCaller, inputs_str) -> None:
        msg += f"\nFrom choice {choice}\n{inputs_str}"
        super().__init__(msg)
        self.choice = choice


class NoValidChoicesError(RuntimeError):
    pass


@functools.lru_cache(None)
def get_env_num_workers() -> Optional[int]:
    if "TORCHINDUCTOR_COMPILE_THREADS" in os.environ:
        return int(os.environ["TORCHINDUCTOR_COMPILE_THREADS"])
    return None


def create_inputs_key(input_nodes) -> str:
    return repr([AlgorithmSelectorCache.key_of(x) for x in input_nodes])


def create_precompile_key(
    name: str, inputs_key: str, choices: List[ChoiceCaller]
) -> str:
    return ":".join(
        [
            name,
            inputs_key,
            torch.get_float32_matmul_precision(),
        ]
        + [choice.hash_key() for choice in choices]
    )


class AlgorithmSelectorCache(PersistentCache):
    def __init__(self, *args, **kwargs) -> None:
        super().__init__(*args, **kwargs)

        # the autotuning will get occur in the scheduler, so there is
        # no guarantee that the first lowering for a given key will also be the
        # first to benchmark it. share a single precompilation function for all lowerings
        # of a particular key
        self.precompile_cache: Dict[str, Callable[[], None]] = {}
        # list of callbacks that are called after benchmarking
        self.feedback_saver_fns: List[
            Callable[
                [Dict[ChoiceCaller, float], str, List[Any], List[ChoiceCaller]], None
            ]
        ] = []

    def __call__(
        self,
        name,
        choices: List[ChoiceCaller],
        input_nodes,
        layout,
        # optional dict mapping arg indices to the functions
        # generating a torch.Tensor for that input from the
        # corresponding ir.Buffer. if passed for a given
        # arg, the function will be called instead of
        # generating a random torch.Tensor for benchmarking.
        input_gen_fns: Optional[Dict[int, Callable[[ir.Buffer], torch.Tensor]]] = None,
        precompilation_timeout_seconds: int = 60 * 60,
        return_multi_template=False,
    ):
        from .codegen.cuda.cuda_kernel import CUDATemplateCaller

        # Templates selected with input_gen_fns require specific input data to avoid IMA
        # Passing custom input gen fns to benchmark_fusion NYI, so skip deferred template selection
        # TODO(jgong5): support multi-template on CPU
        if input_gen_fns is not None or layout.device.type == "cpu":
            return_multi_template = False

        # TODO - assert that we have not mutating kernels here

        # TODO(nmacchioni): remove once CI tests are fixed
        choices = [choice for choice in choices if choice is not None]

        if mm_file_name := get_mm_log_filename():
            M, K = input_nodes[-2].get_size()[:2]
            N = input_nodes[-1].get_size()[-1]
            append_to_log(mm_file_name, {"invoke": str((M, K, N))})

        if len(choices) == 0:
            backend_config = (
                "max_autotune_gemm_backends"
                if name != "convolution"
                else "max_autotune_conv_backends"
            )
            raise NoValidChoicesError(
                f"No choices to select, please consider adding ATEN into {backend_config} "
                "config (defined in torch/_inductor/config.py) to allow at least one choice. "
            )
        log.debug("Max autotune selects from %s choices.", str(len(choices)))

        if len(choices) == 1:
            if not isinstance(choices[0], CUDATemplateCaller):
                # CUDATemplateCaller still needs to go through autotuning process to retrieve workspace size.
                return choices[0].output_node()

        @functools.lru_cache(None)
        def make_benchmark_fn():
            return self.make_benchmark_fn(choices, input_nodes, layout, input_gen_fns)

        inputs_key = create_inputs_key(input_nodes)

        def precompile(choices) -> Callable[[], None]:
            def no_op(*args, **kwargs):
                return

            if (
                precompilation_timeout_seconds is None
                or precompilation_timeout_seconds <= 0
            ):
                return no_op

            env_workers = get_env_num_workers()
            num_workers = env_workers if env_workers is not None else (len(choices))

            if num_workers <= 0:
                return no_op

            # https://github.com/python/cpython/issues/106905
            if (
                sys.version_info.major == 3
                and sys.version_info.minor == 11
                and sys.version_info.micro <= 8
            ):
                return no_op

            # check local and global cache before precompiling
            timings = self.lookup(
                choices,
                name,
                inputs_key,
                benchmark=None,
            )

            if timings:
                return no_op

            if config.search_autotune_cache and not (
                config.max_autotune or config.max_autotune_gemm
            ):
                return no_op

            precompile_key = create_precompile_key(name, inputs_key, choices)
            if precompile_func := self.precompile_cache.get(precompile_key):
                return precompile_func

            log.info(
                "Multithreaded precompilation for %d choices using %d worker threads",
                len(choices),
                num_workers,
            )

            # In rare circumstances, because python threads inherit global state,
            # thread pool executor can race and leave stdout/stderr in a state
            # different than the original values. we explicitly restore the state
            # here to avoid this issue.

            initial_stdout = sys.stdout
            initial_stderr = sys.stderr

            def precompile_with_captured_stdout(choice):
                with restore_stdout_stderr(initial_stdout, initial_stderr):
                    start_time = time.time()
                    choice.precompile()
                    return time.time() - start_time

            executor = ThreadPoolExecutor(max_workers=num_workers)

            futures = {}
            for c in choices:
                if hasattr(c, "precompile"):
                    future = executor.submit(precompile_with_captured_stdout, c)
                    futures[future] = c

            @functools.lru_cache(None)
            @restore_stdout_stderr(initial_stdout, initial_stderr)
            def wait_on_futures():
                counters["inductor"]["select_algorithm_precompile"] += 1
                for future in as_completed(
                    futures,
                    timeout=precompilation_timeout_seconds,
                ):
                    if e := future.exception():
                        log.error(
                            "Exception %s for benchmark choice %s", e, futures[future]
                        )
                    else:
                        log.info(
                            "Precompiling benchmark choice %s took %.02fs",
                            futures[future],
                            future.result(),
                        )

                executor.shutdown(wait=True)

            self.precompile_cache[precompile_key] = wait_on_futures

            return wait_on_futures

        def autotune(choices):
            with dynamo_timed(f"{name}_template_autotuning"):
                return make_benchmark_fn()(choices)

        if config.autotune_in_subproc:
            from .autotune_process import tuning_pool

            # do the optional warmup
            tuning_pool.initialize()

        def do_autotuning(precompile_fn):
            precompile_start_ts = time.time()
            with dynamo_timed(f"{name}_template_precompiling"):
                precompile_fn()
            precompile_elapse = time.time() - precompile_start_ts

            autotune_start_ts = time.time()
            timings = self.lookup(
                choices,
                name,
                inputs_key,
                autotune,
            )
            autotune_elapse = time.time() - autotune_start_ts

            if timings and all(
                not math.isfinite(timing) for timing in timings.values()
            ):
                raise NoValidChoicesError

            if make_benchmark_fn.cache_info().currsize:
                counters["inductor"]["select_algorithm_autotune"] += 1

            if (
                make_benchmark_fn.cache_info().currsize
                or log.getEffectiveLevel() == logging.DEBUG
                or config.trace.log_autotuning_results
            ):
                self.log_results(
                    name, input_nodes, timings, autotune_elapse, precompile_elapse
                )

            for feedback_fn in self.feedback_saver_fns:
                feedback_fn(timings, name, input_nodes, choices)

            return timings

        precompile_fn = precompile(choices)

        if return_multi_template and (config.max_autotune or config.max_autotune_gemm):

            def get_timings():
                timings = do_autotuning(precompile_fn)
                min_extern_choice = float("inf")
                for choice, timing in timings.items():
                    if isinstance(choice, ExternKernelCaller):
                        min_extern_choice = min(min_extern_choice, timing)

                timings = {
                    choice: time
                    for choice, time in timings.items()
                    if (
                        time <= min_extern_choice
                        or not isinstance(choice, ExternKernelCaller)
                    )
                }

                return timings

            return torch._inductor.ir.TensorBox.create(
                torch._inductor.ir.MultiTemplateBuffer(
                    layout,
                    input_nodes,
                    get_timings,
                    choices,
                )
            )

        # TODO - dont want to precompile if we have a cache hit
        timings = do_autotuning(precompile_fn)
        if timings == {} or choices[0] not in timings:
            return choices[0].output_node()

        selected_key = builtins.min(timings, key=timings.__getitem__)
        selected_time = timings[selected_key]
        selected_choice = selected_key.output_node()
        log.debug("selected choice: %s", str(selected_choice))
        return selected_choice

    @classmethod
    def make_benchmark_fn(
        cls,
        choices,
        input_nodes,
        layout,
        input_gen_fns=None,
    ):
        if input_gen_fns is None:
            input_gen_fns = {}

        def get_inputs(
            choices: Union[List[ExternKernelCaller], List[TritonTemplateCaller]]
        ) -> AutotuneArgs:
            # de-duplicate args
            unique_example_inputs = {
                x.get_name(): input_gen_fns.get(i, cls.benchmark_example_value)(x)
                for i, x in enumerate(input_nodes)
            }
            example_inputs = list(unique_example_inputs.values())
            example_inputs_extern = [
                (
                    unique_example_inputs[input_node.get_name()]
                    if unique_example_inputs[input_node.get_name()].is_mkldnn
                    else torch.as_strided(
                        unique_example_inputs[input_node.get_name()],
                        V.graph.sizevars.size_hints(
                            input_node.get_size(),
                            fallback=config.unbacked_symint_fallback,
                        ),
                        V.graph.sizevars.size_hints(
                            input_node.get_stride(),
                            fallback=config.unbacked_symint_fallback,
                        ),
                        V.graph.sizevars.size_hint(
                            input_node.get_layout().offset,
                            fallback=config.unbacked_symint_fallback,
                        ),
                    )
                )
                for input_node in input_nodes
            ]
            out = cls.benchmark_example_value(layout)
            out_extern = torch.as_strided(
                out, out.size(), out.stride(), V.graph.sizevars.size_hint(layout.offset)
            )
            expected = None
            if VERIFY:
                choices[0].benchmark(*example_inputs_extern, out=out_extern)
                expected = out_extern.clone()

            return AutotuneArgs.from_choice_args(
                example_inputs,
                example_inputs_extern,
                out,
                out_extern,
                expected,
            )

        if DEBUG:
            print(f"{len(choices)} tuning requests:")

        def benchmark_choice_in_current_process(
            choice: ChoiceCaller, autotune_args: AutotuneArgs
        ) -> float:
            is_extern = isinstance(choice, ExternKernelCaller)
            benchmark_tensors = autotune_args.get_benchmark_tensors(is_extern)
            inpts, output = benchmark_tensors.unpack()
            output.zero_()
            result = choice.benchmark(*inpts, out=output)
            if VERIFY and autotune_args.expected is not None:
                autotune_args.verify(**VERIFY)
            if torch.cuda.is_available():
                torch.cuda.synchronize()  # shake out any CUDA errors
            return result

        def benchmark_in_current_process(
            choices: Union[List[ExternKernelCaller], List[TritonTemplateCaller]],
        ) -> Dict[Union[ExternKernelCaller, TritonTemplateCaller], float]:
            inputs = get_inputs(choices)
            timings = {}
            for choice in choices:
                try:
                    timing = benchmark_choice_in_current_process(choice, inputs)
                except CUDACompileError as e:
                    log.error(
                        "CUDA compilation error during autotuning: \n%s. \nIgnoring this choice.",
                        str(e),
                    )
                    timing = float("inf")
                except NotImplementedError as e:
                    log.warning("Not yet implemented: %s", e)
                    timing = float("inf")
                except RuntimeError as e:
                    msg = str(e)
                    if "invalid argument" in msg:
                        msg += "\n\nThis may mean this GPU is too small for max_autotune mode.\n\n"
                    else:
                        if "illegal memory access" in msg:
                            msg += "\n\nEither error in template or triton bug.\n"
                    log.error(
                        "Runtime error during autotuning: \n%s. \nIgnoring this choice.",
                        msg,
                    )
                    timing = float("inf")
                except AssertionError as e:
                    raise AssertionError(  # noqa: B904
                        f"Incorrect result from choice {choice}\n\n{e}"
                    )
                except Exception as e:
                    try:
                        from triton.runtime.autotuner import OutOfResources

                        if isinstance(e, OutOfResources):
                            log.warning(e)
                            timing = float("inf")
                        else:
                            raise e
                    except ImportError:
                        raise e from None

                timings[choice] = timing

            return timings

        def benchmark_in_sub_process(
            choices: Union[List[ExternKernelCaller], List[TritonTemplateCaller]]
        ):
            from . import autotune_process

            # only benchmark triton kernel in sub process for now.
            # ATen/Extern kernel are still benchmarked in the current process.
            extern = [c for c in choices if isinstance(c, ExternKernelCaller)]
            triton = [c for c in choices if not isinstance(c, ExternKernelCaller)]

            timings = benchmark_in_current_process(extern)
            timings.update(autotune_process.benchmark_in_sub_process(triton))  # type: ignore[arg-type]
            return timings

        benchmark = (
            benchmark_in_sub_process
            if config.autotune_in_subproc
            else benchmark_in_current_process
        )

        return benchmark

    @staticmethod
    def log_results(
        name: str,
        input_nodes: List[ir.IRNode],
        timings: Dict[ChoiceCaller, float],
        elapse: float,
        precompile_elapse: float,
    ):
        V.debug.log_autotuning_results(
            name, input_nodes, timings, elapse, precompile_elapse
        )
        if not (config.max_autotune or config.max_autotune_gemm) or not PRINT_AUTOTUNE:
            return
        sizes = ", ".join(
            [
                "x".join(
                    map(
                        str,
                        V.graph.sizevars.size_hints(
                            n.get_size(), fallback=config.unbacked_symint_fallback  # type: ignore[arg-type]
                        ),
                    )
                )
                for n in input_nodes
            ]
        )
        if config.autotune_num_choices_displayed == 0:
            return
        elif config.autotune_num_choices_displayed is None:
            n = -1
        else:
            n = config.autotune_num_choices_displayed

        top_k = sorted(timings, key=timings.__getitem__)[:n]

        best = top_k[0]

        def get_choice_info(choice):
            if isinstance(choice, torch._inductor.select_algorithm.ExternKernelCaller):
                return {"type": "cublas", "time": timings[choice]}

            assert isinstance(
                choice, torch._inductor.select_algorithm.TritonTemplateCaller
            )

            info = choice.info_dict()
            tile = info["tile_shape"]

            tile_vals = eval(tile)  # type: ignore[arg-type]
            BLOCK_M = tile_vals[0]
            BLOCK_K = tile_vals[1]
            BLOCK_N = tile_vals[2]

            return {
                "type": "triton",
                "time": timings[choice],
                "BLOCK_M": BLOCK_M,
                "BLOCK_K": BLOCK_K,
                "BLOCK_N": BLOCK_N,
                "num_stages": info["num_stages"],
                "num_warps": info["num_warps"],
            }

        mm_filename = get_mm_log_filename()
        if mm_filename and "mm" in name:
            M, K = input_nodes[-2].get_size()[:2]
            N = input_nodes[-1].get_size()[-1]

            out_dict = {
                str((M, K, N)): [get_choice_info(choice) for choice in timings.keys()]
            }

            append_to_log(mm_filename, out_dict)

        best_time = timings[best]
        sys.stderr.write(f"AUTOTUNE {name}({sizes})\n")
        for choice in top_k:
            result = timings[choice]
            if result:
                kernel_description = choice.description
                sys.stderr.write(
                    f"  {choice.name} {result:.4f} ms {best_time / result:.1%} {kernel_description}\n"
                )
            else:
                sys.stderr.write(
                    f"  {choice.name} {result:.4f} ms <DIVIDED BY ZERO ERROR>\n"
                )

        autotune_type_str = (
            "SubProcess" if config.autotune_in_subproc else "SingleProcess"
        )
        sys.stderr.write(
            f"{autotune_type_str} AUTOTUNE benchmarking takes {elapse:.4f} seconds and {precompile_elapse:.4f}"
            f" seconds precompiling for {len(timings)} choices\n"
        )

    @staticmethod
    def benchmark_example_value(node):
        """
        Convert an ir.Buffer into a concrete torch.Tensor we can use for
        benchmarking.
        """
        if isinstance(node, ir.Layout):
            node = ir.Buffer(name="fake", layout=node)
        # triton templates want the base tensor.
        if isinstance(node, ir.BaseView):
            node = node.unwrap_view()
        return AlgorithmSelectorCache.generate_example_value(
            V.graph.sizevars.size_hints(
                node.get_size(),
                fallback=config.unbacked_symint_fallback,
            ),
            V.graph.sizevars.size_hints(
                node.get_stride(),
                fallback=config.unbacked_symint_fallback,
            ),
            node.get_device(),
            node.get_dtype(),
            node.layout.offset,
        )

    @staticmethod
    def generate_example_value(size, stride, device, dtype, extra_size):
        # preserve rng states to avoid the rand_strided call below changes
        # the rng states for the real model code.
        with preserve_rng_state():
            return rand_strided(
                size,
                stride,
                device=device,
                dtype=dtype,
                extra_size=extra_size,
            )

    @staticmethod
    def key_of(node):
        """
        Extract the pieces of an ir.Buffer that we should invalidate cached
        autotuning results on.
        """
        sizevars = V.graph.sizevars
        return (
            node.get_device().type,
            str(node.get_dtype()),
            *sizevars.size_hints(
                node.get_size(),
                fallback=config.unbacked_symint_fallback,
            ),
            *sizevars.size_hints(
                node.get_stride(),
                fallback=config.unbacked_symint_fallback,
            ),
            sizevars.size_hint(
                node.get_layout().offset,
                fallback=config.unbacked_symint_fallback,
            ),
        )

    def add_feedback_saver(
        self,
        fn: Callable[
            [Dict[ChoiceCaller, float], str, List[Any], List[ChoiceCaller]], None
        ],
    ):
        self.feedback_saver_fns.append(fn)


_ALGORITHM_SELECTOR_CACHE: Optional[AlgorithmSelectorCache] = None


def autotune_select_algorithm(*args, **kwargs):
    global _ALGORITHM_SELECTOR_CACHE
    if _ALGORITHM_SELECTOR_CACHE is None:
        _ALGORITHM_SELECTOR_CACHE = AlgorithmSelectorCache()

    if "return_multi_template" not in kwargs:
        kwargs[
            "return_multi_template"
        ] = torch._inductor.config.benchmark_epilogue_fusion

    return _ALGORITHM_SELECTOR_CACHE(*args, **kwargs)


def add_feedback_saver(
    fn: Callable[[Dict[ChoiceCaller, float], str, List[Any], List[ChoiceCaller]], None]
):
    global _ALGORITHM_SELECTOR_CACHE
    if _ALGORITHM_SELECTOR_CACHE is None:
        _ALGORITHM_SELECTOR_CACHE = AlgorithmSelectorCache()
    _ALGORITHM_SELECTOR_CACHE.add_feedback_saver(fn)


def realize_inputs(*args):
    if len(args) == 1:
        return ir.ExternKernel.require_stride1(ir.ExternKernel.realize_input(args[0]))
    return [realize_inputs(x) for x in args]


# ensure lowering is imported so that `extern_kernels.*` is populated
from . import lowering  # noqa: F401<|MERGE_RESOLUTION|>--- conflicted
+++ resolved
@@ -260,15 +260,10 @@
     ) -> None:
         numel = sympy_product(output_node.get_size())
         super().__init__(
-<<<<<<< HEAD
             {
                 "x": numel,
                 "r0_": sympy.S.One,
             },
-=======
-            numel,
-            sympy.S.One,
->>>>>>> ed77901e
             features=SIMDKernelFeatures([], numel),
         )
         self.input_nodes = input_nodes
