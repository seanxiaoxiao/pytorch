--- conflicted
+++ resolved
@@ -1114,30 +1114,25 @@
 
 
 @functools.lru_cache(None)
-<<<<<<< HEAD
-def is_big_gpu(index_or_device: Union[int, torch.device, None] = None) -> bool:
+def is_big_gpu(index_or_device: Union[int, torch.device] = 0) -> bool:
     if isinstance(index_or_device, torch.device):
         device = index_or_device
     else:
-        device = torch.device("cuda", index_or_device or 0)
-
-    min_sms = 68  # 3080
-    avail_sms = DeviceProperties.create(device).multi_processor_count
-=======
-def is_big_gpu(index) -> bool:
-    prop = torch.cuda.get_device_properties(index)
+        device = torch.device("cuda", index_or_device)
+
+    prop = DeviceProperties.create(device)
 
     # SM logic is not relevant to ROCm gpus
     # Arbitrarily skipping the older models
     if torch.version.hip:
-        if prop.major < 9 or prop.major == 10:
+        assert prop.major is not None
+        if prop.major <= 10:
             log.warning("GPU arch does not support max_autotune_gemm mode usage")
             return False
         return True
 
     min_sms = 68  # 3080
     avail_sms = prop.multi_processor_count
->>>>>>> a271f93c
     if avail_sms < min_sms:
         log.warning(
             "Not enough SMs to use max_autotune_gemm mode",
