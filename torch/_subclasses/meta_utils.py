--- conflicted
+++ resolved
@@ -2,11 +2,8 @@
 
 import contextlib
 import dataclasses
-<<<<<<< HEAD
+import typing
 import functools
-=======
-import typing
->>>>>>> e73ce5f9
 import warnings
 import weakref
 from dataclasses import dataclass
@@ -27,10 +24,7 @@
     TypeVar,
     Union,
 )
-<<<<<<< HEAD
-=======
 from typing_extensions import TypeGuard
->>>>>>> e73ce5f9
 
 import torch
 from torch._C._autograd import CreationMeta
@@ -235,7 +229,6 @@
             self.next_storage_id = MetaStorageId(self.next_storage_id + 1)
         return self.lookup_storage[s]
 
-<<<<<<< HEAD
     def describe_custom_size_strides(self, t: torch.Tensor):
         def process(x):
             from torch.nested._internal.nested_int import NestedIntNode
@@ -256,12 +249,9 @@
             stride=tuple(process(x) for x in t.stride()),
         )
 
-    def describe_storage(self, s: torch.UntypedStorage, *, trace: bool = False):
-=======
     def describe_storage(
         self, s: torch.UntypedStorage, *, trace: bool = False
     ) -> MetaStorageDesc:
->>>>>>> e73ce5f9
         r = MetaStorageDesc(
             id=self.get_storage_id(s),
             size=s.size(),
@@ -278,7 +268,6 @@
         return r
 
     def describe_tensor(
-<<<<<<< HEAD
         self,
         t: torch.Tensor,
         *,
@@ -286,10 +275,6 @@
         trace: bool = False,
         subclass_inner_attr: Optional[str] = None,
     ):
-=======
-        self, t: torch.Tensor, *, recurse: bool = True, trace: bool = False
-    ) -> MetaTensorDesc:
->>>>>>> e73ce5f9
         is_leaf = safe_is_leaf(t)
         is_view = t._is_view()
         is_sparse = t.is_sparse
@@ -809,20 +794,12 @@
     def meta_tensor(
         self,
         t: MetaTensorDesc,
-<<<<<<< HEAD
-        shape_env: Optional[ShapeEnv] = None,
-        callback_=lambda t, device=None: t(),
-        source: Optional[Source] = None,
-        symbolic_context: Optional[SymbolicContext] = None,
+        shape_env: Optional[ShapeEnv],
+        callback_: Callable[[Callable[[], torch.Tensor]], _TensorT],
+        source: Optional[Source],
+        symbolic_context: Optional[SymbolicContext],
     ):
         callback = functools.partial(callback_, device=t.device)
-=======
-        shape_env: Optional[ShapeEnv],
-        callback: Callable[[Callable[[], torch.Tensor]], _TensorT],
-        source: Optional[Source],
-        symbolic_context: Optional[SymbolicContext],
-    ) -> _TensorT:
->>>>>>> e73ce5f9
         if source is None:
             from torch._dynamo.source import ConstantSource
 
@@ -999,17 +976,10 @@
                 if t.attrs is None:
                     return self.meta_tensor(
                         t,
-<<<<<<< HEAD
-                        shape_env=shape_env,
-                        callback_=callback,
-                        source=source,
-                        symbolic_context=symbolic_context,
-=======
                         shape_env,
                         callback,
                         source,
                         symbolic_context,
->>>>>>> e73ce5f9
                     )
 
                 inner_tensors = {}
@@ -1466,13 +1436,8 @@
                             assert t.current_level is not None
                             ft = self.meta_tensor(
                                 t.unwrapped,
-<<<<<<< HEAD
-                                shape_env=shape_env,
-                                callback_=callback,
-=======
                                 shape_env,
                                 callback,
->>>>>>> e73ce5f9
                                 # NB: reuse these exactly, we treat the
                                 # functional tensor as "invisible".
                                 # TODO: Actually this all probably doesn't
@@ -1516,12 +1481,6 @@
                     assert not t.is_functorch_wrapped  # handled above
                     unwrapped = self.meta_tensor(
                         t.unwrapped,
-<<<<<<< HEAD
-                        shape_env=shape_env,
-                        callback_=callback,
-                        source=source,
-                        symbolic_context=symbolic_context,
-=======
                         shape_env,
                         callback,
                         source,
@@ -1529,7 +1488,6 @@
                     )
                     r = self._checked_cast_tensor_t(
                         torch._to_functional_tensor(unwrapped)
->>>>>>> e73ce5f9
                     )
                     torch._mirror_autograd_meta_to(t.autograd_meta_from, r)  # type: ignore[attr-defined]
 
@@ -1816,15 +1774,9 @@
             # TODO(soulitzer): update this note
             # See Note: [Creating symbolic nested int]
             if t.nested_int is not None:
-<<<<<<< HEAD
+                assert isinstance(r, torch._subclasses.fake_tensor.FakeTensor)
                 r.source = source
                 r.register_nested_int_id(t.nested_int)
-=======
-                assert isinstance(r, torch._subclasses.fake_tensor.FakeTensor)
-                r.nested_int_memo = r.fake_mode.create_symbolic_nested_int(
-                    nt_tensor_id=t.nested_int
-                )
->>>>>>> e73ce5f9
 
             self.set_tensor_memo(t, r)
 
@@ -1835,15 +1787,9 @@
         t: torch.Tensor,
         shape_env: Optional[ShapeEnv] = None,
         *,
-<<<<<<< HEAD
-        callback_=lambda t, device=None: t(),
-        source=None,
-        symbolic_context=None,
-=======
         callback: Optional[Callable[[Callable[[], torch.Tensor]], _TensorT]] = None,
         source: Optional[Source] = None,
         symbolic_context: Optional[SymbolicContext] = None,
->>>>>>> e73ce5f9
         # Controls whether or not we should dump the tensor metadata to structured logs
         # when source is not None.  Because we refakify after Dynamo is done,
         # we don't want to dump info again from AOTAutograd, it is redundant.
@@ -1916,17 +1862,10 @@
 
             r = self.meta_tensor(
                 t_desc,
-<<<<<<< HEAD
-                shape_env=shape_env,
-                callback_=callback_,
-                source=source,
-                symbolic_context=symbolic_context,
-=======
                 shape_env,
                 callback_,
                 source,
                 symbolic_context,
->>>>>>> e73ce5f9
             )
 
         if type(t) is torch.nn.Parameter:
