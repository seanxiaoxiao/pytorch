// TODO: Make Fligth Recorder device agnostic
#ifdef USE_C10D_NCCL

#include <cuda_runtime.h>
#include <nlohmann/json.hpp>
#include <fstream>
#include <mutex>
#include <vector>

#include <c10/util/WaitCounter.h>

#include <torch/csrc/distributed/c10d/FlightRecorder.hpp>
#include <torch/csrc/distributed/c10d/ProcessGroupNCCL.hpp>
#include <torch/csrc/distributed/c10d/control_plane/Handlers.hpp>

namespace c10d {

control_plane::RegisterHandler dumpHandler{
    "dump_nccl_trace_pickle",
    [](const control_plane::Request& req, control_plane::Response& res) {
      const auto& params = req.params();
      size_t validParamCount = 0;

      // valid params
      const std::string includeCollectivesStr = "includecollectives";
      const std::string includeStackTracesStr = "includestacktraces";
      const std::string onlyActiveStr = "onlyactive";

      std::unordered_map<std::string, bool> processedParams = {
          {includeCollectivesStr, true},
          {includeStackTracesStr, true},
          {onlyActiveStr, false}};

      for (const auto& [paramName, paramValue] : params) {
        auto it = processedParams.find(paramName);
        if (it != processedParams.end()) {
          validParamCount++;
          if (paramValue == "true") {
            it->second = true;
          } else if (paramValue == "false") {
            it->second = false;
          } else {
            res.setStatus(400);
            res.setContent(
                "Invalid value for " + paramName +
                    " valid values are true or false",
                "text/plain");
            return;
          }
        }
      }
      if (validParamCount < params.size()) {
        res.setStatus(400);
        res.setContent(
            "Invalid parameters - unexpected param passed in", "text/plain");
        return;
      }
      res.setContent(
          dump_nccl_trace(
              processedParams[includeCollectivesStr],
              processedParams[includeStackTracesStr],
              processedParams[onlyActiveStr]),
          "application/octet-stream");
    }};

control_plane::RegisterHandler jsonDumpHandler{
    "dump_nccl_trace_json",
    [](const control_plane::Request& req, control_plane::Response& res) {
      const auto& params = req.params();
      size_t validParamCount = 0;

      // valid params
      const std::string includeCollectivesStr = "includecollectives";
      const std::string onlyActiveStr = "onlyactive";

      std::unordered_map<std::string, bool> processedParams = {
          {includeCollectivesStr, true}, {onlyActiveStr, false}};

      for (const auto& [paramName, paramValue] : params) {
        auto it = processedParams.find(paramName);
        if (it != processedParams.end()) {
          validParamCount++;
          if (paramValue == "true") {
            it->second = true;
          } else if (paramValue == "false") {
            it->second = false;
          } else {
            res.setStatus(400);
            res.setContent(
                "Invalid value for " + paramName +
                    " valid values are true or false",
                "text/plain");
            return;
          }
        }
      }
      if (validParamCount < params.size()) {
        res.setStatus(400);
        res.setContent(
            "Invalid parameters - unexpected param passed in", "text/plain");
        return;
      }
      res.setStatus(200);
      res.setContent(
          dump_nccl_trace_json(
              processedParams[includeCollectivesStr],
              processedParams[onlyActiveStr]),
          "application/json");
    }};

void DebugInfoWriter::write(const std::string& trace) {
  // Open a file for writing. The ios::binary flag is used to write data as
  // binary.
  std::ofstream file(filename_, std::ios::binary);

  // Check if the file was opened successfully.
  if (!file.is_open()) {
    LOG(ERROR) << "Error opening file for writing NCCLPG debug info: "
               << filename_;
    return;
  }

  file.write(trace.data(), static_cast<std::streamsize>(trace.size()));
  if (!file) {
    LOG(ERROR) << "Error opening file for writing NCCLPG debug info: "
               << filename_;
    return;
  }
  LOG(INFO) << "Finished writing NCCLPG debug info to " << filename_;
}

DebugInfoWriter& DebugInfoWriter::getWriter(int rank) {
  if (writer_ == nullptr) {
    std::string fileNamePrefix = getCvarString(
        {"TORCH_NCCL_DEBUG_INFO_TEMP_FILE"}, "/tmp/nccl_trace_rank_");
    // Using std::unique_ptr here to auto-delete the writer object
    // when the pointer itself is destroyed.
    std::unique_ptr<DebugInfoWriter> writerPtr(
        new DebugInfoWriter(fileNamePrefix, rank));
    DebugInfoWriter::registerWriter(std::move(writerPtr));
  }
  return *writer_;
}

void DebugInfoWriter::registerWriter(std::unique_ptr<DebugInfoWriter> writer) {
  TORCH_CHECK_WITH(
      DistBackendError,
      hasWriterRegistered_.load() == false,
      "debugInfoWriter already registered");
  hasWriterRegistered_.store(true);
  writer_ = std::move(writer);
}

// Returns the traceback of current entry, in string form.
// Note: `getTraceback` invokes `torch::symbolize`, which may need to acquire
// the GIL. If you don't want to block the current thread or take the risk of a
// GIL deadlock, you can use an asynchronous calling mechanism like std::async.
std::string FlightRecorder::Entry::getTraceback() {
  torch::CapturedTraceback* traceback = traceback_.get();
  torch::SymbolizedTracebacks s_tbs = torch::symbolize({traceback});
  // We use 0 because we only have one traceback here.
  const auto& s_tb = s_tbs.tracebacks.at(0);
  std::stringstream oss;
  for (auto idx : c10::irange(s_tb.size())) {
    auto frame_id = s_tb[idx];
    const auto& frame = s_tbs.all_frames.at(frame_id);
    oss << "#" << idx << " " << frame.funcname << " from " << frame.filename
        << ":" << frame.lineno << '\n';
  }
  /* Resulted format is like:
    #0 all_reduce from pytorch/torch/distributed/distributed_c10d.py:2696
    #1 wrapper from pytorch/torch/distributed/c10d_logger.py:83
    #2 bar from /home/user/repro.py:15
    #3 foo from /home/user/repro.py:24
    #4 main from /home/user/repro.py:34
    #5 <module> from /home/user/repro.py:40
  */
  return oss.str();
}

std::optional<size_t> FlightRecorder::record(
    size_t pg_id,
    const std::tuple<std::string, std::string>& pg_name,
    size_t collective_seq_id,
    size_t p2p_seq_id,
    size_t op_id,
    std::string profiling_name,
    const std::vector<at::Tensor>& inputs,
    const std::vector<at::Tensor>& outputs,
    std::chrono::milliseconds timeout_ms,
    std::shared_ptr<ProcessGroupStatus> pg_status,
    bool isP2P) {
  if (!enabled_) {
    return std::nullopt;
  }
  if (all_pg_status_.find(pg_id) == all_pg_status_.end()) {
    // Current pg_status is not in FR.
    all_pg_status_[pg_id] = std::move(pg_status);
  }
  auto traceback =
      torch::CapturedTraceback::gather(true, true, capture_cpp_stack_);
  std::lock_guard<std::mutex> guard(mutex_);

  auto te = Entry{
      id_,
      pg_id,
      pg_name,
      collective_seq_id,
      p2p_seq_id,
      op_id,
      std::move(profiling_name),
      std::move(traceback),
      c10::getTime(),
      timeout_ms.count(),
      isP2P,
      std::nullopt,
      std::nullopt,
      std::nullopt,
      {},
      {},
      {},
      {},
      {},
      false};

  for (const auto& input : inputs) {
    c10::IntArrayRef sizes = input.sizes();
    te.input_dtypes_.push_back(input.dtype().toScalarType());
    te.input_dims_.push_back(static_cast<int64_t>(sizes.size()));
    te.sizes_.insert(te.sizes_.end(), sizes.begin(), sizes.end());
  }

  for (const auto& output : outputs) {
    c10::IntArrayRef sizes = output.sizes();
    te.output_dtypes_.push_back(output.dtype().toScalarType());
    te.output_dims_.push_back(static_cast<int64_t>(sizes.size()));
    te.sizes_.insert(te.sizes_.end(), sizes.begin(), sizes.end());
  }

  if (entries_.size() < max_entries_) {
    entries_.emplace_back(std::move(te));
  } else {
    entries_[next_++] = std::move(te);
    if (next_ == max_entries_) {
      next_ = 0;
    }
  }
  return id_++;
}

void FlightRecorder::record_pg_ranks(
    const std::tuple<std::string, std::string>& pg_name,
    std::vector<uint64_t> ranks) {
  if (!enabled_) {
    return;
  }
  std::lock_guard<std::mutex> guard(mutex_);
  pg_name_to_ranks_[pg_name] = std::move(ranks);
}

<<<<<<< HEAD
void TraceBuffer::markStart(std::optional<size_t> id) {
  auto entry = getEntry(id);
  if (!entry)
    return;
  std::lock_guard<std::mutex> guard(mutex_);
  (*entry)->time_discovered_started_ = c10::getTime();
}

void TraceBuffer::markEnd(
    std::optional<size_t> id,
    std::optional<float> duration) {
  auto entry = getEntry(id);
  if (!entry)
    return;
  std::lock_guard<std::mutex> guard(mutex_);
  (*entry)->time_discovered_completed_ = c10::getTime();
  (*entry)->duration_ = duration;
=======
void FlightRecorder::update_state(Entry& r) {
  if (r.start_ != nullptr) {
    bool started = r.start_->query();
    if (started && !r.time_discovered_started_) {
      r.time_discovered_started_ = c10::getTime();
    }
  }
  if (r.end_ != nullptr) {
    bool completed = r.end_->query();
    if (completed && !r.time_discovered_completed_) {
      r.time_discovered_completed_ = c10::getTime();
    }
  }
>>>>>>> 538db14d
}

std::vector<FlightRecorder::Entry> FlightRecorder::dump_entries() {
  std::lock_guard<std::mutex> guard(mutex_);
  std::vector<Entry> result;
  result.reserve(entries_.size());
  result.insert(
      result.end(),
      entries_.begin() + static_cast<std::ptrdiff_t>(next_),
      entries_.end());
  result.insert(
      result.end(),
      entries_.begin(),
      entries_.begin() + static_cast<std::ptrdiff_t>(next_));
  return result;
}

<<<<<<< HEAD
// Returns the entry's pointer with the given id, if it exists. Otherwise,
// returns std::nullopt.
std::optional<TraceBuffer::Entry*> TraceBuffer::getEntry(
=======
// Returns the entry with the given id, if it exists. Otherwise, returns
// std::nullopt.
std::optional<FlightRecorder::Entry> FlightRecorder::getEntry(
>>>>>>> 538db14d
    std::optional<size_t> id) {
  if (!enabled_ || !id) {
    return std::nullopt;
  }

  std::unique_lock<std::mutex> guard(mutex_);
  Entry* entry = &entries_.at(*id % max_entries_);
  if (entry->id_ == *id) {
    return entry;
  } else {
    return std::nullopt;
  }
}

<<<<<<< HEAD
void TraceBuffer::retire_id(std::optional<size_t> id) {
  auto entry = getEntry(id);
  if (!entry)
=======
void FlightRecorder::retire_id(
    std::optional<size_t> id,
    bool compute_duration) {
  if (!enabled_ || !id) {
>>>>>>> 538db14d
    return;
  std::lock_guard<std::mutex> guard(mutex_);
  (*entry)->retired_ = true;
}

const c10::List<c10::IValue> FlightRecorder::getCollectiveTrace(
    bool includeStacktraces,
    bool onlyActive) {
  auto entries = new_list();
  // Entries are returned in the order they were recorded
  auto result = dump_entries();
  std::vector<torch::CapturedTraceback*> tracebacks;
  torch::SymbolizedTracebacks stracebacks;
  std::vector<c10::IValue> all_frames;
  if (includeStacktraces) {
    for (auto& e : result) {
      tracebacks.push_back(e.traceback_.get());
    }
    stracebacks = torch::symbolize(tracebacks);
    for (const auto& f : stracebacks.all_frames) {
      auto d = new_dict();
      d.insert(name_key, f.funcname);
      d.insert(filename_key, f.filename);
      d.insert(line_key, int64_t(f.lineno));
      all_frames.emplace_back(std::move(d));
    }
  }
  for (auto i : c10::irange(result.size())) {
    auto dict = new_dict();
    auto& e = result.at(i);
    // Skip completed events
    if (onlyActive && e.time_discovered_completed_.has_value()) {
      continue;
    }
    if (includeStacktraces) {
      auto& tb = stracebacks.tracebacks.at(i);
      auto frames = new_list();
      for (auto frame : tb) {
        frames.push_back(all_frames.at(frame));
      }
      dict.insert(frames_key, frames);
    }

    dict.insert(record_id_key, int64_t(e.id_));
    dict.insert(pg_id_key, int64_t(e.pg_id_));
    dict.insert(pg_name_key, e.pg_name_);
    dict.insert(collective_seq_id_key, int64_t(e.collective_seq_id_));
    dict.insert(p2p_seq_id_key, int64_t(e.p2p_seq_id_));
    dict.insert(op_id_key, int64_t(e.op_id_));
    dict.insert(profiling_name_key, e.profiling_name_);
    dict.insert(time_created_key, int64_t(e.time_created_));
    if (e.duration_) {
      dict.insert(duration_key, *e.duration_);
    }

    auto it = e.sizes_.begin();
    auto read_sizes = [&](const c10::SmallVector<int64_t, 4>& dims) {
      auto sizes = new_list();
      for (auto dim : dims) {
        auto arg_sizes = new_list();
        for ([[maybe_unused]] auto i : c10::irange(dim)) {
          arg_sizes.push_back(*it++);
        }
        sizes.push_back(arg_sizes);
      }
      return sizes;
    };

    dict.insert(input_sizes_key, read_sizes(e.input_dims_));
    std::vector<std::string> input_dtypes_strs;
    input_dtypes_strs.reserve(e.input_dtypes_.size());
    for (const auto& input_dtype : e.input_dtypes_) {
      input_dtypes_strs.emplace_back(c10::toString(input_dtype));
    }
    dict.insert(input_dtypes_key, input_dtypes_strs);
    dict.insert(output_sizes_key, read_sizes(e.output_dims_));
    std::vector<std::string> output_dtypes_strs;
    output_dtypes_strs.reserve(e.output_dtypes_.size());
    for (const auto& output_dtype : e.output_dtypes_) {
      output_dtypes_strs.emplace_back(c10::toString(output_dtype));
    }
    dict.insert(output_dtypes_key, output_dtypes_strs);
    if (e.time_discovered_completed_.has_value()) {
      dict.insert(state_key, completed_state);
    } else if (e.time_discovered_started_.has_value()) {
      dict.insert(state_key, started_state);
    } else {
      dict.insert(state_key, scheduled_state);
    }

    dict.insert(
        time_discovered_started_key,
        e.time_discovered_started_.has_value()
            ? int64_t(*e.time_discovered_started_)
            : c10::IValue());
    dict.insert(
        time_discovered_completed_key,
        e.time_discovered_completed_.has_value()
            ? int64_t(*e.time_discovered_completed_)
            : c10::IValue());
    dict.insert(retired_key, e.retired_);
    dict.insert(timeout_key, e.timeout_ms_);
    dict.insert(is_p2p_key, e.isP2P_);

    entries.push_back(dict);
  }
  return entries;
}

const c10::Dict<c10::IValue, c10::IValue> FlightRecorder::getPgConfig() {
  auto pg_config = new_dict();
  for (const auto& [pg_name, ranks] : pg_name_to_ranks_) {
    auto pg_info = new_dict();
    pg_info.insert("name", std::get<0>(pg_name));
    pg_info.insert("desc", std::get<1>(pg_name));
    pg_info.insert("ranks", ranks_str(ranks));
    pg_config.insert(std::get<0>(pg_name), pg_info);
  }
  return pg_config;
}

const std::map<std::string, std::map<std::string, std::string>> FlightRecorder::
    getPgConfigJson() {
  std::map<std::string, std::map<std::string, std::string>> result;
  for (const auto& [pg_name, ranks] : pg_name_to_ranks_) {
    auto pg_info = std::map<std::string, std::string>();
    pg_info["name"] = std::get<0>(pg_name);
    pg_info["desc"] = std::get<1>(pg_name);
    pg_info["ranks"] = ranks_str(ranks);
    result.emplace(std::get<0>(pg_name), pg_info);
  }
  return result;
}

const c10::Dict<c10::IValue, c10::IValue> FlightRecorder::getPgStatus() {
  auto all_pg_status = new_dict();
  for (const auto& [pg_id, status] : all_pg_status_) {
    auto pg_status = new_dict();
    pg_status.insert("last_enqueued_collective", status->lastEnqueuedSeq);
    pg_status.insert("last_started_collective", status->lastStartedSeq);
    pg_status.insert("last_completed_collective", status->lastCompletedSeq);
    all_pg_status.insert(std::to_string(pg_id), pg_status);
  }
  return all_pg_status;
}

const std::map<std::string, std::map<std::string, std::string>> FlightRecorder::
    getPgStatusJson() {
  std::map<std::string, std::map<std::string, std::string>> result;
  for (const auto& [pg_id, status] : all_pg_status_) {
    auto pg_status = std::map<std::string, std::string>();
    pg_status["last_enqueued_collective"] =
        std::to_string(status->lastEnqueuedSeq);
    pg_status["last_started_collective"] =
        std::to_string(status->lastStartedSeq);
    pg_status["last_completed_collective"] =
        std::to_string(status->lastCompletedSeq);
    result[std::to_string(pg_id)] = pg_status;
  }
  return result;
}

std::string FlightRecorder::dump_json(
    const std::optional<std::unordered_map<
        std::string,
        std::unordered_map<std::string, std::string>>>& ncclDumpMap,
    bool includeCollectives,
    bool onlyActive) {
  using json = nlohmann::json;
  json result;
  result[version_key_str] = version_val_str;
  result[pg_config_key_str] = getPgConfigJson();
  result[pg_status_key_str] = getPgStatusJson();

  // collective trace
  if (includeCollectives) {
    std::list<json> entries;
    for (auto& e : dump_entries()) {
      json j;
      if (onlyActive && e.time_discovered_completed_.has_value()) {
        continue;
      }
      j[record_id_key_str] = int64_t(e.id_);
      j[pg_id_key_str] = int64_t(e.pg_id_);
      j[pg_name_key_str] = e.pg_name_;
      j[collective_seq_id_key_str] = int64_t(e.collective_seq_id_);
      j[p2p_seq_id_key_str] = int64_t(e.p2p_seq_id_);
      j[op_id_key_str] = int64_t(e.op_id_);
      j[profiling_name_key_str] = e.profiling_name_;
      j[time_created_key_str] = int64_t(e.time_created_);
      if (e.duration_) {
        j[duration_key_str] = *e.duration_;
      }
      auto it = e.sizes_.begin();
      auto read_sizes = [&](const c10::SmallVector<int64_t, 4>& dims) {
        auto sizes = std::list<std::list<int64_t>>();
        for (auto dim : dims) {
          auto arg_sizes = std::list<int64_t>();
          for (auto i : c10::irange(dim)) {
            (void)i;
            arg_sizes.push_back(*it++);
          }
          sizes.push_back(arg_sizes);
        }
        return sizes;
      };
      j[input_sizes_key_str] = read_sizes(e.input_dims_);
      std::vector<std::string> input_dtypes_strs;
      input_dtypes_strs.reserve(e.input_dtypes_.size());
      for (const auto& input_dtype : e.input_dtypes_) {
        input_dtypes_strs.emplace_back(c10::toString(input_dtype));
      }
      j[input_dtypes_key_str] = input_dtypes_strs;
      j[output_sizes_key_str] = read_sizes(e.output_dims_);
      std::vector<std::string> output_dtypes_strs;
      output_dtypes_strs.reserve(e.output_dtypes_.size());
      for (const auto& output_dtype : e.output_dtypes_) {
        output_dtypes_strs.emplace_back(c10::toString(output_dtype));
      }
      j[output_dtypes_key_str] = output_dtypes_strs;
      if (e.time_discovered_completed_.has_value()) {
        j[state_key_str] = completed_state_str;
      } else if (e.time_discovered_started_.has_value()) {
        j[state_key_str] = started_state_str;
      } else {
        j[state_key_str] = scheduled_state_str;
      }
      j[time_discovered_started_key_str] =
          e.time_discovered_started_.has_value()
          ? int64_t(*e.time_discovered_started_)
          : 0;
      j[time_discovered_completed_key_str] =
          e.time_discovered_completed_.has_value()
          ? int64_t(*e.time_discovered_completed_)
          : 0;
      j[retired_key_str] = e.retired_;
      j[timeout_key_str] = e.timeout_ms_;
      j[is_p2p_key_str] = e.isP2P_;
      entries.emplace_back(j);
    }

    if (!entries.empty()) {
      result[entries_key_str] = entries;
    }
  }

  if (ncclDumpMap.has_value()) {
    result[nccl_comm_key_str] = ncclDumpMap.value();
  }

  return result.dump();
}

std::string FlightRecorder::dump(
    const std::optional<std::unordered_map<
        std::string,
        std::unordered_map<std::string, std::string>>>& ncclDumpMap,
    bool includeCollectives,
    bool includeStackTraces,
    bool onlyActive) {
  STATIC_SCOPED_WAIT_COUNTER(pytorch.wait_counter.FlightRecorder__dump);
  auto result = new_dict();
  // common values
  result.insert(version_key, version_val);
  result.insert(pg_config_key, getPgConfig());
  result.insert(pg_status_key, getPgStatus());

  // collective trace
  if (includeCollectives) {
    result.insert(
        entries_key, getCollectiveTrace(includeStackTraces, onlyActive));
  }
  // convert ncclDumpMap into a dictionary
  auto per_comm_dict = new_dict();
  if (ncclDumpMap.has_value()) {
    for (const auto& [ncclId, ncclDump] : ncclDumpMap.value()) {
      auto inner_dict = new_dict();
      for (const auto& [key, value] : ncclDump) {
        inner_dict.insert(key, value);
      }
      per_comm_dict.insert(ncclId, inner_dict);
    }
  }
  if (!per_comm_dict.empty()) {
    result.insert(nccl_comm_key, per_comm_dict);
  }
  return pickle_str(result);
}

std::unique_ptr<DebugInfoWriter> DebugInfoWriter::writer_ = nullptr;
std::atomic<bool> DebugInfoWriter::hasWriterRegistered_(false);

float getDurationFromEvent(
    at::cuda::CUDAEvent& ncclStartEvent,
    at::cuda::CUDAEvent& ncclEndEvent) {
  TORCH_CHECK(
      ncclEndEvent.query(),
      "getDuration can only be called after work is succeeded.")
  return ncclStartEvent.elapsed_time(ncclEndEvent);
}

} // namespace c10d

#endif // USE_C10D_NCCL<|MERGE_RESOLUTION|>--- conflicted
+++ resolved
@@ -258,8 +258,7 @@
   pg_name_to_ranks_[pg_name] = std::move(ranks);
 }
 
-<<<<<<< HEAD
-void TraceBuffer::markStart(std::optional<size_t> id) {
+void FlightRecorder::markStart(std::optional<size_t> id) {
   auto entry = getEntry(id);
   if (!entry)
     return;
@@ -267,7 +266,7 @@
   (*entry)->time_discovered_started_ = c10::getTime();
 }
 
-void TraceBuffer::markEnd(
+void FlightRecorder::markEnd(
     std::optional<size_t> id,
     std::optional<float> duration) {
   auto entry = getEntry(id);
@@ -276,21 +275,6 @@
   std::lock_guard<std::mutex> guard(mutex_);
   (*entry)->time_discovered_completed_ = c10::getTime();
   (*entry)->duration_ = duration;
-=======
-void FlightRecorder::update_state(Entry& r) {
-  if (r.start_ != nullptr) {
-    bool started = r.start_->query();
-    if (started && !r.time_discovered_started_) {
-      r.time_discovered_started_ = c10::getTime();
-    }
-  }
-  if (r.end_ != nullptr) {
-    bool completed = r.end_->query();
-    if (completed && !r.time_discovered_completed_) {
-      r.time_discovered_completed_ = c10::getTime();
-    }
-  }
->>>>>>> 538db14d
 }
 
 std::vector<FlightRecorder::Entry> FlightRecorder::dump_entries() {
@@ -308,15 +292,9 @@
   return result;
 }
 
-<<<<<<< HEAD
 // Returns the entry's pointer with the given id, if it exists. Otherwise,
 // returns std::nullopt.
-std::optional<TraceBuffer::Entry*> TraceBuffer::getEntry(
-=======
-// Returns the entry with the given id, if it exists. Otherwise, returns
-// std::nullopt.
-std::optional<FlightRecorder::Entry> FlightRecorder::getEntry(
->>>>>>> 538db14d
+std::optional<FlightRecorder::Entry*> FlightRecorder::getEntry(
     std::optional<size_t> id) {
   if (!enabled_ || !id) {
     return std::nullopt;
@@ -331,16 +309,9 @@
   }
 }
 
-<<<<<<< HEAD
-void TraceBuffer::retire_id(std::optional<size_t> id) {
+void FlightRecorder::retire_id(std::optional<size_t> id) {
   auto entry = getEntry(id);
   if (!entry)
-=======
-void FlightRecorder::retire_id(
-    std::optional<size_t> id,
-    bool compute_duration) {
-  if (!enabled_ || !id) {
->>>>>>> 538db14d
     return;
   std::lock_guard<std::mutex> guard(mutex_);
   (*entry)->retired_ = true;
