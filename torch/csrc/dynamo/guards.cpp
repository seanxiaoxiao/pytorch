#include <ATen/PythonTorchFunctionTLS.h>
#include <c10/core/SafePyObject.h>
#include <c10/core/impl/PyInterpreter.h>
#define PY_SSIZE_T_CLEAN
#include <ATen/EmptyTensor.h>
#include <ATen/SparseCsrTensorUtils.h>
#include <c10/util/flat_hash_map.h>
#include <torch/csrc/autograd/grad_mode.h>
#include <torch/csrc/autograd/utils/wrap_outputs.h>
#include <torch/csrc/dynamo/guards.h>
#include <torch/csrc/inductor/inductor_ops.h>
#include <torch/csrc/utils/disable_torch_function.h>
#include <torch/csrc/utils/python_arg_parser.h>
#include <torch/csrc/utils/python_compat.h>
#include <torch/csrc/utils/python_numbers.h>
#include <torch/csrc/utils/python_symnode.h>
#include <torch/csrc/utils/pythoncapi_compat.h>
#include <torch/extension.h>

#include <torch/csrc/dynamo/debug_macros.h>

#ifdef USE_CUDA
#include <ATen/cuda/EmptyTensor.h>
#endif

#ifdef USE_XPU
#include <ATen/xpu/EmptyTensor.h>
#endif

#include <chrono>
#include <sstream>
#include <tuple>
#include <utility>

// For TupleIteratorGetItemAccessor, we need a fast way to retrieve the
// underlying tuple and access the item. Before Python 3.12 version, the
// datastructure is in tupleobject.c file -
// https://github.com/python/cpython/blob/9afc6d102d16080535325f645849cd84eb04d57d/Objects/tupleobject.c#L1058-L1062
// To handle this, we manually copy the struct here and manually cast it to this
// new struct. From 3.12, the struct is included in the header file.
#if IS_PYTHON_3_12_PLUS

#define Py_BUILD_CORE
// Bring _PyTupleIterObject from the header file
#include <internal/pycore_tuple.h>
#undef Py_BUILD_CORE

#else

// Manually create _PyTupleIterObject struct
typedef struct {
  PyObject_HEAD
  Py_ssize_t it_index;
  PyTupleObject* it_seq; /* Set to NULL when iterator is exhausted */
} _PyTupleIterObject;

#endif // IS_PYTHON_3_12_PLUS

namespace torch::dynamo {

// Macro to skip addition of duplicate guards like EQUALS_MATCH
#define SKIP_IF_GUARD_ALREADY_PRESENT(name) \
  if (self.is_leaf_guard_present(name)) {   \
    return;                                 \
  }                                         \
  self.insert_leaf_guard(name);

TensorCheck::TensorCheck(
    const LocalState& state,
    PyTypeObject* pt,
    const at::Tensor& v,
    std::vector<std::optional<c10::SymInt>> dynamic_dims_sizes,
    std::vector<std::optional<c10::SymInt>> dynamic_dims_strides)
    : pytype(pt),
      dispatch_key_(state.apply(v.key_set()).raw_repr()),
      dtype_(v.dtype().toScalarType()),
      device_index_(v.device().index()),
      requires_grad_(v.requires_grad()),
      sizes_(std::move(dynamic_dims_sizes)),
      strides_(std::move(dynamic_dims_strides)),
      dim_(static_cast<int64_t>(sizes_.size())) {
  // TODO(voz): In cases where sizes_ and strides_ are fully dynamic, should
  // we just treat this as optional?
}

TensorCheck::TensorCheck(
    const LocalState& state,
    PyTypeObject* pt,
    c10::DispatchKeySet dispatch_key_set,
    at::ScalarType dtype,
    at::DeviceIndex device_index,
    bool requires_grad,
    std::vector<std::optional<c10::SymInt>> dynamic_dims_sizes,
    std::vector<std::optional<c10::SymInt>> dynamic_dims_strides)
    : pytype(pt),
      dispatch_key_(state.apply(dispatch_key_set).raw_repr()),
      dtype_(dtype),
      device_index_(device_index),
      requires_grad_(requires_grad),
      sizes_(std::move(dynamic_dims_sizes)),
      strides_(std::move(dynamic_dims_strides)),
      dim_(static_cast<int64_t>(sizes_.size())) {}

// See note in guards.py [Note - On Export Tensor Guards]
// Logic parallel to here must be maintained in python
bool TensorCheck::check(const LocalState& state, const at::Tensor& v) {
  // In terms of a sparse_csr tensor, it does not support strides informatio
  c10::SymIntArrayRef sym_strides(std::vector<SymInt>(v.ndimension(), -1));
  bool does_not_support_stride = v.layout() == c10::kSparseCsr ||
      v.layout() == c10::kSparseCsc || v.layout() == c10::kSparseBsc ||
      v.layout() == c10::kSparseBsr;
  if (!does_not_support_stride) {
    sym_strides = v.sym_strides();
  }

  return check(
      state,
      v.key_set(),
      v.dtype().toScalarType(),
      v.device(),
      v.sym_sizes(),
      sym_strides,
      v.requires_grad());
}

bool TensorCheck::check(
    const LocalState& state,
    const c10::DispatchKeySet& dispatch_key_set,
    const at::ScalarType& dtype,
    const c10::Device& device,
    const c10::SymIntArrayRef& sym_sizes,
    const c10::SymIntArrayRef& sym_strides,
    const bool& requires_grad) {
  if (dispatch_key_ != state.apply(dispatch_key_set).raw_repr() ||
      dtype_ != dtype || device_index_ != device.index() ||
      requires_grad_ != requires_grad) {
    return false;
  }

  auto ndim = sym_sizes.size();
  if (ndim != static_cast<size_t>(dim_)) {
    return false;
  }

  const auto& sizes = sym_sizes;
  const auto& strides = sym_strides;
  for (auto i : c10::irange(ndim)) {
    auto known_size = sizes_[i];
    auto known_stride = strides_[i];
    if (known_size.has_value()) {
      if (known_size.value() != sizes[i]) {
        return false;
      }
    }
    if (known_stride.has_value()) {
      if (known_stride.value() != strides[i]) {
        return false;
      }
    }
  }
  return true;
}

std::string TensorCheck::check_verbose(
    const LocalState& state,
    const at::Tensor& v,
    const std::string& tensor_name) {
  std::stringstream fail_reason;
  fail_reason << "tensor '" << tensor_name << "' ";
  if (dispatch_key_ != state.apply(v.key_set()).raw_repr()) {
    // return fmt::format("tensor dispatch key mismatch. expected {}, actual
    // {}", dispatch_key_, state.apply(v.key_set()).raw_repr());
    fail_reason << "dispatch key set mismatch. expected "
                << c10::DispatchKeySet(c10::DispatchKeySet::RAW, dispatch_key_)
                << ", actual " << state.apply(v.key_set());
    return fail_reason.str();
  } else if (dtype_ != v.dtype().toScalarType()) {
    // return fmt::format("tensor dtype mismatch. expected {}, actual {}",
    // dtype_, v.dtype().toScalarType());
    fail_reason << "dtype mismatch. expected " << dtype_ << ", actual "
                << v.dtype().toScalarType();
    return fail_reason.str();
  } else if (device_index_ != v.device().index()) {
    fail_reason << "Tensor device index mismatch. Expected device index to be "
                << device_index_ << ", actual " << v.device().index();
    return fail_reason.str();
  } else if (requires_grad_ != v.requires_grad()) {
    // return fmt::format("tensor requires_grad mismatch. expected {}",
    // requires_grad_);
    fail_reason << "requires_grad mismatch. expected requires_grad="
                << requires_grad_;
    return fail_reason.str();
  }
  auto ndim = v.ndimension();
  if (ndim != dim_) {
    // return fmt::format("tensor rank mismatch. expected {}, actual {}",
    // sizes_.size(), ndim);
    fail_reason << "rank mismatch. expected " << sizes_.size() << ", actual "
                << ndim;
    return fail_reason.str();
  }
  const auto& sizes = v.sym_sizes();
  for (auto i : c10::irange(ndim)) {
    auto known_size = sizes_[i];
    if (known_size.has_value() && (known_size.value() != sizes[i])) {
      fail_reason << "size mismatch at index " << i << ". expected "
                  << known_size.value() << ", actual " << sizes[i];
      return fail_reason.str();
    }
  }
  const bool supports_stride =
      !v.is_sparse() && !at::sparse_csr::is_sparse_compressed(v);
  if (supports_stride) {
    const auto& strides = v.sym_strides();
    for (auto i : c10::irange(ndim)) {
      auto known_stride = strides_[i];
      if (known_stride.has_value() && known_stride.value() != strides[i]) {
        fail_reason << "stride mismatch at index " << i << ". expected "
                    << known_stride.value() << ", actual " << strides[i];
        return fail_reason.str();
      }
    }
  }
  return "";
}

namespace {

typedef std::vector<TensorCheck> ChecksList;

typedef struct {
  PyObject_HEAD
  ChecksList* checks;
} TensorGuards;

static void TensorGuards_dealloc(TensorGuards* self) {
  if (self->checks != nullptr) {
    delete self->checks;
    self->checks = nullptr;
  }
  Py_TYPE(self)->tp_free((PyObject*)self);
}

static PyObject* TensorGuards_new(
    PyTypeObject* type,
    PyObject* args,
    PyObject* kwds) {
  TensorGuards* self = (TensorGuards*)type->tp_alloc(type, 0);
  if (self != nullptr) {
    self->checks = new ChecksList();
  }
  return (PyObject*)self;
}

static std::vector<std::optional<c10::SymInt>> wrapIntegersInOptional(
    const c10::SymIntArrayRef& intArray) {
  std::vector<std::optional<c10::SymInt>> optVec(intArray.size());
  std::transform(
      intArray.begin(),
      intArray.end(),
      optVec.begin(),
      [](const c10::SymInt& value) { return std::make_optional(value); });
  return optVec;
}

static std::vector<std::optional<c10::SymInt>> pyListToVecOptInt(
    PyObject* pyList) {
  std::vector<std::optional<c10::SymInt>> vec;
  Py_ssize_t size = PyList_Size(pyList);
  for (Py_ssize_t i = 0; i < size; i++) {
    PyObject* item = PyList_GetItem(pyList, i);
    auto handle = py::handle(item);
    if (item == Py_None) {
      vec.emplace_back(std::nullopt);
    } else if (torch::is_symint(handle)) {
      vec.emplace_back(py::cast<c10::SymInt>(handle));
    } else {
      int64_t value = PyLong_AsLongLong(item);
      if (value == -1 && PyErr_Occurred()) {
        PyErr_SetString(
            PyExc_TypeError,
            "Size or stride list item is not a valid integer.");
        TORCH_CHECK(false, "Size or stride list item is not a valid integer.");
      }
      vec.emplace_back(c10::SymInt(value));
    }
  }
  return vec;
}

static std::vector<std::vector<std::optional<c10::SymInt>>> get_dynamic_dims(
    PyObject* dynamic_dims_py) {
  std::vector<std::vector<std::optional<c10::SymInt>>> per_tensor_dynamic_dims;
  if (dynamic_dims_py != Py_None) {
    Py_ssize_t size = PyList_Size(dynamic_dims_py);
    for (Py_ssize_t i = 0; i < size; i++) {
      PyObject* py_list = PyList_GetItem(dynamic_dims_py, i);
      std::vector<std::optional<c10::SymInt>> vec = pyListToVecOptInt(py_list);
      per_tensor_dynamic_dims.push_back(std::move(vec));
    }
  }
  return per_tensor_dynamic_dims;
}

static int TensorGuards_init(
    TensorGuards* self,
    PyObject* args,
    PyObject* kwds) {
  if (!PyTuple_CheckExact(args)) {
    PyErr_SetString(PyExc_TypeError, "expected tuple()");
    return -1;
  }
  // Top level structure is List[List[Union[int, None]]]
  PyObject* dynamic_dims_sizes_py =
      PyDict_GetItemString(kwds, "dynamic_dims_sizes");
  if (dynamic_dims_sizes_py == nullptr) {
    PyErr_SetString(PyExc_TypeError, "missing dynamic_dims_sizes=...");
    return -1;
  }
  PyObject* dynamic_dims_strides_py =
      PyDict_GetItemString(kwds, "dynamic_dims_strides");
  if (dynamic_dims_strides_py == nullptr) {
    PyErr_SetString(PyExc_TypeError, "missing dynamic_dims_strides=...");
    return -1;
  }

  // dynamic_dims_strides/sizes_py is None when dynamic_shapes=False - this is
  // an optimization to avoid invoking .size()/.stride() in python needlessly
  std::vector<std::vector<std::optional<c10::SymInt>>>
      per_tensor_dynamic_dims_sizes = get_dynamic_dims(dynamic_dims_sizes_py);
  std::vector<std::vector<std::optional<c10::SymInt>>>
      per_tensor_dynamic_dims_strides =
          get_dynamic_dims(dynamic_dims_strides_py);

  auto& checks = *self->checks;
  auto len = PyTuple_GET_SIZE(args);
  checks.reserve(len);
  LocalState state;

  for (auto i : c10::irange(len)) {
    PyObject* item = PyTuple_GET_ITEM(args, i);
    if (!THPVariable_CheckExact(item) && !THPVariable_Check(item)) {
      PyErr_SetString(PyExc_TypeError, "expected Tensor()");
      return -1;
    }
    auto tensor = THPVariable_Unpack(item);
    std::vector<std::optional<c10::SymInt>> tensor_dims_size =
        per_tensor_dynamic_dims_sizes.empty()
        ? wrapIntegersInOptional(tensor.sym_sizes())
        : per_tensor_dynamic_dims_sizes[i];
    std::vector<std::optional<c10::SymInt>> tensor_dims_stride =
        per_tensor_dynamic_dims_strides.empty()
        ? wrapIntegersInOptional(tensor.sym_strides())
        : per_tensor_dynamic_dims_strides[i];

    checks.emplace_back(
        state,
        Py_TYPE(item),
        std::move(tensor),
        std::move(tensor_dims_size),
        std::move(tensor_dims_stride));
  }
  return 0;
}

PyObject* TensorGuards_check(
    TensorGuards* self,
    PyObject* args,
    PyObject* kwargs) {
  if (!PyTuple_CheckExact(args)) {
    PyErr_SetString(PyExc_TypeError, "expected tuple()");
    return nullptr;
  }
  auto& checks = *self->checks;
  auto len = PyTuple_GET_SIZE(args);

  // kwargs is just ignored here

  if (static_cast<decltype(len)>(checks.size()) != len) {
    PyErr_SetString(PyExc_TypeError, "wrong length");
    return nullptr;
  }

  LocalState state;
  // Note - all the tensors that make it to guards must be unique. Dynamo
  // builder handles guarding for positive aliases (X is Y). However, we do not
  // create guards for negative alias (X is not Y) as that is an N^2
  // relationship. Instead, we rely on the uniqueness upstream to verify, at
  // check_fn time (this function).
  ska::flat_hash_map<PyObject*, std::nullptr_t> unique_tensors;
  for (auto i : c10::irange(len)) {
    PyObject* item = PyTuple_GET_ITEM(args, i);

    if (Py_TYPE(item) != checks[i].pytype) {
      Py_RETURN_FALSE;
    }
    auto insertion = unique_tensors.insert({item, nullptr});
    if (!insertion.second) {
      // Violates uniqueness
      Py_RETURN_FALSE;
    }
    if (!checks[i].check(state, THPVariable_Unpack(item))) {
      Py_RETURN_FALSE;
    }
  }

  Py_RETURN_TRUE;
}

PyObject* TensorGuards_check_verbose(
    TensorGuards* self,
    PyObject* args,
    PyObject* kwargs) {
  if (!PyTuple_CheckExact(args)) {
    PyErr_SetString(PyExc_TypeError, "expected tuple()");
    return nullptr;
  }
  auto& checks = *self->checks;
  auto len = PyTuple_GET_SIZE(args);

  if (static_cast<decltype(len)>(checks.size()) != len) {
    PyErr_SetString(PyExc_TypeError, "wrong length");
    return nullptr;
  }

  PyObject* tensor_check_names_py =
      PyDict_GetItemString(kwargs, "tensor_check_names");
  if (tensor_check_names_py == nullptr) {
    PyErr_SetString(PyExc_TypeError, "missing tensor_check_names kwarg");
    return nullptr;
  }

  if (!PyList_Check(tensor_check_names_py)) {
    PyErr_SetString(PyExc_TypeError, "tensor_check_names kwarg must be a list");
    return nullptr;
  }

  auto names_size = PyList_Size(tensor_check_names_py);
  if (names_size != static_cast<decltype(names_size)>(checks.size())) {
    PyErr_SetString(
        PyExc_TypeError,
        "tensor_check_names should be the same size as # tensors");
    return nullptr;
  }

  std::vector<std::string> tensor_check_names;
  tensor_check_names.reserve(names_size);
  for (auto i : c10::irange(names_size)) {
    PyObject* value = PyList_GetItem(tensor_check_names_py, i);
    if (!PyUnicode_Check(value)) {
      PyErr_SetString(
          PyExc_TypeError, "tensor_check_names must only contain strings");
      return nullptr;
    }
    tensor_check_names.emplace_back(PyUnicode_AsUTF8(value));
  }

  LocalState state;
  ska::flat_hash_map<PyObject*, std::nullptr_t> unique_tensors;
  for (auto i : c10::irange(len)) {
    PyObject* item = PyTuple_GET_ITEM(args, i);
    if (Py_TYPE(item) != checks[i].pytype) {
      std::stringstream fail_reason;
      PyObject* type_str = PyObject_Str(PyObject_Type(item));
      fail_reason << "expected type of '" << tensor_check_names[i]
                  << "' to be a tensor type, ";
      if (!type_str) {
        fail_reason << "but found a different type";
      } else {
        fail_reason << "' but found " << PyUnicode_AsUTF8(type_str);
      }
      return Py_BuildValue("s", fail_reason.str().c_str());
    }

    auto insertion = unique_tensors.insert({item, nullptr});
    if (!insertion.second) {
      std::stringstream fail_reason;
      fail_reason << "Duplicate tensor found where not expected! ";
      fail_reason << tensor_check_names[i]
                  << "should not alias to anything, but is aliased";
      return Py_BuildValue("s", fail_reason.str().c_str());
    }
    std::string fail_reason = checks[i].check_verbose(
        state, THPVariable_Unpack(item), tensor_check_names[i]);
    if (fail_reason.length() > 0) {
      return Py_BuildValue("s", fail_reason.c_str());
    }
  }

  Py_RETURN_TRUE;
}

// NOLINTNEXTLINE(modernize-avoid-c-arrays,cppcoreguidelines-avoid-c-arrays)
static PyMethodDef TensorGuards_methods[] = {
    {"check",
     (PyCFunction)(void*)TensorGuards_check,
     METH_VARARGS | METH_KEYWORDS,
     ""},
    {"check_verbose",
     (PyCFunction)(void*)TensorGuards_check_verbose,
     METH_VARARGS | METH_KEYWORDS,
     "verbose fail reasons for failed checks"},
    {nullptr} /* Sentinel */
};

static PyTypeObject TensorGuardsType = { PyVarObject_HEAD_INIT(nullptr, 0)
};

// TODO (janimesh) - Remove the PyObject_HEAD part when C++ guard manager is
// merged.
// NOLINTNEXTLINE(cppcoreguidelines-pro-type-member-init)
struct GlobalStateGuard {
  PyObject_HEAD

  inline void init() {
    auto& ctx = at::globalContext();
    _grad_mode = at::GradMode::is_enabled();
    // The below two flags disambiguate
    // if torch function disabled state is
    // 1) enabled, 2) all disabled, 3) subclasses disabled
    // we guard on the stack separately
    _torch_function = torch::torch_function_enabled();
    _torch_function_all_disabled = at::impl::torch_function_all_disabled();
    _deterministic_algorithms = ctx.deterministicAlgorithms();
    _deterministic_algorithms_warn_only = ctx.deterministicAlgorithmsWarnOnly();
    _allow_tf32 = ctx.allowTF32CuBLAS();
    _allow_fp16_reduce = ctx.allowFP16ReductionCuBLAS();
    _allow_bf16_reduce = ctx.allowBF16ReductionCuBLAS();
    _num_threads = at::get_num_threads();
    _default_dtype = at::get_default_dtype();
  }

  inline bool check() const {
    auto& ctx = at::globalContext();
    return (_grad_mode == at::GradMode::is_enabled() &&
            _torch_function == torch::torch_function_enabled() &&
            _torch_function_all_disabled ==
                at::impl::torch_function_all_disabled() &&
            _deterministic_algorithms == ctx.deterministicAlgorithms() &&
            _deterministic_algorithms_warn_only ==
                ctx.deterministicAlgorithmsWarnOnly() &&
            _allow_tf32 == ctx.allowTF32CuBLAS() &&
            _allow_fp16_reduce == ctx.allowFP16ReductionCuBLAS() &&
            _allow_bf16_reduce == ctx.allowBF16ReductionCuBLAS() &&
            _num_threads == at::get_num_threads()) &&
        _default_dtype == at::get_default_dtype();
  }

  inline std::string reason() const {
    std::ostringstream os;
    auto& ctx = at::globalContext();
    if (_grad_mode != at::GradMode::is_enabled())
      os << "grad_mode ";
    if (_torch_function != torch::torch_function_enabled())
      os << "torch_function ";
    if (_deterministic_algorithms != ctx.deterministicAlgorithms())
      os << "deterministic_algorithms ";
    if (_deterministic_algorithms_warn_only !=
        ctx.deterministicAlgorithmsWarnOnly())
      os << "deterministic_algorithms_warn_only ";
    if (_allow_tf32 != ctx.allowTF32CuBLAS())
      os << "allow_tf32 ";
    if (_allow_fp16_reduce != ctx.allowFP16ReductionCuBLAS())
      os << "allow_fp16_reduce ";
    if (_allow_bf16_reduce != ctx.allowBF16ReductionCuBLAS())
      os << "allow_bf16_reduce ";
    if (_num_threads != at::get_num_threads())
      os << "num_threads ";
    if (_default_dtype != at::get_default_dtype())
      os << "default_dtype ";
    return os.str();
  }

  bool _grad_mode;
  bool _torch_function;
  bool _torch_function_all_disabled;
  bool _deterministic_algorithms;
  bool _deterministic_algorithms_warn_only;
  bool _allow_tf32;
  bool _allow_fp16_reduce;
  bool _allow_bf16_reduce;
  int _num_threads;
  caffe2::TypeMeta _default_dtype;
  // TODO(jansel): we should guard on more state as inductor starts using it
};

int GlobalStateGuard_init(
    GlobalStateGuard* self,
    PyObject* args,
    PyObject* kwargs) {
  self->init();
  return 0;
}

PyObject* GlobalStateGuard_check(
    GlobalStateGuard* self,
    PyObject* args,
    PyObject* kwargs) {
  if (self->check()) {
    Py_RETURN_TRUE;
  } else {
    Py_RETURN_FALSE;
  }
}

PyObject* GlobalStateGuard_reason(
    GlobalStateGuard* self,
    PyObject* args,
    PyObject* kwargs) {
  return PyUnicode_FromString(self->reason().c_str());
}

// NOLINTNEXTLINE(*array*)
static PyMethodDef GlobalStateGuard_methods[] = {
    {"check",
     (PyCFunction)(void*)GlobalStateGuard_check,
     METH_NOARGS,
     "Return true if global state was the same as at creation time"},
    {"reason",
     (PyCFunction)(void*)GlobalStateGuard_reason,
     METH_NOARGS,
     "Return string reason for guard check failing"},
    {nullptr}};
static PyTypeObject GlobalStateGuardType = { PyVarObject_HEAD_INIT(nullptr, 0)
};

static PyObject* check_type_id(PyObject* dummy, PyObject* args) {
  // faster `lambda obj, expected: id(type(obj)) == expected`
  PyObject* obj = nullptr;
  unsigned long long expected = 0;
  if (!PyArg_ParseTuple(args, "OK", &obj, &expected)) {
    return nullptr;
  }
  // NOLINTNEXTLINE(performance-no-int-to-ptr)
  if (Py_TYPE(obj) == (void*)expected) {
    Py_RETURN_TRUE;
  } else {
    Py_RETURN_FALSE;
  }
}

static PyObject* check_obj_id(PyObject* dummy, PyObject* args) {
  // faster `lambda obj, expected: id(obj) == expected`
  PyObject* obj = nullptr;
  unsigned long long expected = 0;
  if (!PyArg_ParseTuple(args, "OK", &obj, &expected)) {
    return nullptr;
  }
  // NOLINTNEXTLINE(performance-no-int-to-ptr)
  if (obj == (void*)expected) {
    Py_RETURN_TRUE;
  } else {
    Py_RETURN_FALSE;
  }
}

#if IS_PYTHON_3_12_PLUS

static std::unordered_map<PyObject*, uint64_t> dict_version_map;
static int dict_version_watcher_id;
static uint64_t global_dict_version_id = 1;
static int dict_version_watch_callback(
    PyDict_WatchEvent event,
    PyObject* dict,
    PyObject* key,
    PyObject* new_value) noexcept {
  if (event == PyDict_EVENT_DEALLOCATED) {
    dict_version_map.erase(dict);
  } else if (event != PyDict_EVENT_CLONED) {
    dict_version_map[dict] = global_dict_version_id++;
  }
  return 0;
}

#endif

static uint64_t get_dict_version_unchecked(PyObject* dict) {
#if IS_PYTHON_3_12_PLUS

  if (PyDict_Watch(dict_version_watcher_id, dict)) {
    throw std::runtime_error("failed to add version watcher to dict!");
  }
  if (!dict_version_map.count(dict)) {
    dict_version_map[dict] = global_dict_version_id++;
  }
  return dict_version_map[dict];

#else

  return ((PyDictObject*)dict)->ma_version_tag;

#endif
}

static PyObject* dict_version(PyObject* dummy, PyObject* args) {
  // Retrieves the version of a dictionary.
  PyObject* obj = nullptr;
  if (!PyArg_ParseTuple(args, "O", &obj)) {
    return nullptr;
  }
  if (!PyDict_Check(obj)) {
    return nullptr;
  }
  return THPUtils_packUInt64(get_dict_version_unchecked(obj));
}

static PyObject* assert_size_stride(PyObject* dummy, PyObject* args) {
  /*
   Assert that a given tensor has a given size/stride, but ignore strides
   of size==1 dimensions.  Implemented in C++ as this is on the hot path.
  */
  PyObject* item = nullptr;
  PyObject* size = nullptr;
  PyObject* stride = nullptr;
  if (!PyArg_ParseTuple(args, "OOO", &item, &size, &stride)) {
    return nullptr;
  }
  if (!THPVariable_CheckExact(item) && !THPVariable_Check(item)) {
    PyErr_SetString(PyExc_TypeError, "expected Tensor()");
    return nullptr;
  }
  if (!PyTuple_CheckExact(size) || !PyTuple_CheckExact(stride)) {
    PyErr_SetString(PyExc_TypeError, "expected tuple()");
    return nullptr;
  }
  at::Tensor tensor = THPVariable_Unpack(item);
  int64_t ndim = tensor.ndimension();
  if (PyTuple_GET_SIZE(size) != ndim || PyTuple_GET_SIZE(stride) != ndim) {
    PyErr_SetString(PyExc_AssertionError, "wrong number of dimensions");
    return nullptr;
  }
  std::stringstream msg;
  int num_errors = 0;
  for (auto i : c10::irange(ndim)) {
    int64_t want_size = THPUtils_unpackLong(PyTuple_GET_ITEM(size, i));
    int64_t want_stride = THPUtils_unpackLong(PyTuple_GET_ITEM(stride, i));
    int64_t actual_size = tensor.size(i);
    int64_t actual_stride = tensor.stride(i);
    if (want_size != actual_size ||
        // ignore stride differences when size is 1
        (want_stride != actual_stride && actual_size > 1)) {
      if (num_errors > 0)
        msg << "; ";
      msg << "expected size " << actual_size << "==" << want_size << ", stride "
          << actual_stride << "==" << want_stride << " at dim=" << i;
      num_errors++;
    }
  }

  if (num_errors) {
    PyErr_SetString(PyExc_AssertionError, msg.str().c_str());
    return nullptr;
  }

  Py_RETURN_TRUE;
}

template <typename T>
static void unwrap_size_tuple(PyObject* obj, T& output) {
  TORCH_CHECK(PyTuple_CheckExact(obj));
  size_t len = PyTuple_GET_SIZE(obj);
  output.reserve(len);
  for (size_t i = 0; i < len; ++i) {
    auto result = PyLong_AsSsize_t(PyTuple_GET_ITEM(obj, i));
    TORCH_CHECK(result >= 0);
    output.emplace_back(result);
  }
}

template <typename T>
static void _parse_empty_strided_args(
    PyObject* args,
    T& sizes,
    T& strides,
    at::ScalarType& dtype) {
  TORCH_CHECK(PyTuple_CheckExact(args));
  TORCH_CHECK(PyTuple_GET_SIZE(args) == 3);
  // note PyTuple_GET_ITEM returns a borrowed ref, so no need for refcounts
  unwrap_size_tuple(PyTuple_GET_ITEM(args, 0), sizes);
  unwrap_size_tuple(PyTuple_GET_ITEM(args, 1), strides);
  PyObject* py_dtype = PyTuple_GET_ITEM(args, 2);
  TORCH_CHECK(THPDtype_Check(py_dtype));
  dtype = reinterpret_cast<THPDtype*>(py_dtype)->scalar_type;
}

static PyObject* _empty_strided_device(
    PyObject* dummy,
    PyObject* args,
    c10::DeviceType device_type) {
  HANDLE_TH_ERRORS;
  at::SmallVector<int64_t, 8> sizes;
  at::SmallVector<int64_t, 8> strides;
  at::ScalarType dtype{at::ScalarType::Undefined};
  _parse_empty_strided_args(args, sizes, strides, dtype);
  if (device_type == c10::DeviceType::CPU) {
    return THPVariable_Wrap(
        at::detail::empty_strided_cpu(sizes, strides, dtype));
  }
#ifdef USE_CUDA
  else if (device_type == c10::DeviceType::CUDA) {
    return THPVariable_Wrap(at::detail::empty_strided_cuda(
        sizes, strides, dtype, c10::DeviceType::CUDA));
  }
#endif
#ifdef USE_XPU
  else if (device_type == c10::DeviceType::XPU) {
    return THPVariable_Wrap(at::detail::empty_strided_xpu(
        sizes, strides, dtype, c10::DeviceType::XPU));
  }
#endif
  else {
    TORCH_CHECK(
        false, "PyTorch compiled without support for the specified device.");
  }

  END_HANDLE_TH_ERRORS;
}

static PyObject* _empty_strided_cpu(PyObject* dummy, PyObject* args) {
  // at::empty_strided is surprising slow.  This is a lower-overhead
  // version that saves ~2us on every allocation.
  return _empty_strided_device(dummy, args, c10::DeviceType::CPU);
}

static PyObject* _empty_strided_cuda(PyObject* dummy, PyObject* args) {
  // at::empty_strided is surprising slow.  This is lower-overhead.
  return _empty_strided_device(dummy, args, c10::DeviceType::CUDA);
}

static PyObject* _empty_strided_xpu(PyObject* dummy, PyObject* args) {
  // at::empty_strided is surprising slow.  This is lower-overhead.
  return _empty_strided_device(dummy, args, c10::DeviceType::XPU);
}

static PyObject* _reinterpret_tensor(PyObject* dummy, PyObject* args) {
  HANDLE_TH_ERRORS;
  static PythonArgParser parser(
      {"_reinterpret_tensor(Tensor base, IntArrayRef sizes, IntArrayRef strides, int64_t offset_increment=0)"},
      /*traceable=*/true);

  ParsedArgs<4> parsed_args;
  auto r = parser.parse(args, /*kwargs=*/nullptr, parsed_args);

  Tensor self = r.tensor(0);
  auto sizes = r.intlist(1);
  auto strides = r.intlist(2);
  auto offset_increment = r.toInt64(3);

  auto res = torch::inductor::_reinterpret_tensor(
      self, sizes, strides, offset_increment);
  return torch::autograd::utils::wrap(res);

  END_HANDLE_TH_ERRORS;
}

// NOLINTNEXTLINE(modernize-avoid-c-arrays,cppcoreguidelines-avoid-c-arrays)
static PyMethodDef _methods[] = {
    {"check_type_id", check_type_id, METH_VARARGS, nullptr},
    {"check_obj_id", check_obj_id, METH_VARARGS, nullptr},
    {"assert_size_stride", assert_size_stride, METH_VARARGS, nullptr},
    {"dict_version", dict_version, METH_VARARGS, nullptr},
    {"_empty_strided_cpu", _empty_strided_cpu, METH_VARARGS, nullptr},
    {"_empty_strided_cuda", _empty_strided_cuda, METH_VARARGS, nullptr},
    {"_empty_strided_xpu", _empty_strided_xpu, METH_VARARGS, nullptr},
    {"_reinterpret_tensor", _reinterpret_tensor, METH_VARARGS, nullptr},
    {nullptr, nullptr, 0, nullptr}};

static struct PyModuleDef _module = {
    PyModuleDef_HEAD_INIT,
    "torch._C._dynamo.guards",
    "Module containing checks on tensors",
    -1,
    _methods};

std::string get_exception_message() {
  PyObject *ptype = nullptr, *pvalue = nullptr, *ptraceback = nullptr;
  PyErr_Fetch(&ptype, &pvalue, &ptraceback);

  PyObject* exc_message_pyobj = PyObject_Str(pvalue);
  const char* exc_message = PyUnicode_AsUTF8(exc_message_pyobj);

  Py_DECREF(exc_message_pyobj);
  Py_XDECREF(ptype);
  Py_XDECREF(pvalue);
  Py_XDECREF(ptraceback);
  return std::string(exc_message);
}

bool is_immutable_object(py::handle example_value) {
  if (PyTuple_Check(example_value.ptr())) {
    // Check that each element is immutable
    for (Py_ssize_t i = 0; i < PyTuple_Size(example_value.ptr()); ++i) {
      if (!is_immutable_object(
              py::handle(PyTuple_GetItem(example_value.ptr(), i)))) {
        return false;
      }
    }
    return true;
  }
  return PyLong_Check(example_value.ptr()) ||
      PyFloat_Check(example_value.ptr()) || PyBool_Check(example_value.ptr()) ||
      PyUnicode_Check(example_value.ptr()) ||
      THPVariable_Check(example_value.ptr());
}

bool is_parameter(py::handle tensor) {
  py::object parameter = py::module::import("torch.nn").attr("Parameter");
  return py::isinstance(tensor, parameter);
}

/**
 * Stores relevant guard debug information, e.g., failure str for a LeafGuard
 * failure. The data structure is also accessible in Python.
 */

class GuardDebugInfo {
 public:
  GuardDebugInfo(
      bool result,
      py::list verbose_code_parts,
      int num_guards_executed)
      : result(result),
        verbose_code_parts(std::move(verbose_code_parts)),
        num_guards_executed(num_guards_executed) {}

  // This constructor is used when guard succeeds.
  GuardDebugInfo(bool result, int num_guards_executed)
      : result(result), num_guards_executed(num_guards_executed) {}

  GuardDebugInfo(
      bool result,
      const std::string& failed_reason,
      int num_guards_executed)
      : GuardDebugInfo(result, num_guards_executed) {
    verbose_code_parts.append(failed_reason);
  }

  std::string to_string() {
    std::stringstream ss;
    ss << "GuardDebugInfo(\n"
       << "result=" << result << ",\n"
       << "verbose_code_parts=" << verbose_code_parts << ",\n"
       << "num_guards_executed=" << num_guards_executed << ")\n";
    return ss.str();
  }

  // Whether the guard passed or failed.
  bool result;

  // This is a list of verbose_code_parts for the failed guard. When there are
  // more than one verbose_code_parts, then recompilation reasoning infra on the
  // Python side can iterate over this list and eval each string to pinpoint the
  // exact code part that failed.
  py::list verbose_code_parts;

  // Total number of executed guards so far. This is helpful in debugging if
  // shuffling is working.
  int num_guards_executed;
};

class GuardManager;
class RootGuardManager;
class DictGuardManager;

/**
 * Base class for the leaf guard in the GuardManager hierarchy.
 */
class LeafGuard {
 public:
  // Most guards do not need root guard manager.
  LeafGuard(py::object verbose_code_parts)
      : _verbose_code_parts(std::move(verbose_code_parts)) {}

  // Guards like TENSOR_MATCH require root_guard_manager to access local_state
  // shared across all leaf guards.
  LeafGuard(RootGuardManager* root_guard_manager, py::object verbose_code_parts)
      : _root_guard_manager(root_guard_manager),
        _verbose_code_parts(std::move(verbose_code_parts)) {}

  // check function could be called from python. This is useful for debugging
  // purpose.
  bool check(py::handle value) {
    return check_nopybind(value.ptr());
  }

  GuardDebugInfo check_verbose(py::handle value) {
    return check_verbose_nopybind(value.ptr());
  }

  virtual GuardDebugInfo check_verbose_nopybind(
      PyObject* value) { // borrowed ref
    bool result = check_nopybind(value);
    if (!result) {
      return GuardDebugInfo(result, _verbose_code_parts, 0);
    }
    return GuardDebugInfo(true, 0);
  }

  py::list verbose_code_parts() {
    return _verbose_code_parts;
  }

  // This is on the hot path and avoids any refcounting code from pybind. This
  // is not exposed to Python and can only be called from C++.
  virtual bool check_nopybind(PyObject* value) = 0;
  virtual ~LeafGuard() = default;

 protected:
  // RootGuardManager has state that is common across all guards like
  // LocalState.
  RootGuardManager* _root_guard_manager{nullptr};

 private:
  // This is set while constructing the leaf guard. This is used for identifying
  // the cause of recompilation.
  py::list _verbose_code_parts;
};

/**
 * Represents a leaf guard that accepts the python guard check function. We
 * would like to have most of the guards in C++ (to avoid a Python function
 * call).  But, it will take some time to reach that goal. Also, there might be
 * cases where its too tedious to write an equivalent C++ guard.
 *
 * LAMBDA_GUARD allows us to gradually move to C++. We can start from all
 * guards of type PythonLambaGuard and incrementally move expensive guards to
 * C++.
 */
class LAMBDA_GUARD : public LeafGuard {
 public:
  LAMBDA_GUARD(py::object guard_check_fn, py::object verbose_code_parts)
      : LeafGuard(std::move(verbose_code_parts)) {
    if (py::isinstance<py::function>(guard_check_fn)) {
      _guard_check_fn = py::cast<py::function>(std::move(guard_check_fn));
    } else {
      throw py::type_error("LAMBDA_GUARD expects (callable, str)");
    }
  }

  // Runs the lambda function with the current f_locals value.
  bool check_nopybind(PyObject* value) override { // borrowed ref
    PyObject* x = PyObject_CallOneArg(_guard_check_fn.ptr(), value); // new ref
    if (x == nullptr) {
      // An exception is caught in the lambda function.
      PyErr_Clear();
      return false;
    }
    bool result = PyObject_IsTrue(x);
    Py_DECREF(x);
    return result;
  }

  GuardDebugInfo check_verbose_nopybind(PyObject* value) override {
    PyObject* x = PyObject_CallOneArg(_guard_check_fn.ptr(), value); // new ref
    if (x == nullptr) {
      // An exception is caught in the lambda function.
      std::string exc_message = get_exception_message();
      PyErr_Clear();
      return GuardDebugInfo(false, exc_message, 0);
    }
    bool result = PyObject_IsTrue(x);
    Py_DECREF(x);
    if (result) {
      return GuardDebugInfo(true, 0);
    }
    return GuardDebugInfo(false, verbose_code_parts(), 0);
  }

 private:
  // The user provided lambda function for check_fn.
  py::function _guard_check_fn;
};

class TYPE_MATCH : public LeafGuard {
 public:
  // type_id = id(type(obj))
  TYPE_MATCH(py::object type_id, py::object verbose_code_parts)
      : LeafGuard(std::move(verbose_code_parts)),
        _expected(py::cast<intptr_t>(std::move(type_id))) {}

  bool check_nopybind(PyObject* value) override { // borrowed ref
    // NOLINTNEXTLINE(performance-no-int-to-ptr)
    return Py_TYPE(value) == (void*)_expected;
  }

 private:
  // id of the type of the original object.
  intptr_t _expected;
};

class ID_MATCH : public LeafGuard {
 public:
  // obj_id = id(obj)
  ID_MATCH(py::object obj_id, py::object verbose_code_parts)
      : LeafGuard(std::move(verbose_code_parts)),
        _expected(py::cast<intptr_t>(std::move(obj_id))) {}

  bool check_nopybind(PyObject* value) override { // borrowed ref
    // NOLINTNEXTLINE(performance-no-int-to-ptr)
    return value == (void*)_expected;
  }

 private:
  // id of the original object.
  intptr_t _expected;
};

class EQUALS_MATCH : public LeafGuard {
 public:
  EQUALS_MATCH(py::object value, py::object verbose_code_parts)
      : LeafGuard(std::move(verbose_code_parts)),
        _value(value),
        _value_type(Py_TYPE(value.ptr())) {}

  bool check_nopybind(PyObject* value) override { // borrowed ref
    // Fast path - pointer equality check. Pointer equality checks are ok
    // because objects guarded with EQUALS_MATCH are immutable.
    if (value != _value.ptr()) {
      // Check type
      if (Py_TYPE(value) != _value_type) {
        return false;
      }
      int result = PyObject_RichCompareBool(value, _value.ptr(), Py_EQ);
      // Check for exception
      if (result == -1) {
        PyErr_Clear();
        return false;
      }
      return result;
    }
    return true;
  }

 private:
  // value to compare against. This is py::object so that we hold on to the
  // original value and prevent garbage collection. We run EQUALS_MATCH only on
  // selected objects which do not have high memory footprint, so holding on to
  // these objects is ok.
  py::object _value;

  // Type of the value
  PyTypeObject* _value_type;
};

class TUPLE_ITERATOR_LEN : public LeafGuard {
 public:
  TUPLE_ITERATOR_LEN(
      py::object length,
      py::object type_id,
      py::object verbose_code_parts)
      : LeafGuard(std::move(verbose_code_parts)),
        _length(py::cast<Py_ssize_t>(std::move(length))),
        _type_id(py::cast<intptr_t>(std::move(type_id))) {}

  bool check_nopybind(PyObject* value) override { // borrowed ref
    // Do a type match first.
    // NOLINTNEXTLINE(performance-no-int-to-ptr)
    if (Py_TYPE(value) != (void*)_type_id) {
      return false;
    }
    _PyTupleIterObject* it = (_PyTupleIterObject*)value;
    Py_ssize_t length = 0;
    if (it->it_seq)
      length = PyTuple_GET_SIZE(it->it_seq) - it->it_index;
    return length == _length;
  }

 private:
  // Length of the guarded list
  Py_ssize_t _length;
  intptr_t _type_id;
};

class LENGTH_CHECK : public LeafGuard {
 public:
  LENGTH_CHECK(py::object value, py::object verbose_code_parts)
      : LeafGuard(std::move(verbose_code_parts)),
        _length(py::cast<Py_ssize_t>(std::move(value))) {}

  bool check_nopybind(PyObject* value) override { // borrowed ref
    // PySequence_Length returns -1 if the object is not a sequence. So, we
    // don't have to test for PySequence_Check.
    return PySequence_Length(value) == _length;
  }

 private:
  // Length of the guarded list
  Py_ssize_t _length;
};

class DICT_LENGTH : public LeafGuard {
 public:
  DICT_LENGTH(py::object value, py::object verbose_code_parts)
      : LeafGuard(std::move(verbose_code_parts)),
        _length(py::cast<Py_ssize_t>(std::move(value))) {}

  bool check_nopybind(PyObject* value) override { // borrowed ref
    return PyDict_Check(value) && PyDict_Size(value) == _length;
  }

 private:
  // Length of the guarded dict
  Py_ssize_t _length;
};

class NOT_NONE : public LeafGuard {
 public:
  NOT_NONE(py::object verbose_code_parts)
      : LeafGuard(std::move(verbose_code_parts)) {}

  bool check_nopybind(PyObject* value) override { // borrowed ref
    return value != Py_None;
  }
};

class DEFAULT_DEVICE : public LeafGuard {
 public:
  DEFAULT_DEVICE(py::object verbose_code_parts)
      : LeafGuard(std::move(verbose_code_parts)) {
    py::handle device_module = py::module::import("torch.utils._device");
    // Save the dict using py::object
    _utils_device_dict = device_module.attr("__dict__");
    _device = _utils_device_dict["CURRENT_DEVICE"];
  }

  bool check_nopybind(PyObject* value) override { // borrowed ref
    // Create a static interned string. Interned string is faster than creating
    // a new string every time. Even though its a new reference, we don't dec
    // ref it. Interned strings are used for things like variable names and are
    // leaked by design.
    static PyObject* current_device_str =
        PyUnicode_InternFromString("CURRENT_DEVICE");
    PyObject* device = PyDict_GetItem(
        _utils_device_dict.ptr(), current_device_str); // borrowed ref
    if (device != _device.ptr()) {
      int result = PyObject_RichCompareBool(device, _device.ptr(), Py_EQ);
      if (result == -1) {
        PyErr_Clear();
        return false;
      }
      return result;
    }
    return true;
  }

 private:
  // Save the current device and the module dict during the guard construction.
  py::object _utils_device_dict;
  py::object _device;
};

class GLOBAL_STATE : public LeafGuard {
 public:
  GLOBAL_STATE(py::object verbose_code_parts)
      : LeafGuard(std::move(verbose_code_parts)) {
    _guard = std::make_unique<GlobalStateGuard>();
    _guard->init();
  }

  bool check_nopybind(PyObject* value) override { // borrowed ref
    // Ignore value arg, this is just to satisfy the interface.
    return _guard->check();
  }

  GuardDebugInfo check_verbose_nopybind(PyObject* value) override {
    if (!_guard->check()) {
      return GuardDebugInfo(
          false, "GLOBAL_STATE changed: " + _guard->reason(), 0);
    }
    return GuardDebugInfo(true, 1);
  }

 private:
  std::unique_ptr<GlobalStateGuard> _guard;
};

class DATA_PTR_MATCH : public LeafGuard {
 public:
  DATA_PTR_MATCH(py::object tensor, py::object verbose_code_parts)
      : LeafGuard(std::move(verbose_code_parts)) {
    PyObject* value = tensor.ptr();
    if (!THPVariable_CheckExact(value) && !THPVariable_Check(value)) {
      throw std::runtime_error("DATA_PTR_MATCH guard requires a tensor");
    }
    _data_ptr = THPVariable_Unpack(value).data_ptr();
  }

  bool check_nopybind(PyObject* value) override { // borrowed ref
    if (!THPVariable_CheckExact(value) && !THPVariable_Check(value)) {
      return false;
    }
    void* data_ptr = THPVariable_Unpack(value).data_ptr();
    return data_ptr == _data_ptr;
  }

 private:
  // Original tensor data pointer.
  void* _data_ptr;
};

// Checks that an attr is absent in the object. We don't need the opposite
// HASATTR guard because we can just rely on GetAttrGuardAccessor to act as
// HASATTR guard.
class NO_HASATTR : public LeafGuard {
 public:
  NO_HASATTR(py::object attr_name, py::object verbose_code_parts)
      : LeafGuard(std::move(verbose_code_parts)),
        _attr_name(std::move(attr_name)) {}

  bool check_nopybind(PyObject* value) override { // borrowed ref
    return PyObject_HasAttr(value, _attr_name.ptr()) == 0;
  }

 private:
  py::object _attr_name;
};

// Checks that dict contains or does not contain a key. This happens for
// PythonSysModulesVariable tracker.
// TODO(janimesh) - Check if we can use DictGuardManager. The downside could be
// large number of keys for sys module, so DICT_CONTAINS might still end up
// being faster.
class DICT_CONTAINS : public LeafGuard {
 public:
  DICT_CONTAINS(bool contains, py::object key, py::object verbose_code_parts)
      : LeafGuard(std::move(verbose_code_parts)),
        _contains(contains ? 1 : 0),
        _key(std::move(key)) {}

  bool check_nopybind(PyObject* value) override { // borrowed ref
    int result = PyDict_Contains(value, _key.ptr());
    if (result == -1) {
      PyErr_Clear();
      return false;
    }
    return result == _contains;
  }

 private:
  int _contains;
  py::object _key;
};

/**
 * Relational guards compare more than one value. We implement Relational
 * guards by capturing some state in the guard object. For example for tensor
 * aliasing guards - tensor X is not tensor Y - we construct one leaf guard
 * and and install it at as a leaf of two guard managers (one for X and
 * another for Y). Therefore, this guard is run twice. In the first
 * invocation, it saves the first value (state) and returns True. In the
 * second invocation, it compares the saved value with the new value and
 * returns True if they do not alias.
 *
 * We have to be careful about resetting in case the other guards fail and we
 * have some state in the relational guard. This is done by virtual method
 * reset_state(). This is called by the RootGuardManager before it exits.
 *
 */
class RelationalGuard : public LeafGuard {
 public:
  RelationalGuard(py::object verbose_code_parts)
      : LeafGuard(std::move(verbose_code_parts)) {}

  // reset the relational guard state on guard failure. This is called by the
  // guard manager.
  virtual void reset_state() = 0;
};

/**
 * Checks that object x is object y.
 */
class OBJECT_ALIASING : public RelationalGuard {
 public:
  OBJECT_ALIASING(py::object verbose_code_parts)
      : RelationalGuard(std::move(verbose_code_parts)) {}

  bool check_nopybind(PyObject* value) override { // borrowed ref
    if (_is_first_call) {
      _first_tensor = value;
      _is_first_call = false;
      return true;
    }
    return _first_tensor == value;
  }

  void reset_state() final {
    _is_first_call = true;
  }

 private:
  bool _is_first_call{true};
  PyObject* _first_tensor{nullptr};
};

/**
 * Checks that none of the tensors alias.
 */
class NO_TENSOR_ALIASING : public RelationalGuard {
 public:
  NO_TENSOR_ALIASING(
      const py::list& tensor_names,
      py::object verbose_code_parts)
      : RelationalGuard(std::move(verbose_code_parts)),
        _tensor_names(tensor_names) {
    _unique_tensors.reserve(tensor_names.size());
  }

  bool check_nopybind(PyObject* value) override { // borrowed ref
    // Typically we don't have to increment the ref count here because the
    // tensors are held in f_locals. But there is a special case for
    // `from_numpy` source. `from_numpy` converts integers and such into tensors
    // and these tensors are ephemeral. If we don't incref, those tensors can be
    // garbage collected, and the next time from_numpy can reuse the memory
    // address. Therefore, we incref here. They are decref'd in reset_state.
    Py_INCREF(value);
    auto insertion = _unique_tensors.insert({value, nullptr});
    if (!insertion.second) {
      // No need to clear _unique_tensors, reset_state will do
      // it.
      return false;
    }
    return true;
  }

  GuardDebugInfo check_verbose_nopybind(PyObject* value) override {
    bool result = check_nopybind(value);

    if (!result) {
      return GuardDebugInfo(
          false, "Duplicate tensor found where not expected!", 0);
    }
    return GuardDebugInfo(true, 1);
  }

  void reset_state() final {
    for (auto item : _unique_tensors) {
      Py_DECREF(item.first);
    }
    _unique_tensors.clear();
  }

 private:
  py::list _tensor_names;
  ska::flat_hash_map<PyObject*, std::nullptr_t> _unique_tensors;
};

class DYNAMIC_INDICES : public LeafGuard {
  // C++ equivalent of
  //  code.append(
  //      f"(({tensor_name}._dynamo_dynamic_indices.issubset({value._dynamo_dynamic_indices}))
  //      if hasattr({tensor_name}, '_dynamo_dynamic_indices') else True)"  #
  //      noqa: B950
  //  )
 public:
  DYNAMIC_INDICES(py::set dynamic_indices, py::object verbose_code_parts)
      : LeafGuard(std::move(verbose_code_parts)),
        _dynamic_indices(std::move(dynamic_indices)) {}

  bool check_nopybind(PyObject* value) override { // borrowed ref
    // Make an interned string
    static PyObject* dynamic_indices_str =
        PyUnicode_InternFromString("_dynamo_dynamic_indices");
    PyObject* indices = PyObject_GetAttr(value, dynamic_indices_str); // new ref
    if (indices == nullptr) {
      // Attr absent. Clear exception.
      PyErr_Clear();
      // This is true deliberately. If hasattr fails, we return true.
      return true;
    }

    static PyObject* issubset_str = PyUnicode_InternFromString("issubset");
    PyObject* call_result = PyObject_CallMethodObjArgs(
        indices, issubset_str, _dynamic_indices.ptr(), nullptr); // new ref
    bool result = PyObject_IsTrue(call_result);
    Py_DECREF(call_result);
    Py_DECREF(indices);
    return result;
  }

 private:
  py::set _dynamic_indices;
};

class DICT_VERSION : public LeafGuard {
 public:
  DICT_VERSION(py::object value, py::object verbose_code_parts)
      : LeafGuard(std::move(verbose_code_parts)) {
    if (!PyDict_Check(value.ptr())) {
      throw py::type_error("DICT_VERSION expects a dict");
    }
    _tag = get_dict_version_unchecked(value.ptr());
  }
  bool check_nopybind(PyObject* value) override { // borrowed ref
    return PyDict_Check(value) && get_dict_version_unchecked(value) == _tag;
  }

  // Saved dict version.
  uint64_t _tag;
};

// GuardManager can be a pointer to DictGuardManager, but at this point the
// compiler does not know that DictGuardManager is a derived class of
// GuardManager (no way to define inheritance relationships in forward
// declarations), so we forward declare a factory function and define it when
// both DictGuardManager and GuardManager are fully defined.
std::unique_ptr<GuardManager> make_guard_manager(
    RootGuardManager* root,
    std::string source,
    py::handle example_value,
    py::handle guard_manager_enum);

GuardManager* clone_guard_manager(
    GuardManager* from,
    RootGuardManager* root,
    const py::function& clone_filter_fn);
void add_relational_guard_resetter_to_cloned_root(
    RootGuardManager* root,
    std::shared_ptr<RelationalGuard> guard);

/**
 * Base class representing a pair of accessor and the associated guard
 * manager. The accessor defines how to access the child value from the
 * py::object given to the parent check function.
 *
 * GuardAccessors can be considered equivalent to name() method of Source
 * objects in guards.py. In python, name() method returns a str which we can
 * then eval in f_locals and f_globals to retrieve the actual py object.
 * GuardAccessor serves the same purpose. The minor difference is that
 * GuardManager is a tree structure, so a GuardAccessor just has to retrieve
 * the value in the next level in this tree and pass it to the child
 * GuardAccessor.
 *
 * GuardAccessor also owns the GuardManager associated with the retrieved
 * value from the GuardAccessor.
 */
class GuardAccessor {
 public:
  GuardAccessor(
      RootGuardManager* root,
      py::object accessor_key,
      std::string source,
      py::handle example_value,
      py::handle guard_manager_enum)
      : _guard_manager(make_guard_manager(
            root,
            source,
            example_value,
            guard_manager_enum)),
        _accessor_key(std::move(accessor_key)),
        _source(std::move(source)) {}

  // Return by reference as GuardAccessor owns the GuardManager.
  std::unique_ptr<GuardManager>& get_guard_manager() {
    return _guard_manager;
  }

  bool matches_key(const py::handle& key) const {
    return _accessor_key.equal(key);
  }

  std::string get_source() {
    return _source;
  }

  // matches_dict_tag is used by the DictGetItemGuardAccessor to skip the guard
  // subtree on immutable dict getitems.
  virtual bool check_nopybind(PyObject* obj, bool matches_dict_tag = false) = 0;
  virtual GuardDebugInfo check_verbose_nopybind(PyObject* obj) = 0;
  virtual std::string repr() const = 0;

  virtual ~GuardAccessor() = default;

 public: // Cloning related functions
  GuardAccessor(GuardManager* guard_manager, GuardAccessor* from)
      : _guard_manager(std::unique_ptr<GuardManager>(guard_manager)) {
    from->clone_visitor(this);
  }

  virtual GuardAccessor* clone(
      RootGuardManager* cloned_root,
      const py::function& clone_filter_fn) = 0;

  void clone_visitor(GuardAccessor* to) {
    to->_source = this->_source;
    to->_accessor_key = this->_accessor_key;
  }

  template <typename DerivedGuardAccessor>
  GuardAccessor* clone_common(
      RootGuardManager* cloned_root,
      const py::function& clone_filter_fn) {
    GuardManager* cloned_mgr = clone_guard_manager(
        get_guard_manager().get(), cloned_root, clone_filter_fn);
    if (cloned_mgr == nullptr) {
      return nullptr;
    }
    DerivedGuardAccessor* cloned_accessor =
        new DerivedGuardAccessor(cloned_mgr, (DerivedGuardAccessor*)this);
    return cloned_accessor;
  }

 protected:
  // Guard manager corresponding to the retrieved value from the
  // GuardAccessor.
  std::unique_ptr<GuardManager> _guard_manager;
  // accessor key could be py::str for getattr, getitem or py::function for
  // lambda accessor. It is a py::object because we need to keep these accessor
  // keys alive.
  py::object _accessor_key;

  // A string that can be eval'd on f_locals or f_globals to access the variable
  // value. Only used for debugging.
  std::string _source;
};

/**
 * GuardManager encapsulates all the guards related to a particular
 * py::object. It is a tree structure and consists of 1) Leaf guards - Guards
 * that are run on the user given object 2) Accessors - Guard accessors (like
 * getattr, getitem) to access the next value in the tree hierarchy. Accessor
 * object also holds the child GuardManager.
 *
 * Lets look at an example to understand how it works.
 * class Pair:
 *     int x = 1;
 *     int y = 2;
 *
 * At compile time
 * >> guard_mananger = GuardManager()
 * >> guard_mananger.x.add_lambda_guard(
 *        lambda x: isinstance(x, Pair),
 *        lambda x: f"expected Pair, found {type(x)}"
 *    )
 * >> guard_mananger.x.add_lambda_guard(lambda x: x == 1, lambda x: f"found
 * {x}, expected 1")
 * >> guard_mananger.y.add_lambda_guard(lambda x: x == 2, lambda x: f"found
 * {x}, expected 2")
 *
 * At runtime
 * >> guard_mananger.check(Pair())
 *
 * At compile time we build the tree structure. When we do `guard_manager.x`,
 * it creates an AttrGuardAccessorNode, initializes a child guard manager with
 * this accessor node, and adds it as a child. When we do
 * `guard_manager.x.add_lambda_guard`, we call add_lambda_guard on the newly
 * created guard manager and register a new leaf guard on it.
 *
 * At runtime, the accessor node has an important function of providing a way
 * to access the value for the child guard. In the above example,
 * guard_manager.x adds an AttrGuardAccessorNode with attr_name x. When check
 * function is called, parent GuardManager calls getattr(value, "x") on its
 * value passed to the check function to call the check function of the child
 * guard manager.
 *
 * Performace optimization for fail fast - An optimization for runtime here is
 * to sort the execution of child guards depending on the failure count.  This
 * ensures that we run the guards that are more prone to fail statistically
 * first. This can improve the cache lookup time when we have multiple cache
 * entries.
 */

// NOLINTNEXTLINE(cppcoreguidelines-special-member-functions)
class GuardManager {
 public:
  GuardManager() = delete;
  GuardManager(RootGuardManager* root, std::string source)
      : _root(root), _source(std::move(source)), _is_dict(false) {}

  GuardManager(
      RootGuardManager* root,
      std::string source,
      py::handle example_value)
      : _root(root),
        _source(std::move(source)),
        _is_dict(py::isinstance<py::dict>(example_value)) {
    if (_is_dict) {
      _dict_tag = get_dict_version_unchecked(example_value.ptr());
    }
  }

  GuardManager(const GuardManager& m) = delete;
  GuardManager& operator=(const GuardManager&) = delete;
  virtual ~GuardManager() = default;

  RootGuardManager* get_root() {
    return _root;
  }

  std::string get_source() {
    return _source;
  }

  virtual void add_leaf_guard(std::shared_ptr<LeafGuard> leaf_guard) {
    _leaf_guards.emplace_back(std::move(leaf_guard));
  }

 public:
  // For cloning
  GuardManager(RootGuardManager* root, std::string source, bool is_dict)
      : _root(root), _source(std::move(source)), _is_dict(is_dict) {}

  void clone_common(
      RootGuardManager* cloned_root,
      GuardManager* cloned_mgr,
      const py::function& clone_filter_fn) {
    for (const auto& guard : _leaf_guards) {
      cloned_mgr->_leaf_guards.emplace_back(guard);
      if (std::shared_ptr<RelationalGuard> relational_guard =
              std::dynamic_pointer_cast<RelationalGuard>(guard)) {
        add_relational_guard_resetter_to_cloned_root(
            cloned_root, relational_guard);
      }
    }

    for (const auto& accessor : _accessors) {
      GuardAccessor* cloned_accessor =
          accessor->clone(cloned_root, clone_filter_fn);
      if (cloned_accessor != nullptr) {
        cloned_mgr->_accessors.emplace_back(
            std::unique_ptr<GuardAccessor>(cloned_accessor));
      }
    }
  }

  virtual GuardManager* clone(
      RootGuardManager* cloned_root,
      const py::function& clone_filter_fn) {
    if (!py::cast<bool>(clone_filter_fn(this))) {
      return nullptr;
    }
    GuardManager* cloned_mgr = new GuardManager(cloned_root, _source, _is_dict);
    clone_common(cloned_root, cloned_mgr, clone_filter_fn);
    return cloned_mgr;
  }

  /**
   * Adds a new guard manager with appropriate Accessor. If the accessor is
   * already present, we just return the guard manager.
   */
  template <typename GuardAccessorT>
  GuardManager* get_child_manager(
      py::object accessor_key,
      std::string source,
      py::handle example_value,
      py::handle guard_manager_enum) {
    // accessor_key type depends on the GuardAccessorT
    // for example for GetAttrGuardAccessor - py::str name

    // Return the manager if the guard accessor exists
    for (const auto& accessor : _accessors) {
      if (accessor->matches_key(accessor_key)) {
        return accessor->get_guard_manager().get();
      }
    }

    // Construct a new guard accessor
    _accessors.emplace_back(std::make_unique<GuardAccessorT>(
        _root,
        std::move(accessor_key),
        source,
        example_value,
        guard_manager_enum));
    return _accessors.back()->get_guard_manager().get();
  }

  // Runs the leaf guards check and then child managers check function.
  //
  // NB: There is some code DUPLICATION between this and check_verbose
  // function. This is intentional. check function is in the hot path and is
  // kept very simple. The purpose of check_verbose function is to get guard
  // failure reasoning to understand recompilations. check_verbose function
  // does not change the state of the guard, e.g., it does not shuffle the
  // guards and does not change the fail count. For simplicity, we duplicate
  // the code here.
  virtual bool check_nopybind(PyObject* value) { // borrowed ref

    if (!this->check_leaf_guards_nopybind(value)) {
      return false;
    }

    return this->check_accessors_nopybind(value);
  }

  bool check_leaf_guards_nopybind(PyObject* value) {
    // Iterate over leaf guards
    for (const auto& guard : _leaf_guards) {
      if (!guard->check_nopybind(value)) { // early exit
        _fail_count += 1;
        // no need of sorting, just return.
        return false;
      }
    }

    return true;
  }

  bool check_accessors_nopybind(PyObject* value) {
    bool matches_dict_tag = false;
    uint64_t new_tag = 0;
    if (_is_dict) {
      // Check if the dict tag matches. If it does, propagate to the child
      // accessors. This will pass to the child manager via
      // DictGetItemGuardManager.
      new_tag = get_dict_version_unchecked(value);
      matches_dict_tag = new_tag == _dict_tag;
    }

    // Iterate over accessors.
    bool result = true;
    bool failed_on_first = true;
    for (const auto& accessor : _accessors) {
      if (!accessor->check_nopybind(value, matches_dict_tag)) { // early exit
        _fail_count += 1;
        result = false;
        // need to sort, so break the loop.
        break;
      }
      failed_on_first = false;
    }

    // failed_on_first is just an optimization to avoid sorting if we are
    // failing on the first accessor itself. This is helpful when we have
    // already sorted the guards once, and dont need to sort again.
    if (!result && !failed_on_first) {
      // Inplace sort the child guards by fail count. This moves the guard
      // with higher fail count earlier in the queue, and enables fail fast
      // for the next check_verbose.

      // An alternate implementation was to use priority queue directly on
      // _accessors, but it was rejected because of the complexity of
      // popping and creating a new pq on each run_guards. Moreover, this sort
      // is happening on the unhappy path when check_verbose guard
      // fails. So, its probably ok.
      std::sort(
          _accessors.begin(),
          _accessors.end(),
          [](const std::unique_ptr<GuardAccessor>& a,
             const std::unique_ptr<GuardAccessor>& b) {
            return a->get_guard_manager()->fail_count() >
                b->get_guard_manager()->fail_count();
          });
    }

    if (_is_dict && result) {
      // If result is true, reset the _dict_tag. This is useful if there is a
      // mutation on the dict but it does not change the attr values (like
      // swapping).
      _dict_tag = new_tag;
    }

    return result;
  }

  // This function has some code duplication with function check. This is
  // deliberate to keep check function simple and fast.
  virtual GuardDebugInfo check_verbose_nopybind(
      PyObject* value) { // borrowed ref
    int num_guards_executed = 0;

    const GuardDebugInfo& debug_info =
        check_leaf_guards_verbose_nopybind(value, num_guards_executed);
    if (!debug_info.result) {
      return debug_info;
    }

    return check_accessors_verbose_nopybind(value, num_guards_executed);
  }

  GuardDebugInfo check_leaf_guards_verbose_nopybind(
      PyObject* value,
      int& num_guards_executed) {
    // Iterate over leaf guards
    for (const auto& guard : _leaf_guards) {
      const GuardDebugInfo& debug_info = guard->check_verbose_nopybind(value);
      num_guards_executed++;
      if (!debug_info.result) {
        return GuardDebugInfo(
            false, debug_info.verbose_code_parts, num_guards_executed);
      }
    }

    return GuardDebugInfo(true, num_guards_executed);
  }

  GuardDebugInfo check_accessors_verbose_nopybind(
      PyObject* value,
      int& num_guards_executed) {
    // Iterate over accessors
    for (const auto& accessor : _accessors) {
      const GuardDebugInfo& debug_info =
          accessor->check_verbose_nopybind(value);
      num_guards_executed += debug_info.num_guards_executed;
      if (!debug_info.result) {
        return GuardDebugInfo(
            false, debug_info.verbose_code_parts, num_guards_executed);
      }
    }

    return GuardDebugInfo(true, num_guards_executed);
  }

  int64_t fail_count() const {
    return _fail_count;
  }

  // DEBUG function - Returning raw pointers because we can't return unique_ptr
  // and pybind does not accept a unique_ptr reference return type.
  virtual std::vector<GuardAccessor*> get_accessors() const {
    std::vector<GuardAccessor*> ret;
    ret.reserve(_accessors.size());
    for (const auto& accessor : _accessors) {
      ret.emplace_back(accessor.get());
    }
    return ret;
  }

  // DEBUG function - Returning raw pointers because we can't return unique_ptr
  // and pybind does not accept a unique_ptr reference return type.
  virtual std::vector<GuardManager*> get_child_managers() {
    std::vector<GuardManager*> ret;
    ret.reserve(_accessors.size());
    for (const auto& accessor : _accessors) {
      ret.emplace_back(accessor->get_guard_manager().get());
    }
    return ret;
  }

  // DEBUG function - Returning raw pointers because we can't return unique_ptr
  // and pybind does not accept a unique_ptr reference return type.
  std::vector<LeafGuard*> get_leaf_guards() const {
    std::vector<LeafGuard*> ret;
    ret.reserve(_leaf_guards.size());
    for (const auto& guard : _leaf_guards) {
      ret.push_back(guard.get());
    }
    return ret;
  }

  bool is_leaf_guard_present(const std::string& guard_name) {
    return _inserted_leaf_guards.find(guard_name) !=
        _inserted_leaf_guards.end();
  }

  void insert_leaf_guard(const std::string& guard_name) {
    _inserted_leaf_guards.insert(guard_name);
  }

  void add_permitted_leaf_guard(std::shared_ptr<LeafGuard> leaf_guard) {
    // Selectively called for permitted guards. This is used by DictGuardManager
    // which overrides the add_leaf_guard manager to throw runtime error.
    GuardManager::add_leaf_guard(std::move(leaf_guard));
  }

 protected:
  // Keeps a count of how many times this guard manager check function returns
  // False. This is used for sorting optimization.
  int64_t _fail_count{0};

 private:
  // Root of the guard manager, this is the used to install the relational
  // guard resetters.
  RootGuardManager* _root;

  // A string that can be used to eval on f_locals or f_globals to get the
  // value. This is used only to pass on debugging information.
  std::string _source;

  // A map of which leaf guards are inserted. This is to prevent duplicate
  // guards like TYPE_MATCH.
  std::unordered_set<std::string> _inserted_leaf_guards;

  // Leaf guards are the terminal guards on this object, e.g, type check on a
  // list. These guards have to be run before any children are run.
  //
  // These leaf guards are not shufflable. In almost all cases, these guards
  // will have an order, e,g., type(x) is int guard and x == 5 guard. We also
  // expect very few leaf guards per GuardManager node.
  //
  // NB: Why are leaf guards shared ptr? This is primarily to enable relational
  // guards like `tensor X is not tensor Y`. These guards require multiple
  // values. We handle it by creating one guard object that holds state and this
  // guard is installed in many guard managers, hence a shared ptr.
  std::vector<std::shared_ptr<LeafGuard>> _leaf_guards;

  // GuardAccessors nodes to access the child guards. These guards are
  // shufflable. On a guard failure, they are sorted based on their fail count
  // to enable fail fast for the next check.
  std::vector<std::unique_ptr<GuardAccessor>> _accessors;

  bool _is_dict;
  uint64_t _dict_tag{0};
};

/**
 Note on [Ownership with cloning] - GuardManagers have the facility to clone
 itself. This is useful for cloning a subset of the guard manager in diff guard
 manager.

 As the ownership goes, the model is exactly same as before. We have unique_ptr
 for GuardAccessor and GuardManagers. So, any state required for the accessors
 and managers is copied over using constructors and clone_visitor functions.
 The main thing to notice is leaf guards. The leaf guards are represented using
 shared_ptr, and they are shared (not cloned) with the cloned managers.

 So for leaf guard state to be released, both the original and cloned managers
 have to be destructed.
*/

/**
 * RootGuardManager is the root of the guard tree. This is primarily
 * constructed to hold the relational guard pointers so that we can reset the
 * state of those guards on guard failure. All the other important
 * implementation is in GuardManager class.
 */

class RootGuardManager : public GuardManager {
 public:
  // This is the root node, set its _root member to nullptr
  RootGuardManager() : GuardManager(this, "L") {}

  // Adds the relational guard resetter
  void add_relational_guard_resetter(
      std::shared_ptr<RelationalGuard> relational_guard) {
    _relational_guard_resetters.emplace_back(std::move(relational_guard));
  }

  // Python visible API to check guard function.
  bool check(py::handle value) {
    return check_nopybind(value.ptr());
  }

  // Python visible API to check_verbose guard function.
  GuardDebugInfo check_verbose(py::handle value) {
    return check_verbose_nopybind(value.ptr());
  }

  // Fast check function.
  bool check_nopybind(PyObject* value) override { // borrowed ref
    // Check [Note on GIL interaction with mutex lock] for details on why we
    // need mutex and its interactions wth GIL.
    PyThreadState* _save = nullptr;
    Py_UNBLOCK_THREADS; // ; is added to avoid clang-formatting
    std::lock_guard<std::mutex> lock_guard(_lock);
    Py_BLOCK_THREADS; // ; is added to avoid clang-formatting

    // Get the local state. This will be used for TENSOR_MATCH guards.
    if (_init_local_state) {
      LocalState state;
      _local_state = state;
    }

    if (!GuardManager::check_leaf_guards_nopybind(value)) {
      _reset_relational_guard_state();
      return false;
    }

    // Run accessor guards without TorchFunction enabled
    // Dynamo should only be adding guards on values without
    // torch function at this point, because if there
    // was a torch function, we should've traced through it
    const at::impl::TorchFunctionDisabledState old_state =
        at::impl::PythonTorchFunctionTLS::get_disabled_state();
    at::impl::PythonTorchFunctionTLS::set_disabled_state(
        at::impl::TorchFunctionDisabledState::ALL_DISABLED);

    if (!GuardManager::check_accessors_nopybind(value)) {
      at::impl::PythonTorchFunctionTLS::set_disabled_state(old_state);
      _reset_relational_guard_state();
      return false;
    }

    // Iterate over epilogue leaf guards.
    for (const auto& guard : _epilogue_lambda_guards) {
      if (!guard->check_nopybind(value)) { // early exit
        at::impl::PythonTorchFunctionTLS::set_disabled_state(old_state);
        _reset_relational_guard_state();
        return false;
      }
    }

    at::impl::PythonTorchFunctionTLS::set_disabled_state(old_state);
    _reset_relational_guard_state();
    return true;
  }

  // Fast check_verbose function.
  GuardDebugInfo check_verbose_nopybind(
      PyObject* value) override { // borrowed ref
    // Check [Note on GIL interaction with mutex lock] for details on why we
    // need mutex and its interactions wth GIL.
    PyThreadState* _save = nullptr;
    Py_UNBLOCK_THREADS; // ; is added to avoid clang-formatting
    std::lock_guard<std::mutex> lock_guard(_lock);
    Py_BLOCK_THREADS; // ; is added to avoid clang-formatting

    // Get the local state. This will be used for TENSOR_MATCH guards.
    if (_init_local_state) {
      LocalState state;
      _local_state = state;
    }

    int num_guards_executed = 0;

    // Run leaf guards
    // This includes the GlobalStateGuard and the Torch Function Mode stack
    // guard, which require Torch Function to be in its unmodified state
    const GuardDebugInfo& debug_info_leaf =
        GuardManager::check_leaf_guards_verbose_nopybind(
            value, num_guards_executed);

    if (!debug_info_leaf.result) {
      _reset_relational_guard_state();
      return debug_info_leaf;
    }

    const at::impl::TorchFunctionDisabledState old_state =
        at::impl::PythonTorchFunctionTLS::get_disabled_state();
    at::impl::PythonTorchFunctionTLS::set_disabled_state(
        at::impl::TorchFunctionDisabledState::ALL_DISABLED);
    const GuardDebugInfo& debug_info_accessors =
        GuardManager::check_accessors_verbose_nopybind(
            value, num_guards_executed);

    if (!debug_info_accessors.result) {
      at::impl::PythonTorchFunctionTLS::set_disabled_state(old_state);
      _reset_relational_guard_state();
      return debug_info_accessors;
    }

    // Iterate over epilogue leaf guards
    for (const auto& guard : _epilogue_lambda_guards) {
      const GuardDebugInfo& tmp_debug_info =
          guard->check_verbose_nopybind(value);
      num_guards_executed++;
      if (!tmp_debug_info.result) {
        at::impl::PythonTorchFunctionTLS::set_disabled_state(old_state);
        _reset_relational_guard_state();
        return GuardDebugInfo(
            false, tmp_debug_info.verbose_code_parts, num_guards_executed);
      }
    }
    at::impl::PythonTorchFunctionTLS::set_disabled_state(old_state);
    _reset_relational_guard_state();
    return GuardDebugInfo(true, num_guards_executed);
  }

  void add_epilogue_lambda_guard(std::unique_ptr<LeafGuard> leaf_guard) {
    _epilogue_lambda_guards.emplace_back(std::move(leaf_guard));
  }

  void set_init_local_state_flag() {
    _init_local_state = true;
  }

  // See note on [Ownership with cloning]
  RootGuardManager* clone_manager(const py::function& clone_filter_fn) {
    // Use clone_filter_fn
    if (!py::cast<bool>(clone_filter_fn(this))) {
      return nullptr;
    }
    RootGuardManager* cloned_root = new RootGuardManager();
    clone_common(cloned_root, cloned_root, clone_filter_fn);
    for (const auto& guard : _epilogue_lambda_guards) {
      cloned_root->_epilogue_lambda_guards.emplace_back(guard);
    }
    return cloned_root;
  }

  // DEBUG function - Returning raw pointers because we can't return unique_ptr
  // and pybind does not accept a unique_ptr reference return type.
  std::vector<LeafGuard*> get_epilogue_lambda_guards() const {
    std::vector<LeafGuard*> ret;
    ret.reserve(_epilogue_lambda_guards.size());
    for (const auto& guard : _epilogue_lambda_guards) {
      ret.push_back(guard.get());
    }
    return ret;
  }

 private:
  // Reset the state of all the relational guards on failure.
  void _reset_relational_guard_state() {
    for (auto& guard : _relational_guard_resetters) {
      guard->reset_state();
    }
  }

 public:
  // Local state for TENSOR_MATCH guards.
  LocalState _local_state;

 private:
  // All the relational guards under this guard mananger. We only use these
  // when the guard evaluates to False. This ensures that guard state is reset
  // on guard failure so that next invocation is clean.
  std::vector<std::shared_ptr<RelationalGuard>> _relational_guard_resetters;

  // These guards are lambda guards, i.e., the guards that lack C++
  // implementation. For simplicity, we add these guards at the root. They
  // MUST be run after all other guard managers have finished to ensure that
  // the epilogue guards do not step on some nonexistent getattr or getitem.
  // NB - shared_ptr is used to share the epilogue guards with the cloned guard
  // manager.
  std::vector<std::shared_ptr<LeafGuard>> _epilogue_lambda_guards;

  // [Note on GIL interaction with mutex lock]
  // We use std::mutex to prevent multiple threads from running
  // check/check_verbose simultaneously. This is to prevent race condition due
  // to state changes in RelationalGuard.
  //
  // However, we also need to be careful about GIL interaction with mutex. There
  // is a chance of deadlock
  //
  //    Thread 1: has GIL, waiting for lock
  //    Thread 2: has lock, waiting for GIL
  //
  // This can happen when Thread 2 earlier acquired the mutex lock, starting
  // running the critical section of check function and then called some python
  // function (like LAMBDA_GUARD) and reached Cpython codebase that checks if it
  // should release the GIL (typically happens after every few bytecode
  // instructions). Thread 2 here can decide to release the GIL. Thread 1 can
  // acquire GIL and reach the mutex, where it will wait forever.
  //
  // To avoid this, each thread releases the GIL before acquiring the mutex and
  // then acquires the GIL again after acquiring the mutex lock by using
  // Py_BLOCK_THREADS and Py_UNBLOCK_THREADS. This avoids the deadlock.
  std::mutex _lock;

  // We init LocalState only when this flag it set. This flag is set during
  // TENSOR_MATCH guard init.
  bool _init_local_state = false;
};

/*
 * Dicts are common in python code. Therefore, we handle guards for dicts
 * differently and use PyDict_* APIs which are faster than PyObject_* APIs
 * because of no ref count increments/decrements.
 *
 * DictGuardManager relies on the order of dict.keys(). It keeps track of the
 * indices of dict.keys() to access the key, value pair.
 */
typedef std::pair<std::unique_ptr<GuardManager>, std::unique_ptr<GuardManager>>
    KeyValueManager;
class DictGuardManager : public GuardManager {
 public:
  DictGuardManager(
      RootGuardManager* root,
      std::string source,
      py::handle example_value)
      : GuardManager(root, std::move(source)),
        _size(PyDict_Size(example_value.ptr())),
        _expected_type(Py_TYPE(example_value.ptr())),
        _is_exact_dict_type(PyDict_CheckExact(example_value.ptr())) {}

  GuardManager* get_key_manager(
      py::object key_index,
      std::string source,
      py::handle example_value,
      py::handle guard_manager_enum) {
    KeyValueManager& key_value_manager =
        _get_index_manager(std::move(key_index));
    if (!key_value_manager.first) {
      key_value_manager.first = make_guard_manager(
          this->get_root(),
          std::move(source),
          example_value,
          guard_manager_enum);
    };
    return key_value_manager.first.get();
  }

  GuardManager* get_value_manager(
      py::object key_index,
      std::string source,
      py::handle example_value,
      py::handle guard_manager_enum) {
    KeyValueManager& key_value_manager =
        _get_index_manager(std::move(key_index));
    if (!key_value_manager.second) {
      key_value_manager.second = make_guard_manager(
          this->get_root(),
          std::move(source),
          example_value,
          guard_manager_enum);
    };
    return key_value_manager.second.get();
  }

  bool check_nopybind(PyObject* obj) override { // borrowed ref
    // TODO(janimesh) - Implement a fast-path using dict versions.

    if (Py_TYPE(obj) != _expected_type) {
      _fail_count += 1;
      return false;
    }

    if (PyDict_Size(obj) != _size) {
      _fail_count += 1;
      return false;
    }

    // Early return
    if (_size == 0) {
      return true;
    }

    // Invokes the base class's check_nopybind method. We permit a limited set
    // of leaf guards and accessors within the DictGuardManager framework.
    // Integrating certain guards or accessors directly within the
    // DictGuardManager can be challenging. For instance, `type(dict_object)` as
    // an accessor is permissible, which otherwise would be hard to integrate
    // directly into DictGuardManager.  Similarly, incorporating guards such as
    // DICT_CONTAINS and DICT_VERSION as leaf guards offers a simpler solution
    // than embedding these functionalities within the DictGuardManager itself.
    if (!GuardManager::check_nopybind(obj)) {
      _fail_count += 1;
      // No need to shuffle the child guards, just return.
      return false;
    }

    PyObject *key = nullptr, *value = nullptr;
    Py_ssize_t pos = 0;

    // Points to an element in the _indices vector.
    size_t index_pointer = 0;
    // Points to the key index in the dict
    Py_ssize_t dict_pointer = 0;

    while (index_pointer < _indices.size() &&
           PyDict_Next(obj, &pos, &key, &value)) {
      // Skip if dict_pointer is not a saved index.
      if (dict_pointer == _indices[index_pointer]) {
        index_pointer += 1;
        KeyValueManager& key_value_manager = _key_value_managers[dict_pointer];
        std::unique_ptr<GuardManager>& key_manager = key_value_manager.first;
        if (key_manager && !key_manager->check_nopybind(key)) {
          return false;
        }
        std::unique_ptr<GuardManager>& value_manager = key_value_manager.second;
        if (value_manager && !value_manager->check_nopybind(value)) {
          return false;
        }
      }
      dict_pointer += 1;
    }
    return true;
  }

  GuardDebugInfo check_verbose_nopybind(
      PyObject* obj) override { // borrowed ref
    if (Py_TYPE(obj) != _expected_type) {
      return GuardDebugInfo(false, "TYPE_MISMATCH(" + get_source() + ")", 0);
    }

    if (PyDict_Size(obj) != _size) {
      return GuardDebugInfo(
          false, "len(" + get_source() + ") != " + std::to_string(_size), 0);
    }

    // Early return
    if (_size == 0) {
      return GuardDebugInfo(true, 0);
    }

    // Invokes the base class's check_nopybind method. We permit a limited set
    // of leaf guards and accessors within the DictGuardManager framework.
    // Integrating certain guards or accessors directly within the
    // DictGuardManager can be challenging. For instance, `type(dict_object)` as
    // an accessor is permissible, which otherwise would be hard to integrate
    // directly into DictGuardManager.  Similarly, incorporating guards such as
    // DICT_CONTAINS and DICT_VERSION as leaf guards offers a simpler solution
    // than embedding these functionalities within the DictGuardManager itself.
    GuardDebugInfo debug_info = GuardManager::check_verbose_nopybind(obj);
    if (!debug_info.result) {
      return debug_info;
    }

    PyObject *key = nullptr, *value = nullptr;
    Py_ssize_t pos = 0;

    // Points to an element in the _indices vector.
    size_t index_pointer = 0;
    Py_ssize_t dict_pointer = 0;

    int num_guards_executed = 0;
    while (index_pointer < _indices.size() &&
           PyDict_Next(obj, &pos, &key, &value)) {
      // Skip if pos is not a saved index.
      if (dict_pointer == _indices[index_pointer]) {
        index_pointer += 1;
        KeyValueManager& key_value_manager = _key_value_managers[dict_pointer];
        std::unique_ptr<GuardManager>& key_manager = key_value_manager.first;
        if (key_manager) {
          GuardDebugInfo debug_info = key_manager->check_verbose_nopybind(key);
          num_guards_executed += debug_info.num_guards_executed;
          if (!debug_info.result) {
            return GuardDebugInfo(
                false, debug_info.verbose_code_parts, num_guards_executed);
          }
        }
        std::unique_ptr<GuardManager>& value_manager = key_value_manager.second;
        if (value_manager) {
          GuardDebugInfo debug_info =
              value_manager->check_verbose_nopybind(value);
          num_guards_executed += debug_info.num_guards_executed;
          if (!debug_info.result) {
            return GuardDebugInfo(
                false, debug_info.verbose_code_parts, num_guards_executed);
          }
        }
      }
      dict_pointer += 1;
    }
    return GuardDebugInfo(true, num_guards_executed);
  }

  void skip_adding_guard(const py::object& a, const py::object& b) {
    // The `add_leaf_guard` method in `DictGuardManager` is overridden to block
    // the addition of leaf guards. However, this is too strict. Python side of
    // guard management frequently adds TYPE_MATCH and DICT_LENGTH on
    // DictGuardManager. We could refactor Python side to never call these
    // guards on dict objects, but that results in messy code. Instead, we just
    // override these two guards to not go through add_leaf_guard code path and
    // skip adding guards. This makes the python side easy.
  }

  void fail_on_get_child_manager(
      const py::object& a,
      const std::string& source,
      const py::object& b) {
    throw std::runtime_error("Can not add an accessor to DictGuardManager");
  }

  void add_leaf_guard(std::shared_ptr<LeafGuard> leaf_guard) override {
    // If you are calling this, you probably want to go through a key, value
    // child manager and then add a leaf guard on them. DictGuardManager already
    // has TYPE_MATCH and LENGTH_CHECK built in.
    throw std::runtime_error("DictGuardManager does not support a leaf_guard");
  }

  // Debug helper - Returning raw pointers because we can't return unique_ptr
  // and pybind does not accept a unique_ptr reference return type.
  std::unordered_map<Py_ssize_t, std::pair<GuardManager*, GuardManager*>>
  get_key_value_managers() {
    std::unordered_map<Py_ssize_t, std::pair<GuardManager*, GuardManager*>> ret;
    for (auto index : _indices) {
      ret[index] = std::make_pair(
          _key_value_managers[index].first.get(),
          _key_value_managers[index].second.get());
    }
    return ret;
  }

  bool is_exact_dict_type() {
    return _is_exact_dict_type;
  }

 public: // cloning functions
  DictGuardManager(
      RootGuardManager* cloned_root,
      std::string source,
      Py_ssize_t size,
      PyTypeObject* expected_type,
      bool is_exact_dict_type,
      std::vector<Py_ssize_t> indices)
      : GuardManager(cloned_root, std::move(source), true),
        _size(size),
        _expected_type(expected_type),
        _is_exact_dict_type(is_exact_dict_type),
        _indices(std::move(indices)) {}

  template <typename T>
  GuardManager* clone_dict_guard_manager(
      RootGuardManager* cloned_root,
      const py::function& clone_filter_fn) {
    if (!py::cast<bool>(clone_filter_fn(this))) {
      return nullptr;
    }
    T* cloned_mgr = new T(
        cloned_root,
        get_source(),
        _size,
        _expected_type,
        _is_exact_dict_type,
        _indices);

    clone_common(cloned_root, cloned_mgr, clone_filter_fn);
    for (auto index : _indices) {
      KeyValueManager& key_value_manager = _key_value_managers[index];
      std::unique_ptr<GuardManager>& key_manager = key_value_manager.first;
      std::unique_ptr<GuardManager>& value_manager = key_value_manager.second;

      cloned_mgr->_key_value_managers[index] = std::make_pair(nullptr, nullptr);

      if (key_manager) {
        GuardManager* cloned_key_manager =
            key_manager->clone(cloned_root, clone_filter_fn);
        if (cloned_key_manager) {
          cloned_mgr->_key_value_managers[index].first =
              std::unique_ptr<GuardManager>(cloned_key_manager);
        }
      }

      if (value_manager) {
        GuardManager* cloned_value_manager =
            value_manager->clone(cloned_root, clone_filter_fn);
        if (cloned_value_manager) {
          cloned_mgr->_key_value_managers[index].second =
              std::unique_ptr<GuardManager>(cloned_value_manager);
        }
      }
    }
    return cloned_mgr;
  }

  GuardManager* clone(
      RootGuardManager* cloned_root,
      const py::function& clone_filter_fn) override {
    return clone_dict_guard_manager<DictGuardManager>(
        cloned_root, clone_filter_fn);
  }

 private:
  /**
   * Adds a new KeyDictGuardAccessor. If the accessor is already present, we
   * just return the guard manager.
   */
  KeyValueManager& _get_index_manager(py::object key_index) {
    // Check if the accessor is already present.
    Py_ssize_t index = py::cast<Py_ssize_t>(std::move(key_index));
    auto it = _key_value_managers.find(index);
    if (it != _key_value_managers.end()) {
      return it->second;
    }
    _indices.push_back(index);
    // Always keep the _indices array sorted
    std::sort(_indices.begin(), _indices.end());
    _key_value_managers[index] = std::make_pair(nullptr, nullptr);
    return _key_value_managers[index];
  }

 protected: // also used by DictSubclassGuardManager
  Py_ssize_t _size;
  // DictGuardManager supports both exact dict type and non-exact dict type.
  // Therefore, we have to compare the type to early exit.
  PyTypeObject* _expected_type;
  bool _is_exact_dict_type; // Useful to check getattr_manager validity.
  std::vector<Py_ssize_t> _indices;
  std::unordered_map<Py_ssize_t, KeyValueManager> _key_value_managers;
};

/**
 * The DictSubclassGuardManager is designed to work with dict subclasses,
 * specifically focusing on OrderedDicts. Standard dictionaries leverage the
 * PyDict_Next function to iterate over keys, values, and items. OrderedDicts,
 * on the other hand, rely on an additional linked list structure to maintain
 * keys order. Although PyDict_Next and OrderedDict generally yield the same
 * order, discrepancies arise when using OrderedDict's move_to_end method (used
 * in Pytorch hooks). `move_to_end` method only updates the linked list, leaving
 * PyDict_Next unaffected. Therefore, to accurately capture key ordering in such
 * cases, DictSubclassGuardManager directly invoke the .keys() method.
 */

class DictSubclassGuardManager : public DictGuardManager {
 public:
  DictSubclassGuardManager(
      RootGuardManager* root,
      std::string source,
      py::handle example_value)
      : DictGuardManager(root, std::move(source), example_value) {}

 public:
  bool check_nopybind(PyObject* obj) override { // borrowed ref
    // TODO(janimesh) - Implement a fast-path using dict versions.

    if (Py_TYPE(obj) != _expected_type) {
      _fail_count += 1;
      return false;
    }

    if (PyDict_Size(obj) != _size) {
      _fail_count += 1;
      return false;
    }

    // Early return
    if (_size == 0) {
      return true;
    }

    if (!GuardManager::check_nopybind(obj)) { // NOLINT
      _fail_count += 1;
      // No need to shuffle the child guards, just return.
      return false;
    }

    // Points to an element in the _indices vector.
    size_t index_pointer = 0;
    // Points to the key index in the dict
    Py_ssize_t dict_pointer = 0;

    // Use iter(dict.keys()) to iterate over the keys
    py::object keys =
        py::handle(obj).attr("keys")(); // py::object handles the references
    PyObject* iterator = PyObject_GetIter(keys.ptr()); // new reference
    PyObject* key = nullptr;

    while (index_pointer < _indices.size() &&
           (key = PyIter_Next(iterator))) { // new reference
      if (dict_pointer == _indices[index_pointer]) {
        KeyValueManager& key_value_manager = _key_value_managers[dict_pointer];
        std::unique_ptr<GuardManager>& key_manager = key_value_manager.first;
        if (key_manager && !key_manager->check_nopybind(key)) {
          Py_DECREF(key);
          Py_DECREF(iterator);
          return false;
        }

        PyObject* value = PyDict_GetItem(obj, key); // borrowed ref
        std::unique_ptr<GuardManager>& value_manager = key_value_manager.second;
        if (value_manager && !value_manager->check_nopybind(value)) {
          Py_DECREF(key);
          Py_DECREF(iterator);
          return false;
        }

        index_pointer++;
      }
      dict_pointer++;
      Py_DECREF(key);
    }

    Py_DECREF(iterator);
    return true;
  }

  GuardDebugInfo check_verbose_nopybind(
      PyObject* obj) override { // borrowed ref
    if (Py_TYPE(obj) != _expected_type) {
      return GuardDebugInfo(false, "TYPE_MISMATCH(" + get_source() + ")", 0);
    }

    if (PyDict_Size(obj) != _size) {
      return GuardDebugInfo(
          false, "len(" + get_source() + ") != " + std::to_string(_size), 0);
    }

    // Early return
    if (_size == 0) {
      return GuardDebugInfo(true, 0);
    }

    GuardDebugInfo debug_info =
        GuardManager::check_verbose_nopybind(obj); // NOLINT
    if (!debug_info.result) {
      return debug_info;
    }

    // Points to an element in the _indices vector.
    size_t index_pointer = 0;
    // Points to the key index in the dict
    Py_ssize_t dict_pointer = 0;

    int num_guards_executed = 0;

    // Use iter(dict.keys()) to iterate over the keys
    py::object keys =
        py::handle(obj).attr("keys")(); // py::object handles the references
    PyObject* iterator = PyObject_GetIter(keys.ptr()); // new reference
    PyObject* key = nullptr;

    while (index_pointer < _indices.size() &&
           (key = PyIter_Next(iterator))) { // new reference
      if (dict_pointer == _indices[index_pointer]) {
        KeyValueManager& key_value_manager = _key_value_managers[dict_pointer];
        std::unique_ptr<GuardManager>& key_manager = key_value_manager.first;
        if (key_manager) {
          GuardDebugInfo debug_info = key_manager->check_verbose_nopybind(key);
          num_guards_executed += debug_info.num_guards_executed;
          if (!debug_info.result) {
            Py_DECREF(key);
            Py_DECREF(iterator);
            return GuardDebugInfo(
                false, debug_info.verbose_code_parts, num_guards_executed);
          }
        }

        PyObject* value = PyDict_GetItem(obj, key); // borrowed ref
        std::unique_ptr<GuardManager>& value_manager = key_value_manager.second;
        if (value_manager) {
          GuardDebugInfo debug_info =
              value_manager->check_verbose_nopybind(value);
          num_guards_executed += debug_info.num_guards_executed;
          if (!debug_info.result) {
            Py_DECREF(key);
            Py_DECREF(iterator);
            return GuardDebugInfo(
                false, debug_info.verbose_code_parts, num_guards_executed);
          }
        }
        index_pointer++;
      }
      Py_DECREF(key);
      dict_pointer++;
    }

    Py_DECREF(iterator);
    return GuardDebugInfo(true, num_guards_executed);
  }

 public: // cloning functions
  DictSubclassGuardManager(
      RootGuardManager* cloned_root,
      std::string source,
      Py_ssize_t size,
      PyTypeObject* _expected_type,
      bool is_exact_dict_type,
      std::vector<Py_ssize_t> indices)
      : DictGuardManager(
            cloned_root,
            std::move(source),
            size,
            _expected_type,
            is_exact_dict_type,
            std::move(indices)) {}

  GuardManager* clone(
      RootGuardManager* cloned_root,
      const py::function& clone_filter_fn) override {
    return clone_dict_guard_manager<DictSubclassGuardManager>(
        cloned_root, clone_filter_fn);
  }
};

GuardManager* clone_guard_manager(
    GuardManager* from,
    RootGuardManager* cloned_root,
    const py::function& clone_filter_fn) {
  return from->clone(cloned_root, clone_filter_fn);
}

void add_relational_guard_resetter_to_cloned_root(
    RootGuardManager* root,
    std::shared_ptr<RelationalGuard> guard) {
  root->add_relational_guard_resetter(std::move(guard));
}

std::unique_ptr<GuardManager> make_guard_manager(
    RootGuardManager* root,
    std::string source,
    py::handle example_value,
    py::handle guard_manager_enum) {
#if IS_PYBIND_2_13_PLUS
  using fourobjects =
      std::tuple<py::object, py::object, py::object, py::object>;
  PYBIND11_CONSTINIT static py::gil_safe_call_once_and_store<fourobjects>
      storage;

  auto& [guard_manager_enum_class, base_guard_manager_enum, dict_guard_manager_enum, dict_subclass_guard_manager_enum] =
      storage
          .call_once_and_store_result([]() -> fourobjects {
            py::object guard_manager_enum_class =
                py::module_::import("torch._dynamo.guards")
                    .attr("GuardManagerType");
            return {
                guard_manager_enum_class,
                guard_manager_enum_class.attr("GUARD_MANAGER"),
                guard_manager_enum_class.attr("DICT_GUARD_MANAGER"),
                guard_manager_enum_class.attr("DICT_SUBCLASS_GUARD_MANAGER")};
          })
          .get_stored();
#else
  static py::object guard_manager_enum_class =
      py::module_::import("torch._dynamo.guards").attr("GuardManagerType");
  static py::object base_guard_manager_enum =
      guard_manager_enum_class.attr("GUARD_MANAGER");
  static py::object dict_guard_manager_enum =
      guard_manager_enum_class.attr("DICT_GUARD_MANAGER");
  static py::object dict_subclass_guard_manager_enum =
      guard_manager_enum_class.attr("DICT_SUBCLASS_GUARD_MANAGER");
#endif
  if (py::isinstance<py::dict>(example_value)) {
    // The purpose of having both DictGuardManager and DictSubclassGuardManager
    // is to handle the variability in how dictionaries and their subclasses
    // manage key ordering.

    // While inserting dictionary guards (check guards.py), we rely on the
    // list(d.keys()) ordering. Therefore, the cpp guard equivalent must have
    // the same keys ordering. For standard dictionaries, .keys() API internally
    // uses PyDict_Next. So, DictGuardManager directly uses PyDict_Next to
    // speedup the key fetches.

    // But PyDict_Next might not give correct ordering for subclasses of dict.
    // For example, OrderedDict override the .keys() API without changing the
    // underlying datastructure. This leads to different keys ordering than the
    // one given by PyDict_Next. We use DictSubclassGuardManager to account for
    // this discrepancy. DictSubclassGuardManager directly calls the .keys() API
    // to accurately capture key ordering. This approach is less efficient than
    // using PyDict_Next (handled by DictGuardManager), but it ensures
    // correctness.

    // Since regular dicts are more common than subclasses of dicts with
    // overridden keys method, we still optimize for the common case with
    // DictGuardManager by relying on PyDict_Next.

    if (guard_manager_enum.is(base_guard_manager_enum)) {
      // For dicts that don't need to guard on keys, we can just rely on the
      // base GuardManager.
      return std::make_unique<GuardManager>(
          root, std::move(source), example_value);
    } else if (guard_manager_enum.is(dict_guard_manager_enum)) {
      return std::make_unique<DictGuardManager>(
          root, std::move(source), example_value);
    } else if (guard_manager_enum.is(dict_subclass_guard_manager_enum))
      return std::make_unique<DictSubclassGuardManager>(
          root, std::move(source), example_value);
    else {
      throw py::type_error("Invalid guard manager enum");
    }
  }
  return std::make_unique<GuardManager>(root, std::move(source));
}

class TORCH_FUNCTION_MODE_STACK : public LeafGuard {
 public:
  TORCH_FUNCTION_MODE_STACK(
      const py::list& initial_stack,
      py::object verbose_code_parts)
      : LeafGuard(std::move(verbose_code_parts)), _ref_stack() {
    Py_ssize_t len = PyList_Size(initial_stack.ptr());
    for (Py_ssize_t idx = 0; idx < len; idx++) {
      PyObject* mode = PyList_GetItem(initial_stack.ptr(), idx); // borrowed ref
      auto type = Py_TYPE(mode);
      this->_ref_stack.push_back(type);
    }
  }

  bool check_nopybind(PyObject* value) override {
    // Ignore value arg, only used to satisfy the interface
    const size_t len = (size_t)at::impl::PythonTorchFunctionTLS::stack_len();
    const size_t ref_stack_size = this->_ref_stack.size();

    if (len != ref_stack_size) {
      return false;
    }

    for (int64_t idx = 0; (size_t)idx < len; idx++) {
      std::shared_ptr<c10::SafePyObject> mode =
          at::impl::PythonTorchFunctionTLS::get_stack_at(idx);

      PyTypeObject* mode_type = Py_TYPE(mode->ptr(getPyInterpreter()));
      if (mode_type != _ref_stack.at(idx)) {
        return false;
      }
    }

    return true;
  }

 private:
  std::vector<PyTypeObject*> _ref_stack;
};

class TENSOR_MATCH : public LeafGuard {
 public:
  TENSOR_MATCH(
      RootGuardManager* root_guard_manager,
      py::object value,
      py::object dynamic_dims_sizes_py,
      py::object dynamic_dims_strides_py,
      py::object tensor_name,
      py::object verbose_code_parts)
      : LeafGuard(root_guard_manager, std::move(verbose_code_parts)),
        _tensor_name(py::cast<py::str>(std::move(tensor_name))) {
    root_guard_manager->set_init_local_state_flag();
    PyObject* item = value.ptr();
    if (!THPVariable_CheckExact(item) && !THPVariable_Check(item)) {
      PyErr_SetString(PyExc_TypeError, "expected Tensor()");
      return;
    }
    auto tensor = THPVariable_Unpack(item);

    std::vector<std::optional<c10::SymInt>> tensor_dims_size =
        pyListToVecOptInt(dynamic_dims_sizes_py.ptr());
    std::vector<std::optional<c10::SymInt>> tensor_dims_stride =
        pyListToVecOptInt(dynamic_dims_strides_py.ptr());

    tensor_dims_size = tensor_dims_size.empty()
        ? wrapIntegersInOptional(tensor.sym_sizes())
        : tensor_dims_size;
    tensor_dims_stride = tensor_dims_stride.empty()
        ? wrapIntegersInOptional(tensor.sym_strides())
        : tensor_dims_stride;
    LocalState state;
    _tensor_check = std::make_unique<TensorCheck>(
        state,
        Py_TYPE(item),
        std::move(tensor),
        std::move(tensor_dims_size),
        std::move(tensor_dims_stride));
  }

  bool check_nopybind(PyObject* value) override { // borrowed ref
    if (Py_TYPE(value) != _tensor_check->pytype) {
      return false;
    }
    return _tensor_check->check(
        _root_guard_manager->_local_state, THPVariable_Unpack(value));
  }

  GuardDebugInfo check_verbose_nopybind(
      PyObject* value) override { // borrowed ref

    if (Py_TYPE(value) != _tensor_check->pytype) {
      std::stringstream fail_reason;
      PyObject* type_str = PyObject_Str(PyObject_Type(value));
      fail_reason << "expected type of '" << _tensor_name
                  << "' to be a tensor type, ";
      if (!type_str) {
        fail_reason << "but found a different type";
      } else {
        fail_reason << "' but found " << PyUnicode_AsUTF8(type_str);
      }
      return GuardDebugInfo(false, fail_reason.str(), 0);
    }

    std::string fail_reason = _tensor_check->check_verbose(
        _root_guard_manager->_local_state,
        THPVariable_Unpack(value),
        _tensor_name);

    if (!fail_reason.empty()) {
      if (is_parameter(py::handle(value))) {
        fail_reason += ". Guard failed on a parameter, consider using ";
        fail_reason +=
            "torch._dynamo.config.force_parameter_static_shapes = False ";
        fail_reason += "to allow dynamism on parameters.";
      }
      return GuardDebugInfo(false, fail_reason, 0);
    }
    return GuardDebugInfo(true, 1);
  }

 private:
  std::string _tensor_name;
  std::unique_ptr<TensorCheck> _tensor_check;
};

/**
 * Represents __getattr__ acccessor.
 */
class GetAttrGuardAccessor : public GuardAccessor {
 public:
  GetAttrGuardAccessor(
      RootGuardManager* root,
      py::str name,
      std::string source,
      py::handle example_value,
      py::handle guard_manager_enum)
      : GuardAccessor(
            root,
            name,
            std::move(source),
            example_value,
            guard_manager_enum),
        _attr_name(name.ptr()) {}

  // NB: Intentional duplication between check_nopybind and
  // check_verbose_nopybind.
  bool check_nopybind(PyObject* obj, bool matches_dict_tag = false)
      override { // borrowed ref
    PyObject* x = PyObject_GetAttr(obj, _attr_name); // new ref
    if (x == nullptr) {
      // Attribute absent, clear the exception and return false.
      PyErr_Clear();
      return false;
    }
    bool result = _guard_manager->check_nopybind(x);
    Py_DECREF(x);
    return result;
  }

  GuardDebugInfo check_verbose_nopybind(
      PyObject* obj) override { // borrowed ref
    PyObject* x = PyObject_GetAttr(obj, _attr_name); // new ref
    if (x == nullptr) {
      // Attribute absent, clear the exception and return false.
      PyErr_Clear();
      return GuardDebugInfo(
          false, "getattr failed on source " + get_source(), 0);
    }
    GuardDebugInfo result = _guard_manager->check_verbose_nopybind(x);
    Py_DECREF(x);
    return result;
  }

  std::string repr() const override {
    // Helpful when priting GuardManager tree structure.
    return "GetAttrGuardAccessor(" + py::str(_attr_name).cast<std::string>() +
        ")";
  }

 public: // cloning functions
  // NOLINTNEXTLINE(cppcoreguidelines-pro-type-member-init)
  GetAttrGuardAccessor(GuardManager* guard_manager, GetAttrGuardAccessor* from)
      : GuardAccessor(guard_manager, from) {
    from->clone_visitor(this);
  }

  GuardAccessor* clone(
      RootGuardManager* cloned_root,
      const py::function& clone_filter_fn) override {
    return clone_common<GetAttrGuardAccessor>(cloned_root, clone_filter_fn);
  }

  void clone_visitor(GetAttrGuardAccessor* to) {
    to->_attr_name = _attr_name;
  }

 private:
  // no need of py::object here because the attr_name is already passed on to
  // the base class as accessor_key which is a py::object.
  PyObject* _attr_name;
};

/**
 * Represents x.__dict__ acccessor.
 */
class GetGenericDictGuardAccessor : public GuardAccessor {
 public:
  GetGenericDictGuardAccessor(
      RootGuardManager* root,
      py::str name,
      std::string source,
      py::handle example_value,
      py::handle guard_manager_enum)
      : GuardAccessor(
            root,
            std::move(name),
            std::move(source),
            example_value,
            guard_manager_enum) {}

  // NB: Intentional duplication between check_nopybind and
  // check_verbose_nopybind.
  bool check_nopybind(PyObject* obj, bool matches_dict_tag = false)
      override { // borrowed ref
    PyObject* x = PyObject_GenericGetDict(obj, nullptr); // new ref
    if (x == nullptr) {
      // Attribute absent, clear the exception and return false.
      PyErr_Clear();
      return false;
    }
    bool result = _guard_manager->check_nopybind(x);
    Py_DECREF(x);
    return result;
  }

  GuardDebugInfo check_verbose_nopybind(
      PyObject* obj) override { // borrowed ref
    PyObject* x = PyObject_GenericGetDict(obj, nullptr); // new ref
    if (x == nullptr) {
      // Attribute absent, clear the exception and return false.
      PyErr_Clear();
      return GuardDebugInfo(
          false, "getattr failed on source " + get_source(), 0);
    }
    GuardDebugInfo result = _guard_manager->check_verbose_nopybind(x);
    Py_DECREF(x);
    return result;
  }

  std::string repr() const override {
    // Helpful when priting GuardManager tree structure.
    return "GetGenericDictGuardAccessor";
  }

 public: // cloning functions
  // NOLINTNEXTLINE(cppcoreguidelines-pro-type-member-init)
  GetGenericDictGuardAccessor(
      GuardManager* guard_manager,
      GetGenericDictGuardAccessor* from)
      : GuardAccessor(guard_manager, from) {
    from->clone_visitor(this);
  }

  GuardAccessor* clone(
      RootGuardManager* cloned_root,
      const py::function& clone_filter_fn) override {
    return clone_common<GetGenericDictGuardAccessor>(
        cloned_root, clone_filter_fn);
  }
};

/**
 * Represents __getitem__ acccessor.
 */
class GetItemGuardAccessor : public GuardAccessor {
 public:
  GetItemGuardAccessor(
      RootGuardManager* root,
      py::object name,
      std::string source,
      py::handle example_value,
      py::handle guard_manager_enum)
      : GuardAccessor(
            root,
            name,
            std::move(source),
            example_value,
            guard_manager_enum),
        _attr_name(name.ptr()) {}

  // NB: Intentional duplication between check_nopybind and
  // check_verbose_nopybind.
  bool check_nopybind(PyObject* obj, bool matches_dict_tag = false)
      override { // borrowed ref
    PyObject* x = PyObject_GetItem(obj, _attr_name); // new ref
    if (x == nullptr) {
      PyErr_Clear();
      return false;
    }
    bool result = _guard_manager->check_nopybind(x);
    Py_DECREF(x);
    return result;
  }

  GuardDebugInfo check_verbose_nopybind(
      PyObject* obj) override { // borrowed ref
    PyObject* x = PyObject_GetItem(obj, _attr_name); // new ref
    if (x == nullptr) {
      PyErr_Clear();
      return GuardDebugInfo(
          false, std::string("KeyError on ") + get_source(), 0);
    }
    GuardDebugInfo result = _guard_manager->check_verbose_nopybind(x);
    Py_DECREF(x);
    return result;
  }

  std::string repr() const override {
    return "GetItemGuardAccessor(" + py::str(_attr_name).cast<std::string>() +
        ")";
  }

 public: // cloning functions
  // NOLINTNEXTLINE(cppcoreguidelines-pro-type-member-init)
  GetItemGuardAccessor(GuardManager* guard_manager, GetItemGuardAccessor* from)
      : GuardAccessor(guard_manager, from) {
    from->clone_visitor(this);
  }

  GuardAccessor* clone(
      RootGuardManager* cloned_root,
      const py::function& clone_filter_fn) override {
    return clone_common<GetItemGuardAccessor>(cloned_root, clone_filter_fn);
  }

  void clone_visitor(GetItemGuardAccessor* to) {
    to->_attr_name = _attr_name;
  }

 private:
  // no need of py::object here because the attr_name is already passed on to
  // the base class as accessor_key which is a py::object.
  PyObject* _attr_name;
};

/**
 * Represents dict[name] acccessor. This is ONLY used for f_locals because its a
 * dict, and DictGuardManager does not support sorting. We differentiate it from
 * GetItemGuardAccessor because PyDict_GetItem should be fasten the
 * PyObject_GetItem.
 */
class DictGetItemGuardAccessor : public GuardAccessor {
 public:
  DictGetItemGuardAccessor(
      RootGuardManager* root,
      py::object key,
      std::string source,
      py::handle example_value,
      py::handle guard_manager_enum)
      : GuardAccessor(
            root,
            key,
            std::move(source),
            example_value,
            guard_manager_enum),
        _key(key.ptr()),
        _is_immutable_object(is_immutable_object(example_value)) {}

  // NB: Intentional duplication between check_nopybind and
  // check_verbose_nopybind.
  bool check_nopybind(PyObject* obj, bool matches_dict_tag = false)
      override { // borrowed ref
    if (matches_dict_tag && _is_immutable_object) {
      // immutable object and dict tag matches, we can skip the guard subtree.
      return true;
    }
    PyObject* x = PyDict_GetItem(obj, _key); // borrowed ref
    if (x == nullptr) {
      PyErr_Clear();
      return false;
    }
    bool result = _guard_manager->check_nopybind(x);
    return result;
  }

  GuardDebugInfo check_verbose_nopybind(
      PyObject* obj) override { // borrowed ref
    PyObject* x = PyDict_GetItem(obj, _key); // borrowed ref
    if (x == nullptr) {
      PyErr_Clear();
      return GuardDebugInfo(
          false, std::string("KeyError on ") + get_source(), 0);
    }
    GuardDebugInfo result = _guard_manager->check_verbose_nopybind(x);
    return result;
  }

  std::string repr() const override {
    return "DictGetItemGuardAccessor(" + py::repr(_key).cast<std::string>() +
        ")";
  }

 public: // cloning functions
  // NOLINTNEXTLINE(cppcoreguidelines-pro-type-member-init)
  DictGetItemGuardAccessor(
      GuardManager* guard_manager,
      DictGetItemGuardAccessor* from)
      : GuardAccessor(guard_manager, from) {
    from->clone_visitor(this);
  }

  GuardAccessor* clone(
      RootGuardManager* cloned_root,
      const py::function& clone_filter_fn) override {
    return clone_common<DictGetItemGuardAccessor>(cloned_root, clone_filter_fn);
  }

  void clone_visitor(DictGetItemGuardAccessor* to) {
    to->_key = _key;
    to->_is_immutable_object = _is_immutable_object;
  }

 private:
  PyObject* _key;

  // If immutable object and dict tag matches, we can skip the guard subtree and
  // return true.
  bool _is_immutable_object;
};

/**
 * Represents list[index] accessor. It is faster than generic
 * GetItemGuardAccessor.
 */
class ListGetItemGuardAccessor : public GuardAccessor {
 public:
  ListGetItemGuardAccessor(
      RootGuardManager* root,
      const py::object& index,
      std::string source,
      py::handle example_value,
      py::handle guard_manager_enum)
      : GuardAccessor(
            root,
            index,
            std::move(source),
            example_value,
            guard_manager_enum),
        _index(py::cast<Py_ssize_t>(index)) {}

  // NB: Intentional duplication between check_nopybind and
  // check_verbose_nopybind.
  bool check_nopybind(PyObject* obj, bool matches_dict_tag = false)
      override { // borrowed ref
    PyObject* x = PyList_GetItem(obj, _index); // borrowed ref
    if (x == nullptr) {
      PyErr_Clear();
      return false;
    }
    bool result = _guard_manager->check_nopybind(x);
    return result;
  }

  GuardDebugInfo check_verbose_nopybind(
      PyObject* obj) override { // borrowed ref
    PyObject* x = PyList_GetItem(obj, _index); // borrowed ref
    if (x == nullptr) {
      PyErr_Clear();
      return GuardDebugInfo(
          false, std::string("IndexError on ") + get_source(), 0);
    }
    GuardDebugInfo result = _guard_manager->check_verbose_nopybind(x);
    return result;
  }

  std::string repr() const override {
    return "ListGetItemGuardAccessor(" + std::to_string(_index) + ")";
  }

 public: // cloning functions
  // NOLINTNEXTLINE(cppcoreguidelines-pro-type-member-init)
  ListGetItemGuardAccessor(
      GuardManager* guard_manager,
      ListGetItemGuardAccessor* from)
      : GuardAccessor(guard_manager, from) {
    from->clone_visitor(this);
  }

  GuardAccessor* clone(
      RootGuardManager* cloned_root,
      const py::function& clone_filter_fn) override {
    return clone_common<ListGetItemGuardAccessor>(cloned_root, clone_filter_fn);
  }

  void clone_visitor(ListGetItemGuardAccessor* to) {
    to->_index = _index;
  }

 private:
  Py_ssize_t _index;
};

/**
 * Represents tuple[index] accessor. It is faster than generic
 * GetItemGuardAccessor.
 */
class TupleGetItemGuardAccessor : public GuardAccessor {
 public:
  TupleGetItemGuardAccessor(
      RootGuardManager* root,
      const py::object& index,
      std::string source,
      py::handle example_value,
      py::handle guard_manager_enum)
      : GuardAccessor(
            root,
            index,
            std::move(source),
            example_value,
            guard_manager_enum),
        _index(py::cast<Py_ssize_t>(index)) {}

  // NB: Intentional duplication between check_nopybind and
  // check_verbose_nopybind.
  bool check_nopybind(PyObject* obj, bool matches_dict_tag = false)
      override { // borrowed ref
    PyObject* x = PyTuple_GetItem(obj, _index); // borrowed ref
    if (x == nullptr) {
      PyErr_Clear();
      return false;
    }
    bool result = _guard_manager->check_nopybind(x);
    return result;
  }

  GuardDebugInfo check_verbose_nopybind(
      PyObject* obj) override { // borrowed ref
    PyObject* x = PyTuple_GetItem(obj, _index); // borrowed ref
    if (x == nullptr) {
      PyErr_Clear();
      return GuardDebugInfo(
          false, std::string("IndexError on ") + get_source(), 0);
    }
    GuardDebugInfo result = _guard_manager->check_verbose_nopybind(x);
    return result;
  }

  std::string repr() const override {
    return "TupleGetItemGuardAccessor(" + std::to_string(_index) + ")";
  }

 public: // cloning functions
  // NOLINTNEXTLINE(cppcoreguidelines-pro-type-member-init)
  TupleGetItemGuardAccessor(
      GuardManager* guard_manager,
      TupleGetItemGuardAccessor* from)
      : GuardAccessor(guard_manager, from) {
    from->clone_visitor(this);
  }

  GuardAccessor* clone(
      RootGuardManager* cloned_root,
      const py::function& clone_filter_fn) override {
    return clone_common<TupleGetItemGuardAccessor>(
        cloned_root, clone_filter_fn);
  }

  void clone_visitor(TupleGetItemGuardAccessor* to) {
    to->_index = _index;
  }

 private:
  Py_ssize_t _index;
};

/**
 * Represents tensor.grad acccessor.
 */
class GradGuardAccessor : public GuardAccessor {
 public:
  GradGuardAccessor(
      RootGuardManager* root,
      py::str name,
      std::string source,
      py::handle example_value,
      py::handle guard_manager_enum)
      : GuardAccessor(
            root,
            std::move(name),
            std::move(source),
            example_value,
            guard_manager_enum) {}

  // NB: Intentional duplication between check_nopybind and
  // check_verbose_nopybind.
  bool check_nopybind(PyObject* obj, bool matches_dict_tag = false)
      override { // borrowed ref
    // check that its a tensor
    if (!THPVariable_CheckExact(obj) && !THPVariable_Check(obj)) {
      return false;
    }
    PyObject* grad =
        THPVariable_Wrap(THPVariable_Unpack(obj).grad()); // New reference
    bool result = _guard_manager->check_nopybind(grad);
    // For undefined tensor, THPVariable_Wrap returns Py_RETURN_NONE. So, no
    // need of Py_XDECREF.
    Py_DECREF(grad);
    return result;
  }

  GuardDebugInfo check_verbose_nopybind(
      PyObject* obj) override { // borrowed ref
    // check that its a tensor
    if (!THPVariable_CheckExact(obj) && !THPVariable_Check(obj)) {
      return GuardDebugInfo(
          false, "not a tensor - grad field is accessed " + get_source(), 0);
    }
    PyObject* grad =
        THPVariable_Wrap(THPVariable_Unpack(obj).grad()); // New reference
    GuardDebugInfo result = _guard_manager->check_verbose_nopybind(grad);
    // For undefined tensor, THPVariable_Wrap returns Py_RETURN_NONE. So, no
    // need of Py_XDECREF.
    Py_DECREF(grad);
    return result;
  }

  std::string repr() const override {
    // Helpful when priting GuardManager tree structure.
    return "GradGuardAccessor(grad)";
  }

 public: // cloning functions
  // NOLINTNEXTLINE(cppcoreguidelines-pro-type-member-init)
  GradGuardAccessor(GuardManager* guard_manager, GradGuardAccessor* from)
      : GuardAccessor(guard_manager, from) {
    from->clone_visitor(this);
  }

  GuardAccessor* clone(
      RootGuardManager* cloned_root,
      const py::function& clone_filter_fn) override {
    return clone_common<GradGuardAccessor>(cloned_root, clone_filter_fn);
  }
};

/**
 * Represents func.__defaults__ accessor.
 */
class FuncDefaultsGuardAccessor : public GuardAccessor {
 public:
  FuncDefaultsGuardAccessor(
      RootGuardManager* root,
      py::object name,
      std::string source,
      py::handle example_value,
      py::handle guard_manager_enum)
      : GuardAccessor(
            root,
            std::move(name),
            std::move(source),
            example_value,
            guard_manager_enum) {}

  // NB: Intentional duplication between check_nopybind and
  // check_verbose_nopybind.
  bool check_nopybind(PyObject* obj, bool matches_dict_tag = false)
      override { // borrowed ref
    PyObject* func = obj;
    if (PyMethod_Check(obj)) {
      func = PyMethod_GET_FUNCTION(obj); // borrowed ref
    } else if (PyInstanceMethod_Check(obj)) {
      func = PyInstanceMethod_GET_FUNCTION(obj); // borrowed ref
    }
    PyObject* x = PyFunction_GetDefaults(func); // borrowed ref
    if (x == nullptr) {
      PyErr_Clear();
      return false;
    }
    return _guard_manager->check_nopybind(x);
  }

  GuardDebugInfo check_verbose_nopybind(
      PyObject* obj) override { // borrowed ref
    PyObject* func = obj;
    if (PyMethod_Check(obj)) {
      func = PyMethod_GET_FUNCTION(obj); // borrowed ref
    } else if (PyInstanceMethod_Check(obj)) {
      func = PyInstanceMethod_GET_FUNCTION(obj); // borrowed ref
    }
    PyObject* x = PyFunction_GetDefaults(func);
    if (x == nullptr) {
      PyErr_Clear();
      return GuardDebugInfo(
          false,
          std::string(repr() + ": Not a function on ") + get_source(),
          0);
    }

    return _guard_manager->check_verbose_nopybind(x);
  }

  std::string repr() const override {
    return "FuncDefaultsGuardAccessor";
  }

 public: // cloning functions
  // NOLINTNEXTLINE(cppcoreguidelines-pro-type-member-init)
  FuncDefaultsGuardAccessor(
      GuardManager* guard_manager,
      FuncDefaultsGuardAccessor* from)
      : GuardAccessor(guard_manager, from) {
    from->clone_visitor(this);
  }
  GuardAccessor* clone(
      RootGuardManager* cloned_root,
      const py::function& clone_filter_fn) override {
    return clone_common<FuncDefaultsGuardAccessor>(
        cloned_root, clone_filter_fn);
  }
};

/**
 * Represents func.__kwdefaults__ accessor.
 */
class FuncKwDefaultsGuardAccessor : public GuardAccessor {
 public:
  FuncKwDefaultsGuardAccessor(
      RootGuardManager* root,
      py::object name,
      std::string source,
      py::handle example_value,
      py::handle guard_manager_enum)
      : GuardAccessor(
            root,
            std::move(name),
            std::move(source),
            example_value,
            guard_manager_enum) {}

  // NB: Intentional duplication between check_nopybind and
  // check_verbose_nopybind.
  bool check_nopybind(PyObject* obj, bool matches_dict_tag = false)
      override { // borrowed ref
    PyObject* func = obj;
    if (PyMethod_Check(obj)) {
      func = PyMethod_GET_FUNCTION(obj); // borrowed ref
    } else if (PyInstanceMethod_Check(obj)) {
      func = PyInstanceMethod_GET_FUNCTION(obj); // borrowed ref
    }
    PyObject* x = PyFunction_GetKwDefaults(func); // borrowed ref
    if (x == nullptr) {
      PyErr_Clear();
      return false;
    }
    return _guard_manager->check_nopybind(x);
  }

  GuardDebugInfo check_verbose_nopybind(
      PyObject* obj) override { // borrowed ref
    PyObject* func = obj;
    if (PyMethod_Check(obj)) {
      func = PyMethod_GET_FUNCTION(obj); // borrowed ref
    } else if (PyInstanceMethod_Check(obj)) {
      func = PyInstanceMethod_GET_FUNCTION(obj); // borrowed ref
    }
    PyObject* x = PyFunction_GetKwDefaults(func);
    if (x == nullptr) {
      PyErr_Clear();
      return GuardDebugInfo(
          false,
          std::string(repr() + ": Not a function on ") + get_source(),
          0);
    }

    return _guard_manager->check_verbose_nopybind(x);
  }

  std::string repr() const override {
    return "FuncKwDefaultsGuardAccessor";
  }

 public: // cloning functions
  // NOLINTNEXTLINE(cppcoreguidelines-pro-type-member-init)
  FuncKwDefaultsGuardAccessor(
      GuardManager* guard_manager,
      FuncKwDefaultsGuardAccessor* from)
      : GuardAccessor(guard_manager, from) {
    from->clone_visitor(this);
  }

  GuardAccessor* clone(
      RootGuardManager* cloned_root,
      const py::function& clone_filter_fn) override {
    return clone_common<FuncKwDefaultsGuardAccessor>(
        cloned_root, clone_filter_fn);
  }
};

/**
 * Represents f_globals acccessor. This sits as a child accessor of the
 * RootGuardManager.
 */
class GlobalsGuardAccessor : public GuardAccessor {
 public:
  GlobalsGuardAccessor(
      RootGuardManager* root,
      py::dict globals_dict,
      std::string source,
      py::handle example_value,
      py::handle guard_manager_enum)
      : GuardAccessor(
            root,
            globals_dict,
            std::move(source),
            example_value,
            guard_manager_enum),
        _globals_dict(globals_dict.ptr()) {}

  // NB: Intentional duplication between check_nopybind and
  // check_verbose_nopybind.
  bool check_nopybind(PyObject* obj, bool matches_dict_tag = false)
      override { // borrowed ref
    // Ignore the obj arg. This is required to satisfy the function signature.
    // Just pass on the globals dict to the child manager.
    return _guard_manager->check_nopybind(_globals_dict);
  }

  GuardDebugInfo check_verbose_nopybind(
      PyObject* obj) override { // borrowed ref
    // Ignore the obj arg. This is required to satisfy the function signature.
    // Just pass on the globals dict to the child manager.
    return _guard_manager->check_verbose_nopybind(_globals_dict);
  }

  std::string repr() const override {
    return "GlobalsGuardAccessor";
  }

 public: // cloning functions
  // NOLINTNEXTLINE(cppcoreguidelines-pro-type-member-init)
  GlobalsGuardAccessor(GuardManager* guard_manager, GlobalsGuardAccessor* from)
      : GuardAccessor(guard_manager, from) {
    from->clone_visitor(this);
  }

  GuardAccessor* clone(
      RootGuardManager* cloned_root,
      const py::function& clone_filter_fn) override {
    return clone_common<GlobalsGuardAccessor>(cloned_root, clone_filter_fn);
  }

  void clone_visitor(GlobalsGuardAccessor* to) {
    to->_globals_dict = _globals_dict;
  }

 private:
  // no need of py::object here because the globals_dict is already passed on to
  // the base class as accessor_key which is a py::object.
  PyObject* _globals_dict;
};

/**
 * Represent type(...) accessor.
 */
class TypeGuardAccessor : public GuardAccessor {
 public:
  // name = __type_accessor__, a unique string used as attribute name.
  TypeGuardAccessor(
      RootGuardManager* root,
      py::str name,
      std::string source,
      py::handle example_value,
      py::handle guard_manager_enum)
      : GuardAccessor(
            root,
            std::move(name),
            std::move(source),
            example_value,
            guard_manager_enum) {}

  // NB: Intentional duplication between check_nopybind and
  // check_verbose_nopybind.
  bool check_nopybind(PyObject* obj, bool matches_dict_tag = false)
      override { // borrowed ref
    PyObject* x = (PyObject*)Py_TYPE(obj); // borrowed ref
    return _guard_manager->check_nopybind(x);
  }

  GuardDebugInfo check_verbose_nopybind(
      PyObject* obj) override { // borrowed ref
    PyObject* x = (PyObject*)Py_TYPE(obj); // borrowed ref
    return _guard_manager->check_verbose_nopybind(x);
  }

  std::string repr() const override {
    return "TypeGuardAccessor";
  }

 public: // cloning functions
  // NOLINTNEXTLINE(cppcoreguidelines-pro-type-member-init)
  TypeGuardAccessor(GuardManager* guard_manager, TypeGuardAccessor* from)
      : GuardAccessor(guard_manager, from) {
    from->clone_visitor(this);
  }

  GuardAccessor* clone(
      RootGuardManager* cloned_root,
      const py::function& clone_filter_fn) override {
    return clone_common<TypeGuardAccessor>(cloned_root, clone_filter_fn);
  }

  void clone_visitor(TypeGuardAccessor* to) {}
};

/**
 * Getitem tuple_iterator accessor.
 */
class TupleIteratorGetItemAccessor : public GuardAccessor {
 public:
  TupleIteratorGetItemAccessor(
      RootGuardManager* root,
      py::object index,
      std::string source,
      py::handle example_value,
      py::handle guard_manager_enum)
      : GuardAccessor(
            root,
            index,
            std::move(source),
            example_value,
            guard_manager_enum),
        _index(py::cast<Py_ssize_t>(std::move(index))) {}

  // NB: Intentional duplication between check_nopybind and
  // check_verbose_nopybind.
  bool check_nopybind(PyObject* obj, bool matches_dict_tag = false)
      override { // borrowed ref
    _PyTupleIterObject* it = (_PyTupleIterObject*)obj;
    PyObject* x =
        PyTuple_GET_ITEM(it->it_seq, it->it_index + _index); // borrowed ref
    if (x == nullptr) {
      // Out of range.
      PyErr_Clear();
      return false;
    }
    bool result = _guard_manager->check_nopybind(x);
    return result;
  }

  GuardDebugInfo check_verbose_nopybind(
      PyObject* obj) override { // borrowed ref
    _PyTupleIterObject* it = (_PyTupleIterObject*)obj;
    PyObject* x =
        PyTuple_GET_ITEM(it->it_seq, it->it_index + _index); // borrowed ref
    if (x == nullptr) {
      // Out of range.
      PyErr_Clear();
      return GuardDebugInfo(false, std::string("IndexError ") + repr(), 0);
    }
    GuardDebugInfo result = _guard_manager->check_verbose_nopybind(x);
    return result;
  }

  std::string repr() const override {
    return "TupleIteratorGetItemAccessor(" + std::to_string(_index) + ")";
  }

 public: // cloning functions
  // NOLINTNEXTLINE(cppcoreguidelines-pro-type-member-init)
  TupleIteratorGetItemAccessor(
      GuardManager* guard_manager,
      TupleIteratorGetItemAccessor* from)
      : GuardAccessor(guard_manager, from) {
    from->clone_visitor(this);
  }

  GuardAccessor* clone(
      RootGuardManager* cloned_root,
      const py::function& clone_filter_fn) override {
    return clone_common<TupleIteratorGetItemAccessor>(
        cloned_root, clone_filter_fn);
  }

  void clone_visitor(TupleIteratorGetItemAccessor* to) {
    to->_index = _index;
  }

 private:
  Py_ssize_t _index;
};

/**
 * GlobalWeakRef accessor. Dynamo can insert a weakref object into the frame
 * globals. This accessor reads the globals and then calls the weakref object
 * to get the underlying object. This is a child of GlobalsGuardAccessor.
 * Therefore, we will get the globals dict while caling check_nopybind.
 */
class GlobalWeakRefGuardAccessor : public GuardAccessor {
 public:
  GlobalWeakRefGuardAccessor(
      RootGuardManager* root,
      py::object global_name,
      std::string source,
      py::handle example_value,
      py::handle guard_manager_enum)
      : GuardAccessor(
            root,
            global_name,
            std::move(source),
            example_value,
            guard_manager_enum),
        _global_name(global_name.ptr()) {}

  // NB: Intentional duplication between check_nopybind and
  // check_verbose_nopybind.
  bool check_nopybind(PyObject* obj, bool matches_dict_tag = false)
      override { // borrowed ref
    // obj is globals dict because GlobalWeakRefGuardAccessor has to be a
    // child of GlobalsGuardAccessor.
    PyObject* weakref = PyDict_GetItem(obj, _global_name); // borrowed ref
    if (weakref == nullptr) {
      // The weakref is not in the globals dict.
      PyErr_Clear();
      return false;
    }

    if (!PyWeakref_Check(weakref)) {
      return false;
    }

    PyObject* x = nullptr;
    if (PyWeakref_GetRef(weakref, &x) == -1) { // strong reference
      // error when attempting to call ref
      PyErr_Clear();
      return false;
    }
    if (x == nullptr) {
      // weakref is dead
      x = Py_NewRef(Py_None);
    }
    bool result = _guard_manager->check_nopybind(x);
    Py_DECREF(x);
    return result;
  }

  GuardDebugInfo check_verbose_nopybind(
      PyObject* obj) override { // borrowed ref
    // obj is globals dict because GlobalWeakRefGuardAccessor has to be a
    // child of GlobalsGuardAccessor.
    PyObject* weakref = PyDict_GetItem(obj, _global_name); // borrowed ref
    if (weakref == nullptr) {
      // The weakref is not in the globals dict.
      PyErr_Clear();
      return GuardDebugInfo(
          false, std::string("KeyError on ") + get_source(), 0);
    }

    if (!PyWeakref_Check(weakref)) {
      return GuardDebugInfo(
          false, std::string("Not a weakref ") + get_source(), 0);
    }

    PyObject* x = nullptr;
    if (PyWeakref_GetRef(weakref, &x) == -1) { // strong reference
      // error when attempting to call ref
      PyErr_Clear();
      return GuardDebugInfo(
          false, std::string("Weakref_GetRef failed ") + get_source(), 0);
    }
    if (x == nullptr) {
      // weakref is dead
      x = Py_NewRef(Py_None);
    }
    auto result = _guard_manager->check_verbose_nopybind(x);
    Py_DECREF(x);
    return result;
  }

  std::string repr() const override {
    return "GlobalWeakRefGuardAccessor(" +
        py::str(_global_name).cast<std::string>() + ")";
  }

 public: // cloning functions
  // NOLINTNEXTLINE(cppcoreguidelines-pro-type-member-init)
  GlobalWeakRefGuardAccessor(
      GuardManager* guard_manager,
      GlobalWeakRefGuardAccessor* from)
      : GuardAccessor(guard_manager, from) {
    from->clone_visitor(this);
  }
  GuardAccessor* clone(
      RootGuardManager* cloned_root,
      const py::function& clone_filter_fn) override {
    return clone_common<GlobalWeakRefGuardAccessor>(
        cloned_root, clone_filter_fn);
  }

  void clone_visitor(GlobalWeakRefGuardAccessor* to) {
    to->_global_name = _global_name;
  }

 private:
  PyObject* _global_name;
};

/**
 * Implements weakref call - x_weak()
 */
class WeakRefCallGuardAccessor : public GuardAccessor {
 public:
  WeakRefCallGuardAccessor(
      RootGuardManager* root,
      py::str name,
      std::string source,
      py::handle example_value,
      py::handle guard_manager_enum)
      : GuardAccessor(
            root,
            std::move(name),
            std::move(source),
            example_value,
            guard_manager_enum) {}

  // NB: Intentional duplication between check_nopybind and
  // check_verbose_nopybind.
  bool check_nopybind(PyObject* obj, bool matches_dict_tag = false)
      override { // borrowed ref
    if (!PyWeakref_Check(obj)) {
      return false;
    }

    PyObject* x = nullptr;
    if (PyWeakref_GetRef(obj, &x) == -1) { // strong reference
      // error when attempting to call ref
      PyErr_Clear();
      return false;
    }
    if (x == nullptr) {
      // weakref is dead
      x = Py_NewRef(Py_None);
    }
    bool result = _guard_manager->check_nopybind(x);
    Py_DECREF(x);
    return result;
  }

  GuardDebugInfo check_verbose_nopybind(
      PyObject* obj) override { // borrowed ref
    if (!PyWeakref_Check(obj)) {
      return GuardDebugInfo(
          false, std::string("Not a weakref obj ") + get_source(), 0);
    }

    PyObject* x = nullptr;
    if (PyWeakref_GetRef(obj, &x) == -1) { // strong reference
      // error when attempting to call ref
      PyErr_Clear();
      return GuardDebugInfo(
          false, std::string("Weakref_GetRef failed ") + get_source(), 0);
    }
    if (x == nullptr) {
      // weakref is dead
      x = Py_NewRef(Py_None);
    }
    auto result = _guard_manager->check_verbose_nopybind(x);
    Py_DECREF(x);
    return result;
  }

  std::string repr() const override {
    return "WeakRefCallGuardAccessor()";
  }

 public: // cloning functions
  // NOLINTNEXTLINE(cppcoreguidelines-pro-type-member-init)
  WeakRefCallGuardAccessor(
      GuardManager* guard_manager,
      WeakRefCallGuardAccessor* from)
      : GuardAccessor(guard_manager, from) {
    from->clone_visitor(this);
  }

  GuardAccessor* clone(
      RootGuardManager* cloned_root,
      const py::function& clone_filter_fn) override {
    return clone_common<WeakRefCallGuardAccessor>(cloned_root, clone_filter_fn);
  }

  void clone_visitor(WeakRefCallGuardAccessor* to) {}
};

/**
 * Implements function call no args - e.g, torch.cuda.current_device()
 */
class CallFunctionNoArgsGuardAccessor : public GuardAccessor {
 public:
  CallFunctionNoArgsGuardAccessor(
      RootGuardManager* root,
      py::str name,
      std::string source,
      py::handle example_value,
      py::handle guard_manager_enum)
      : GuardAccessor(
            root,
            std::move(name),
            std::move(source),
            example_value,
            guard_manager_enum) {}

  // NB: Intentional duplication between check_nopybind and
  // check_verbose_nopybind.
  bool check_nopybind(PyObject* obj, bool matches_dict_tag = false)
      override { // borrowed ref
    if (!PyCallable_Check(obj)) {
      return false;
    }

    PyObject* x = PyObject_CallNoArgs(obj);
    if (x == nullptr) {
      // Call failed, clear the exception and return false.
      PyErr_Clear();
      return false;
    }

    bool result = _guard_manager->check_nopybind(x);
    Py_DECREF(x);
    return result;
  }

  GuardDebugInfo check_verbose_nopybind(
      PyObject* obj) override { // borrowed ref
    if (!PyCallable_Check(obj)) {
      return GuardDebugInfo(
          false, std::string("Not a callable obj ") + get_source(), 0);
    }

    PyObject* x = PyObject_CallNoArgs(obj);
    if (x == nullptr) {
      // Call failed, clear the exception and return debug info.
      std::string exc_message = get_exception_message();
      PyErr_Clear();
      return GuardDebugInfo(false, exc_message, 0);
    }

    GuardDebugInfo result = _guard_manager->check_verbose_nopybind(x);
    Py_DECREF(x);
    return result;
  }

  std::string repr() const override {
    return "CallFunctionNoArgsGuardAccessor()";
  }

 public: // cloning functions
  // NOLINTNEXTLINE(cppcoreguidelines-pro-type-member-init)
  CallFunctionNoArgsGuardAccessor(
      GuardManager* guard_manager,
      CallFunctionNoArgsGuardAccessor* from)
      : GuardAccessor(guard_manager, from) {
    from->clone_visitor(this);
  }

  GuardAccessor* clone(
      RootGuardManager* cloned_root,
      const py::function& clone_filter_fn) override {
    return clone_common<CallFunctionNoArgsGuardAccessor>(
        cloned_root, clone_filter_fn);
  }

  void clone_visitor(CallFunctionNoArgsGuardAccessor* to) {}
};

/**
 * Similar to PythonLambdaLeafGuard, this class is a way to allow developers to
 * supply accessor as a python function. This is useful for from_numpy source.
 */
class PythonLambdaGuardAccessor : public GuardAccessor {
 public:
  PythonLambdaGuardAccessor(
      RootGuardManager* root,
      py::function accessor_fn,
      std::string source,
      py::handle example_value,
      py::handle guard_manager_enum)
      : GuardAccessor(
            root,
            accessor_fn,
            std::move(source),
            example_value,
            guard_manager_enum),
        _accessor_fn(std::move(accessor_fn)) {}

  // NB: Intentional duplication between check_nopybind and
  // check_verbose_nopybind.
  bool check_nopybind(PyObject* obj, bool matches_dict_tag = false)
      override { // borrowed ref
    PyObject* x = PyObject_CallOneArg(_accessor_fn.ptr(), obj); // new ref
    if (x == nullptr) {
      // The accessor function failed.
      PyErr_Clear();
      return false;
    }
    bool result = _guard_manager->check_nopybind(x);
    Py_DECREF(x);
    return result;
  }

  GuardDebugInfo check_verbose_nopybind(
      PyObject* obj) override { // borrowed ref
    PyObject* x = PyObject_CallOneArg(_accessor_fn.ptr(), obj); // new ref
    if (x == nullptr) {
      // The accessor function failed.
      std::string exc_message = get_exception_message();
      PyErr_Clear();
      return GuardDebugInfo(false, exc_message, 0);
    }
    GuardDebugInfo result = _guard_manager->check_verbose_nopybind(x);
    Py_DECREF(x);
    return result;
  }

  std::string repr() const override {
    return "PythonLambdaGuardAccessor";
  }

 public: // cloning functions
  // NOLINTNEXTLINE(cppcoreguidelines-pro-type-member-init)
  PythonLambdaGuardAccessor(
      GuardManager* guard_manager,
      PythonLambdaGuardAccessor* from)
      : GuardAccessor(guard_manager, from) {
    from->clone_visitor(this);
  }

  GuardAccessor* clone(
      RootGuardManager* cloned_root,
      const py::function& clone_filter_fn) override {
    return clone_common<PythonLambdaGuardAccessor>(
        cloned_root, clone_filter_fn);
  }

  void clone_visitor(PythonLambdaGuardAccessor* to) {
    to->_accessor_fn = _accessor_fn;
  }

 private:
  py::object _accessor_fn;
};

void install_object_aliasing_guard(
    GuardManager* x,
    GuardManager* y,
    py::object verbose_code_parts) {
  // Adds tensor X is tensor Y guard. This is a an example of relational guard.
  // There is one guard object that is shared between two guard managers.
  std::shared_ptr<RelationalGuard> guard =
      std::make_shared<OBJECT_ALIASING>(std::move(verbose_code_parts));

  // Register the resetter on the toor guard mananger, so that it can reset
  // the newly added relational guard when the guard eval fails.
  x->get_root()->add_relational_guard_resetter(guard);

  // In case the guard is a DictGuardManager, OBJECT_ALIASING guard is a
  // permitted guard.
  x->add_permitted_leaf_guard(guard);
  y->add_permitted_leaf_guard(guard);
}

void install_no_tensor_aliasing_guard(
    const py::list& guard_managers,
    const py::list& tensor_names,
    py::object verbose_code_parts) {
  // Adds a guard that checks none of tensors alias. This is a an example of
  // relational guard. There is one guard object that is shared between multiple
  // guard managers.
  std::shared_ptr<RelationalGuard> guard = std::make_shared<NO_TENSOR_ALIASING>(
      tensor_names, std::move(verbose_code_parts));

  // Register the resetter on the toor guard mananger, so that it can reset
  // the newly added relational guard when the guard eval fails.
  py::cast<GuardManager*>(guard_managers[0])
      ->get_root()
      ->add_relational_guard_resetter(guard);
  for (const auto& guard_manager : guard_managers) {
    py::cast<GuardManager*>(guard_manager)->add_leaf_guard(guard);
  }
}

double profile_guard_manager(RootGuardManager* root, py::object f_locals) {
  PyObject* locals = f_locals.ptr();

  // Warmup
  for (int i = 0; i < 10; i++) {
    root->check_nopybind(locals);
  }

  int count = 0;
  auto start = std::chrono::high_resolution_clock::now();
  float profile_duration = 1.0;

  // Run the loop for profile_duration seconds
  while (true) {
    root->check_nopybind(locals);
    count++;
    auto end = std::chrono::high_resolution_clock::now();
    std::chrono::duration<double> elapsed = end - start;

    // Break the loop if 1 second has passed
    if (elapsed.count() >= 1.0) {
      break;
    }
  }

  auto end = std::chrono::high_resolution_clock::now();
  std::chrono::duration<double> total_elapsed = end - start;

  // Calculate the average time per iteration in microseconds
  return (total_elapsed.count() * profile_duration * 1e6) / count;
}

} // namespace

static void* _torchinductor_pyobject_tensor_data_ptr(PyObject* obj) {
  if (C10_UNLIKELY(
          obj == nullptr ||
          (!THPVariable_CheckExact(obj) && !THPVariable_Check(obj)))) {
    throw std::runtime_error(
        "_torchinductor_pyobject_tensor_data_ptr: non-tensor input");
  }
  return THPVariable_Unpack(obj).data_ptr();
}

void* convert_to_root_guard_manager(py::object root) {
  // For invalidated guards, return nullptr
  if (root.is(py::none())) {
    return nullptr;
  }
  RootGuardManager* root_mgr = std::move(root).cast<RootGuardManager*>();
  return (void*)root_mgr;
}

<<<<<<< HEAD
bool run_root_guard_manager(void* root, FrameLocalsMapping* f_locals) {
  return ((RootGuardManager*)root)
      ->check_nopybind((PyObject*)framelocals_mapping_to_dict(f_locals));
=======
bool run_root_guard_manager(void* root, PyObject* f_locals) {
  // for invalidated guards, return false
  if (root == nullptr) {
    return false;
  }
  return ((RootGuardManager*)root)->check_nopybind(f_locals);
>>>>>>> f044c1a7
}

PyObject* torch_c_dynamo_guards_init() {
  // initialize TensorGuardsType
  TensorGuardsType.tp_name = "torch._C._dynamo.guards.TensorGuards";
  TensorGuardsType.tp_basicsize = sizeof(TensorGuards);
  TensorGuardsType.tp_itemsize = 0;
  TensorGuardsType.tp_dealloc = (destructor)TensorGuards_dealloc;
  TensorGuardsType.tp_flags = Py_TPFLAGS_DEFAULT;
  TensorGuardsType.tp_doc = "Check properties of a torch.Tensor";
  TensorGuardsType.tp_methods = TensorGuards_methods;
  TensorGuardsType.tp_init = (initproc)TensorGuards_init;
  TensorGuardsType.tp_new = TensorGuards_new;

  if (PyType_Ready(&TensorGuardsType) < 0)
    return nullptr;

  GlobalStateGuardType.tp_name = "torch._C._dynamo.guards.GlobalStateGuard";
  GlobalStateGuardType.tp_basicsize = sizeof(GlobalStateGuard);
  GlobalStateGuardType.tp_itemsize = 0;
  GlobalStateGuardType.tp_flags = Py_TPFLAGS_DEFAULT;
  GlobalStateGuardType.tp_doc = "Guard on PyTorch global flags such as no_grad";
  GlobalStateGuardType.tp_methods = GlobalStateGuard_methods;
  GlobalStateGuardType.tp_init = (initproc)GlobalStateGuard_init;
  GlobalStateGuardType.tp_new = PyType_GenericNew;

  if (PyType_Ready(&GlobalStateGuardType) < 0)
    return nullptr;

  auto m = PyModule_Create(&_module);
  if (m == nullptr)
    return nullptr;

#ifdef Py_GIL_DISABLED
  PyUnstable_Module_SetGIL(m, Py_MOD_GIL_NOT_USED);
#endif

  Py_INCREF(&TensorGuardsType);
  if (PyModule_AddObject(m, "TensorGuards", (PyObject*)&TensorGuardsType) < 0) {
    Py_DECREF(&TensorGuardsType);
    Py_DECREF(m);
    return nullptr;
  }

  Py_INCREF(&GlobalStateGuardType);
  if (PyModule_AddObject(
          m, "GlobalStateGuard", (PyObject*)&GlobalStateGuardType) < 0) {
    Py_DECREF(&GlobalStateGuardType);
    Py_DECREF(m);
    return nullptr;
  }

  // We expose the address of _torchinductor_pyobject_tensor_data_ptr in order
  // to allow manual linking in our generated TorchInductor Python bindings.
  // While regular linking works in most cases, it does not work properly in
  // fbcode due to janky build setup there.
  if (PyModule_AddObject(
          m,
          "_torchinductor_pyobject_tensor_data_ptr",
          PyLong_FromVoidPtr(reinterpret_cast<void*>(
              &_torchinductor_pyobject_tensor_data_ptr))) < 0) {
    return nullptr;
  }

  auto py_m = py::handle(m).cast<py::module>();
  py::class_<GuardDebugInfo, std::unique_ptr<GuardDebugInfo>>(
      py_m, "GuardDebugInfo")
      .def(py::init<bool, py::list, int>())
      .def("__str__", &GuardDebugInfo::to_string)
      .def_readonly("result", &GuardDebugInfo::result)
      .def_readonly("verbose_code_parts", &GuardDebugInfo::verbose_code_parts)
      .def_readonly(
          "num_guards_executed", &GuardDebugInfo::num_guards_executed);

  // Leaf Guards
  py::class_<LeafGuard, std::shared_ptr<LeafGuard>>(py_m, "LeafGuard")
      .def("verbose_code_parts", &LeafGuard::verbose_code_parts);
  py::class_<LAMBDA_GUARD, LeafGuard, std::shared_ptr<LAMBDA_GUARD>>(
      py_m, "LAMBDA_GUARD")
      .def(py::init<py::function, py::list>())
      .def("__call__", &LAMBDA_GUARD::check);
  py::class_<TYPE_MATCH, LeafGuard, std::shared_ptr<TYPE_MATCH>>(
      py_m, "TYPE_MATCH")
      .def(py::init<py::object, py::list>())
      .def("__call__", &TYPE_MATCH::check);
  py::class_<ID_MATCH, LeafGuard, std::shared_ptr<ID_MATCH>>(py_m, "ID_MATCH")
      .def(py::init<py::object, py::list>())
      .def("__call__", &ID_MATCH::check);
  py::class_<EQUALS_MATCH, LeafGuard, std::shared_ptr<EQUALS_MATCH>>(
      py_m, "EQUALS_MATCH")
      .def(py::init<py::object, py::list>())
      .def("__call__", &EQUALS_MATCH::check);
  py::class_<LENGTH_CHECK, LeafGuard, std::shared_ptr<LENGTH_CHECK>>(
      py_m, "LENGTH_CHECK")
      .def(py::init<py::object, py::list>())
      .def("__call__", &LENGTH_CHECK::check);
  py::class_<DICT_LENGTH, LeafGuard, std::shared_ptr<DICT_LENGTH>>(
      py_m, "DICT_LENGTH")
      .def(py::init<py::object, py::list>())
      .def("__call__", &DICT_LENGTH::check);
  py::class_<DEFAULT_DEVICE, LeafGuard, std::shared_ptr<DEFAULT_DEVICE>>(
      py_m, "DEFAULT_DEVICE")
      .def(py::init<py::list>())
      .def("__call__", &DEFAULT_DEVICE::check);
  py::class_<NOT_NONE, LeafGuard, std::shared_ptr<NOT_NONE>>(py_m, "NOT_NONE")
      .def(py::init<py::list>())
      .def("__call__", &NOT_NONE::check);
  py::class_<
      TUPLE_ITERATOR_LEN,
      LeafGuard,
      std::shared_ptr<TUPLE_ITERATOR_LEN>>(py_m, "TUPLE_ITERATOR_LEN")
      .def(py::init<py::object, py::object, py::list>())
      .def("__call__", &TUPLE_ITERATOR_LEN::check);
  py::class_<GLOBAL_STATE, LeafGuard, std::shared_ptr<GLOBAL_STATE>>(
      py_m, "GLOBAL_STATE")
      .def(py::init<py::list>())
      .def("check_verbose", &GLOBAL_STATE::check_verbose)
      .def("__call__", &GLOBAL_STATE::check);
  py::class_<
      TORCH_FUNCTION_MODE_STACK,
      LeafGuard,
      std::shared_ptr<TORCH_FUNCTION_MODE_STACK>>(
      py_m, "TORCH_FUNCTION_MODE_STACK")
      .def(py::init<py::list, py::list>())
      .def("__call__", &TORCH_FUNCTION_MODE_STACK::check);
  py::class_<DATA_PTR_MATCH, LeafGuard, std::shared_ptr<DATA_PTR_MATCH>>(
      py_m, "DATA_PTR_MATCH")
      .def(py::init<py::object, py::list>())
      .def("__call__", &DATA_PTR_MATCH::check);
  py::class_<NO_HASATTR, LeafGuard, std::shared_ptr<NO_HASATTR>>(
      py_m, "NO_HASATTR")
      .def(py::init<py::object, py::list>())
      .def("__call__", &NO_HASATTR::check);
  py::class_<DICT_CONTAINS, LeafGuard, std::shared_ptr<DICT_CONTAINS>>(
      py_m, "DICT_CONTAINS")
      .def(py::init<bool, py::object, py::list>())
      .def("__call__", &DICT_CONTAINS::check);
  py::class_<DYNAMIC_INDICES, LeafGuard, std::shared_ptr<DYNAMIC_INDICES>>(
      py_m, "DYNAMIC_INDICES")
      .def(py::init<py::set, py::list>())
      .def("__call__", &DYNAMIC_INDICES::check);
  py::class_<DICT_VERSION, LeafGuard, std::shared_ptr<DICT_VERSION>>(
      py_m, "DICT_VERSION")
      .def(py::init<py::object, py::list>())
      .def("__call__", &DICT_VERSION::check);
  py::class_<TENSOR_MATCH, LeafGuard, std::shared_ptr<TENSOR_MATCH>>(
      py_m, "TENSOR_MATCH")
      .def(py::init<
           RootGuardManager*,
           py::object,
           py::object,
           py::object,
           py::str,
           py::list>())
      .def("__call__", &TENSOR_MATCH::check);
  // NOLINTNEXTLINE(bugprone-unused-raii)
  py::class_<OBJECT_ALIASING, LeafGuard, std::shared_ptr<OBJECT_ALIASING>>(
      py_m, "OBJECT_ALIASING");
  // NOLINTNEXTLINE(bugprone-unused-raii)
  py::class_<
      NO_TENSOR_ALIASING,
      LeafGuard,
      std::shared_ptr<NO_TENSOR_ALIASING>>(py_m, "NO_TENSOR_ALIASING");

  // Guard Accessors - These are present so that we can iterate over the
  // GuardManager hierarchy. We intentionally do not provide even an init
  // function on these, because these should be constructed from within C++.
  py::class_<GuardAccessor, std::unique_ptr<GuardAccessor>>(
      py_m, "GuardAccessor")
      .def("repr", &GuardAccessor::repr);
  // NOLINTNEXTLINE(bugprone-unused-raii)
  py::class_<
      GetAttrGuardAccessor,
      GuardAccessor,
      std::unique_ptr<GetAttrGuardAccessor>>(py_m, "GetAttrGuardAccessor");
  // NOLINTNEXTLINE(bugprone-unused-raii)
  py::class_<
      GetGenericDictGuardAccessor,
      GuardAccessor,
      std::unique_ptr<GetGenericDictGuardAccessor>>(
      py_m, "GetGenericDictGuardAccessor");
  // NOLINTNEXTLINE(bugprone-unused-raii)
  py::class_<
      GetItemGuardAccessor,
      GuardAccessor,
      std::unique_ptr<GetItemGuardAccessor>>(py_m, "GetItemGuardAccessor");
  // NOLINTNEXTLINE(bugprone-unused-raii)
  py::class_<
      DictGetItemGuardAccessor,
      GuardAccessor,
      std::unique_ptr<DictGetItemGuardAccessor>>(
      py_m, "DictGetItemGuardAccessor");
  // NOLINTNEXTLINE(bugprone-unused-raii)
  py::class_<
      ListGetItemGuardAccessor,
      GuardAccessor,
      std::unique_ptr<ListGetItemGuardAccessor>>(
      py_m, "ListGetItemGuardAccessor");
  // NOLINTNEXTLINE(bugprone-unused-raii)
  py::class_<
      TupleGetItemGuardAccessor,
      GuardAccessor,
      std::unique_ptr<TupleGetItemGuardAccessor>>(
      py_m, "TupleGetItemGuardAccessor");
  // NOLINTNEXTLINE(bugprone-unused-raii)
  py::class_<
      FuncDefaultsGuardAccessor,
      GuardAccessor,
      std::unique_ptr<FuncDefaultsGuardAccessor>>(
      py_m, "FuncDefaultsGuardAccessor");
  // NOLINTNEXTLINE(bugprone-unused-raii)
  py::class_<
      FuncKwDefaultsGuardAccessor,
      GuardAccessor,
      std::unique_ptr<FuncKwDefaultsGuardAccessor>>(
      py_m, "FuncKwDefaultsGuardAccessor");
  // NOLINTNEXTLINE(bugprone-unused-raii)
  py::class_<
      GlobalsGuardAccessor,
      GuardAccessor,
      std::unique_ptr<GlobalsGuardAccessor>>(py_m, "GlobalsGuardAccessor");
  // NOLINTNEXTLINE(bugprone-unused-raii)
  py::class_<
      TypeGuardAccessor,
      GuardAccessor,
      std::unique_ptr<TypeGuardAccessor>>(py_m, "TypeGuardAccessor");
  // NOLINTNEXTLINE(bugprone-unused-raii)
  py::class_<
      WeakRefCallGuardAccessor,
      GuardAccessor,
      std::unique_ptr<WeakRefCallGuardAccessor>>(
      py_m, "WeakRefCallGuardAccessor");
  // NOLINTNEXTLINE(bugprone-unused-raii)
  py::class_<
      CallFunctionNoArgsGuardAccessor,
      GuardAccessor,
      std::unique_ptr<CallFunctionNoArgsGuardAccessor>>(
      py_m, "CallFunctionNoArgsGuardAccessor");
  // NOLINTNEXTLINE(bugprone-unused-raii)
  py::class_<
      TupleIteratorGetItemAccessor,
      GuardAccessor,
      std::unique_ptr<TupleIteratorGetItemAccessor>>(
      py_m, "TupleIteratorGetItemAccessor");
  // NOLINTNEXTLINE(bugprone-unused-raii)
  py::class_<
      GlobalWeakRefGuardAccessor,
      GuardAccessor,
      std::unique_ptr<GlobalWeakRefGuardAccessor>>(
      py_m, "GlobalWeakRefGuardAccessor");

  // Guard Manager - No constructor in python, python should use
  // RootGuardManager.
  py::class_<GuardManager, std::unique_ptr<GuardManager>>(py_m, "GuardManager")
      // return by reference because GuardManager has the ownership of accessors
      .def("get_source", &GuardManager::get_source)
      .def("fail_count", &GuardManager::fail_count)
      .def(
          "get_accessors",
          &GuardManager::get_accessors,
          py::return_value_policy::reference)
      // return by reference because GuardManager has the ownership of child
      // managers
      .def(
          "get_child_managers",
          &GuardManager::get_child_managers,
          py::return_value_policy::reference)
      // return by reference because GuardManager has the ownership of leaf
      // guards
      .def(
          "get_leaf_guards",
          &GuardManager::get_leaf_guards,
          py::return_value_policy::reference)
      .def(
          "add_lambda_guard",
          [](GuardManager& self,
             py::object lambda,
             py::object verbose_code_parts) -> void {
            self.add_leaf_guard(std::make_shared<LAMBDA_GUARD>(
                std::move(lambda), std::move(verbose_code_parts)));
          })
      .def(
          "add_type_match_guard",
          [](GuardManager& self,
             py::object value,
             py::object verbose_code_parts) -> void {
            SKIP_IF_GUARD_ALREADY_PRESENT("TYPE_MATCH");
            self.add_leaf_guard(std::make_shared<TYPE_MATCH>(
                std::move(value), std::move(verbose_code_parts)));
          })
      .def(
          "add_id_match_guard",
          [](GuardManager& self,
             py::object value,
             py::object verbose_code_parts) -> void {
            SKIP_IF_GUARD_ALREADY_PRESENT("ID_MATCH");
            self.add_leaf_guard(std::make_shared<ID_MATCH>(
                std::move(value), std::move(verbose_code_parts)));
          })
      .def(
          "add_equals_match_guard",
          [](GuardManager& self,
             py::object value,
             py::object verbose_code_parts) -> void {
            SKIP_IF_GUARD_ALREADY_PRESENT("EQUALS_MATCH");
            self.add_leaf_guard(std::make_shared<EQUALS_MATCH>(
                std::move(value), std::move(verbose_code_parts)));
          })
      .def(
          "add_length_check_guard",
          [](GuardManager& self,
             py::object value,
             py::object verbose_code_parts) -> void {
            SKIP_IF_GUARD_ALREADY_PRESENT("LENGTH_CHECK");
            self.add_leaf_guard(std::make_shared<LENGTH_CHECK>(
                std::move(value), std::move(verbose_code_parts)));
          })
      .def(
          "add_dict_length_check_guard",
          [](GuardManager& self,
             py::object value,
             py::object verbose_code_parts) -> void {
            SKIP_IF_GUARD_ALREADY_PRESENT("DICT_LENGTH");
            self.add_leaf_guard(std::make_shared<DICT_LENGTH>(
                std::move(value), std::move(verbose_code_parts)));
          })
      .def(
          "add_tuple_iterator_length_guard",
          [](GuardManager& self,
             py::object length,
             py::object type_id,
             py::object verbose_code_parts) -> void {
            SKIP_IF_GUARD_ALREADY_PRESENT("TUPLE_ITERATOR_LEN");
            self.add_leaf_guard(std::make_shared<TUPLE_ITERATOR_LEN>(
                std::move(length),
                std::move(type_id),
                std::move(verbose_code_parts)));
          })
      .def(
          "add_default_device_guard",
          [](GuardManager& self, py::object verbose_code_parts) -> void {
            self.add_leaf_guard(std::make_shared<DEFAULT_DEVICE>(
                std::move(verbose_code_parts)));
          })
      .def(
          "add_not_none_guard",
          [](GuardManager& self, py::object verbose_code_parts) -> void {
            SKIP_IF_GUARD_ALREADY_PRESENT("NOT_NONE");
            self.add_leaf_guard(
                std::make_shared<NOT_NONE>(std::move(verbose_code_parts)));
          })
      .def(
          "add_global_state_guard",
          [](GuardManager& self, py::object verbose_code_parts) -> void {
            self.add_leaf_guard(
                std::make_shared<GLOBAL_STATE>(std::move(verbose_code_parts)));
          })
      .def(
          "add_torch_function_mode_stack_guard",
          [](GuardManager& self,
             const py::list& initial_stack,
             py::object verbose_code_parts) -> void {
            self.add_leaf_guard(std::make_shared<TORCH_FUNCTION_MODE_STACK>(
                initial_stack, std::move(verbose_code_parts)));
          })
      .def(
          "add_data_ptr_guard",
          [](GuardManager& self,
             py::object data_ptr,
             py::object verbose_code_parts) -> void {
            SKIP_IF_GUARD_ALREADY_PRESENT("DATA_PTR_MATCH");
            self.add_leaf_guard(std::make_shared<DATA_PTR_MATCH>(
                std::move(data_ptr), std::move(verbose_code_parts)));
          })
      .def(
          "add_no_hasattr_guard",
          [](GuardManager& self,
             py::object attr_name,
             py::object verbose_code_parts) -> void {
            self.add_leaf_guard(std::make_shared<NO_HASATTR>(
                std::move(attr_name), std::move(verbose_code_parts)));
          })
      .def(
          "add_dict_contains_guard",
          [](GuardManager& self,
             bool contains,
             py::object key,
             py::object verbose_code_parts) -> void {
            self.add_leaf_guard(std::make_shared<DICT_CONTAINS>(
                contains, std::move(key), std::move(verbose_code_parts)));
          })
      .def(
          "add_dynamic_indices_guard",
          [](GuardManager& self,
             py::set value,
             py::object verbose_code_parts) -> void {
            self.add_leaf_guard(std::make_shared<DYNAMIC_INDICES>(
                std::move(value), std::move(verbose_code_parts)));
          })
      .def(
          "add_dict_version_guard",
          [](GuardManager& self,
             py::object value,
             py::object verbose_code_parts) -> void {
            self.add_leaf_guard(std::make_shared<DICT_VERSION>(
                std::move(value), std::move(verbose_code_parts)));
          })
      .def(
          "add_tensor_match_guard",
          [](GuardManager& self,
             py::object value,
             py::object sizes,
             py::object strides,
             py::object tensor_name,
             py::object verbose_code_parts) -> void {
            SKIP_IF_GUARD_ALREADY_PRESENT("TENSOR_MATCH");
            self.add_leaf_guard(std::make_shared<TENSOR_MATCH>(
                self.get_root(),
                std::move(value),
                std::move(sizes),
                std::move(strides),
                std::move(tensor_name),
                std::move(verbose_code_parts)));
          })

      // return by reference because GuardManager has the ownership of accessors
      // and guard managers
      .def(
          "getitem_manager",
          &GuardManager::get_child_manager<GetItemGuardAccessor>,
          py::arg("key"),
          py::arg("source"),
          py::arg("example_value"),
          py::arg("guard_manager_enum"),
          py::return_value_policy::reference)
      // return by reference because GuardManager has the ownership of accessors
      // and guard managers
      .def(
          "dict_getitem_manager",
          &GuardManager::get_child_manager<DictGetItemGuardAccessor>,
          py::arg("key"),
          py::arg("source"),
          py::arg("example_value"),
          py::arg("guard_manager_enum"),
          py::return_value_policy::reference)
      // return by reference because GuardManager has the ownership of accessors
      // and guard managers
      .def(
          "list_getitem_manager",
          &GuardManager::get_child_manager<ListGetItemGuardAccessor>,
          py::arg("key"),
          py::arg("source"),
          py::arg("example_value"),
          py::arg("guard_manager_enum"),
          py::return_value_policy::reference)
      // return by reference because GuardManager has the ownership of accessors
      // and guard managers
      .def(
          "tuple_getitem_manager",
          &GuardManager::get_child_manager<TupleGetItemGuardAccessor>,
          py::arg("key"),
          py::arg("source"),
          py::arg("example_value"),
          py::arg("guard_manager_enum"),
          py::return_value_policy::reference)
      // return by reference because GuardManager has the ownership of accessors
      // and guard managers
      .def(
          "func_defaults_manager",
          [](GuardManager& self,
             std::string source,
             py::object example_value,
             py::handle guard_manager_enum) -> GuardManager* {
            // A unique key is used to save as the accessor key.
            py::str unique_key("__defaults_accessor__");
            return self.get_child_manager<FuncDefaultsGuardAccessor>(
                std::move(unique_key),
                std::move(source),
                std::move(example_value),
                guard_manager_enum);
          },
          py::arg("source"),
          py::arg("example_value"),
          py::arg("guard_manager_enum"),
          py::return_value_policy::reference)

      // return by reference because GuardManager has the ownership of accessors
      // and guard managers
      .def(
          "func_kwdefaults_manager",
          [](GuardManager& self,
             std::string source,
             py::object example_value,
             py::handle guard_manager_enum) -> GuardManager* {
            // A unique key is used to save as the accessor key.
            py::str unique_key("__kwdefaults_accessor__");
            return self.get_child_manager<FuncKwDefaultsGuardAccessor>(
                std::move(unique_key),
                std::move(source),
                std::move(example_value),
                guard_manager_enum);
          },
          py::arg("source"),
          py::arg("example_value"),
          py::arg("guard_manager_enum"),
          py::return_value_policy::reference)
      // return by reference because GuardManager has the ownership of accessors
      // and guard managers
      .def(
          "globals_dict_manager",
          &GuardManager::get_child_manager<GlobalsGuardAccessor>,
          py::arg("f_globals"),
          py::arg("source"),
          py::arg("example_value"),
          py::arg("guard_manager_enum"),
          py::return_value_policy::reference)
      // return by reference because GuardManager has the ownership of accessors
      // and guard managers
      .def(
          "type_manager",
          [](GuardManager& self,
             std::string source,
             py::handle example_value,
             py::handle guard_manager_enum) -> GuardManager* {
            // A unique key is used to save as the accessor key.
            py::str unique_key("__type_accessor__");
            return self.get_child_manager<TypeGuardAccessor>(
                std::move(unique_key),
                std::move(source),
                example_value,
                guard_manager_enum);
          },
          py::arg("source"),
          py::arg("example_value"),
          py::arg("guard_manager_enum"),
          py::return_value_policy::reference)
      // return by reference because GuardManager has the ownership of accessors
      // and guard managers
      .def(
          "weakref_call_manager",
          [](GuardManager& self,
             std::string source,
             py::handle example_value,
             py::handle guard_manager_enum) -> GuardManager* {
            // A unique key is used to save as the accessor key.
            py::str unique_key("__weakref_call_accessor__");
            return self.get_child_manager<WeakRefCallGuardAccessor>(
                std::move(unique_key),
                std::move(source),
                example_value,
                guard_manager_enum);
          },
          py::arg("source"),
          py::arg("example_value"),
          py::arg("guard_manager_enum"),
          py::return_value_policy::reference)
      // return by reference because GuardManager has the ownership of accessors
      // and guard managers
      .def(
          "call_function_no_args_manager",
          [](GuardManager& self,
             std::string source,
             py::handle example_value,
             py::handle guard_manager_enum) -> GuardManager* {
            // A unique key is used to save as the accessor key.
            py::str unique_key("__call_function_no_args_accessor__");
            return self.get_child_manager<CallFunctionNoArgsGuardAccessor>(
                std::move(unique_key),
                std::move(source),
                example_value,
                guard_manager_enum);
          },
          py::arg("source"),
          py::arg("example_value"),
          py::arg("guard_manager_enum"),
          py::return_value_policy::reference)
      // return by reference because GuardManager has the ownership of accessors
      // and guard managers
      .def(
          "tuple_iterator_getitem_manager",
          &GuardManager::get_child_manager<TupleIteratorGetItemAccessor>,
          py::arg("index"),
          py::arg("source"),
          py::arg("example_value"),
          py::arg("guard_manager_enum"),
          py::return_value_policy::reference)
      // return by reference because GuardManager has the ownership of accessors
      // and guard managers
      .def(
          "global_weakref_manager",
          &GuardManager::get_child_manager<GlobalWeakRefGuardAccessor>,
          py::arg("global_name"),
          py::arg("source"),
          py::arg("example_value"),
          py::arg("guard_manager_enum"),
          py::return_value_policy::reference)
      // return by reference because GuardManager has the ownership of accessors
      // and guard managers
      .def(
          "lambda_manager",
          &GuardManager::get_child_manager<PythonLambdaGuardAccessor>,
          py::arg("python_lambda"),
          py::arg("source"),
          py::arg("example_value"),
          py::arg("guard_manager_enum"),
          py::return_value_policy::reference)
      // return by reference because GuardManager has the ownership of accessors
      // and guard managers
      .def(
          "grad_manager",
          [](GuardManager& self,
             std::string source,
             py::handle example_value,
             py::handle guard_manager_enum) -> GuardManager* {
            // A unique key is used to save as the accessor key.
            py::str unique_key("__grad_accessor__");
            return self.get_child_manager<GradGuardAccessor>(
                std::move(unique_key),
                std::move(source),
                example_value,
                guard_manager_enum);
          },
          py::arg("source"),
          py::arg("example_value"),
          py::arg("guard_manager_enum"),
          py::return_value_policy::reference)
      // return by reference because GuardManager has the ownership of accessors
      // and guard managers
      .def(
          "get_generic_dict_manager",
          [](GuardManager& self,
             std::string source,
             py::handle example_value,
             py::handle guard_manager_enum) -> GuardManager* {
            // A unique key is used to save as the accessor key.
            py::str unique_key("__generic_dict_accessor__");
            return self.get_child_manager<GetGenericDictGuardAccessor>(
                std::move(unique_key),
                std::move(source),
                example_value,
                guard_manager_enum);
          },
          py::arg("source"),
          py::arg("example_value"),
          py::arg("guard_manager_enum"),
          py::return_value_policy::reference)
      // return by reference because C++ GuardManager has the ownership of
      // accessors and guard managers
      .def(
          "getattr_manager",
          &GuardManager::get_child_manager<GetAttrGuardAccessor>,
          py::arg("attr"),
          py::arg("source"),
          py::arg("example_value"),
          py::arg("guard_manager_enum"),
          py::return_value_policy::reference);

  // Root Guard Manager
  py::class_<RootGuardManager, GuardManager, std::unique_ptr<RootGuardManager>>(
      py_m, "RootGuardManager")
      .def(py::init<>())
      .def("check", &RootGuardManager::check)
      .def("check_verbose", &RootGuardManager::check_verbose)
      .def(
          "clone_manager",
          &RootGuardManager::clone_manager,
          py::return_value_policy::reference)
      // return by reference because GuardManager has the ownership of leaf
      // guards
      .def(
          "get_epilogue_lambda_guards",
          &RootGuardManager::get_epilogue_lambda_guards,
          py::return_value_policy::reference)
      .def(
          "add_epilogue_lambda_guard",
          [](RootGuardManager& self,
             py::object lambda,
             py::object verbose_code_parts) -> void {
            self.add_epilogue_lambda_guard(std::make_unique<LAMBDA_GUARD>(
                std::move(lambda), std::move(verbose_code_parts)));
          });

  // Dict Guard Manager
  py::class_<DictGuardManager, GuardManager, std::unique_ptr<DictGuardManager>>(
      py_m, "DictGuardManager")
      // return by reference because GuardManager has the ownership of accessors
      // and guard managers
      .def(
          "get_key_manager",
          [](DictGuardManager& self,
             py::object index,
             std::string source,
             py::handle example_value,
             py::handle guard_manager_enum) -> GuardManager* {
            return self.get_key_manager(
                std::move(index),
                std::move(source),
                example_value,
                guard_manager_enum);
          },
          py::arg("index"),
          py::arg("source"),
          py::arg("example_value"),
          py::arg("guard_manager_enum"),
          py::return_value_policy::reference)
      // return by reference because GuardManager has the ownership of accessors
      // and guard managers
      .def(
          "get_value_manager",
          [](DictGuardManager& self,
             py::object index,
             std::string source,
             py::handle example_value,
             py::handle guard_manager_enum) -> GuardManager* {
            return self.get_value_manager(
                std::move(index),
                std::move(source),
                example_value,
                guard_manager_enum);
          },
          py::arg("index"),
          py::arg("source"),
          py::arg("example_value"),
          py::arg("guard_manager_enum"),
          py::return_value_policy::reference)
      // return by reference because GuardManager has the ownership of leaf
      // guards
      .def(
          "get_key_value_managers",
          &DictGuardManager::get_key_value_managers,
          py::return_value_policy::reference)
      // Skipped leaf guards
      .def("add_type_match_guard", &DictGuardManager::skip_adding_guard)
      .def("add_dict_length_check_guard", &DictGuardManager::skip_adding_guard)
      // Permitted leaf guards
      .def(
          "add_dict_contains_guard",
          [](DictGuardManager& self,
             bool contains,
             py::object key,
             py::object verbose_code_parts) -> void {
            self.add_permitted_leaf_guard(std::make_shared<DICT_CONTAINS>(
                contains, std::move(key), std::move(verbose_code_parts)));
          })
      .def(
          "add_dict_version_guard",
          [](DictGuardManager& self,
             py::object value,
             py::object verbose_code_parts) -> void {
            // DICT_VERSION is used in a very narrow context today to guard on
            // pytree SUPPPORTED_NODES. We can remove this once we have tags in
            // DictGuardManager.
            self.add_permitted_leaf_guard(std::make_shared<DICT_VERSION>(
                std::move(value), std::move(verbose_code_parts)));
          })
      // Not permitted accesssors
      .def("lambda_manager", &DictGuardManager::fail_on_get_child_manager)
      .def("getitem_manager", &DictGuardManager::fail_on_get_child_manager)
      .def("dict_getitem_manager", &DictGuardManager::fail_on_get_child_manager)
      .def("globals_dict_manager", &DictGuardManager::fail_on_get_child_manager)
      .def(
          "tuple_iterator_getitem_manager",
          &DictGuardManager::fail_on_get_child_manager)
      .def(
          "global_weakref_manager",
          &DictGuardManager::fail_on_get_child_manager)
      .def("lambda_manager", &DictGuardManager::fail_on_get_child_manager)
      // Permitted accessors (and also type_manager)
      // return by reference because GuardManager has the ownership of accessors
      // and guard managers
      .def(
          "getattr_manager",
          [](DictGuardManager& self,
             py::object attr_name,
             std::string source,
             py::handle example_value,
             py::handle guard_manager_enum) -> GuardManager* {
            if (self.is_exact_dict_type()) {
              throw std::runtime_error(
                  "getattr_manager on a DictGuardManager is supported only for dict subclasses");
            }
            return self.get_child_manager<GetAttrGuardAccessor>(
                std::move(attr_name),
                std::move(source),
                example_value,
                guard_manager_enum);
          },
          py::arg("attr"),
          py::arg("source"),
          py::arg("example_value"),
          py::arg("guard_manager_enum"),
          py::return_value_policy::reference);

  // Dict Guard Manager
  py::class_< // NOLINT
      DictSubclassGuardManager,
      DictGuardManager,
      std::unique_ptr<DictSubclassGuardManager>>(
      py_m, "DictSubclassGuardManager") // NOLINT
      .def(
          "add_no_hasattr_guard",
          [](DictSubclassGuardManager& self,
             py::object attr_name,
             py::object verbose_code_parts) -> void {
            self.add_permitted_leaf_guard(std::make_shared<NO_HASATTR>(
                std::move(attr_name), std::move(verbose_code_parts)));
          });

  py_m.def("install_object_aliasing_guard", install_object_aliasing_guard);
  py_m.def(
      "install_no_tensor_aliasing_guard", install_no_tensor_aliasing_guard);
  py_m.def("profile_guard_manager", profile_guard_manager);

// initialize dict_version_map watcher for 3.12
#if IS_PYTHON_3_12_PLUS

  dict_version_watcher_id = PyDict_AddWatcher(dict_version_watch_callback);
  if (dict_version_watcher_id == -1) {
    throw std::runtime_error("Failed to install dict_version_watch_callback");
  }

#endif

  return m;
}

} // namespace torch::dynamo<|MERGE_RESOLUTION|>--- conflicted
+++ resolved
@@ -4263,18 +4263,13 @@
   return (void*)root_mgr;
 }
 
-<<<<<<< HEAD
 bool run_root_guard_manager(void* root, FrameLocalsMapping* f_locals) {
-  return ((RootGuardManager*)root)
-      ->check_nopybind((PyObject*)framelocals_mapping_to_dict(f_locals));
-=======
-bool run_root_guard_manager(void* root, PyObject* f_locals) {
   // for invalidated guards, return false
   if (root == nullptr) {
     return false;
   }
-  return ((RootGuardManager*)root)->check_nopybind(f_locals);
->>>>>>> f044c1a7
+  return ((RootGuardManager*)root)
+      ->check_nopybind((PyObject*)framelocals_mapping_to_dict(f_locals));
 }
 
 PyObject* torch_c_dynamo_guards_init() {
