--- conflicted
+++ resolved
@@ -1,465 +1,6 @@
-<<<<<<< HEAD
-# Copyright (c) Meta Platforms, Inc. and affiliates
-import logging
-import math
-from typing import Dict, List, Optional, Tuple, TYPE_CHECKING, Union
-
-import torch
-import torch.distributed._functional_collectives as funcol
-
-from torch.distributed.distributed_c10d import (
-    _find_pg_by_ranks_and_tag,
-    _get_default_group,
-    _get_group_tag,
-    get_rank,
-    get_world_size,
-    init_process_group,
-    is_initialized,
-    new_group,
-    ProcessGroup,
-)
-
-
-logger = logging.getLogger(__name__)
-
-# only import numpy typing when type checking
-if TYPE_CHECKING:
-    try:
-        from numpy.typing import ArrayLike
-    except ImportError:
-        logger.warning(
-            "DeviceMesh requires numpy >= 1.21 to be installed for type checking"
-        )
-
-
-class _MeshEnv:
-    def __init__(self) -> None:
-        self.mesh_stack: List[DeviceMesh] = []
-        self.child_to_parent_mapping: Dict[DeviceMesh, DeviceMesh] = {}
-
-    def get_current_mesh(self) -> "DeviceMesh":
-        if len(self.mesh_stack) == 0:
-            raise RuntimeError("No device mesh is currently active!")
-        return self.mesh_stack[-1]
-
-    def create_child_mesh(
-        self, device_mesh: "DeviceMesh", mesh_dim: int, mesh_dim_name: str
-    ) -> "DeviceMesh":
-        # swap the current dim to the last dim then reshape to flatten out other
-        # dims, so we can just extract the list of ranks which contains cur_rank.
-        cur_rank = device_mesh.get_rank()
-        pg_ranks_by_dim = device_mesh.mesh.swapdims(-1, mesh_dim).reshape(
-            -1, device_mesh.mesh.size(mesh_dim)
-        )
-
-        for mesh_1d in pg_ranks_by_dim:
-            sub_mesh = DeviceMesh(
-                device_mesh.device_type,
-                mesh_1d,
-                mesh_dim_names=(mesh_dim_name,),
-                _init_process_groups=False,
-            )
-            if cur_rank in mesh_1d:
-                res_sub_mesh = sub_mesh
-
-        res_sub_mesh._dim_group_infos = [device_mesh._dim_group_infos[mesh_dim]]
-        # Assign the current DeviceMesh as the parent of the child DeviceMesh.
-        self.child_to_parent_mapping[res_sub_mesh] = device_mesh
-        return res_sub_mesh
-
-    def get_parent_mesh(self, device_mesh: "DeviceMesh") -> Optional["DeviceMesh"]:
-        return self.child_to_parent_mapping.get(device_mesh, None)
-
-    def get_parent_mesh_dim(self, device_mesh: "DeviceMesh") -> Optional[int]:
-        """
-        Return the index of the mesh dim in the parent mesh.
-        The device_mesh passed in needs to be sliced out from a parent mesh.
-        """
-        parent_mesh = self.get_parent_mesh(device_mesh)
-        child_mesh_dim_names = device_mesh.mesh_dim_names
-        if parent_mesh and child_mesh_dim_names:
-            assert (
-                len(child_mesh_dim_names) == 1
-            ), "The child mesh can only be a 1D mesh."
-            child_mesh_dim_name = child_mesh_dim_names[0]
-            if parent_mesh.mesh_dim_names:
-                return parent_mesh.mesh_dim_names.index(child_mesh_dim_name)
-        return None
-
-    @staticmethod
-    def num_devices_per_host(device_type: str) -> int:
-        return _get_device_handle(device_type).device_count()
-
-    @staticmethod
-    def num_hosts(device_type: str) -> int:
-        # ProcessGroup can't tell us this info so we have to infer it, assume
-        # homogeneous hardware for now
-        return get_world_size() // _MeshEnv.num_devices_per_host(device_type)
-
-
-_mesh_resources: _MeshEnv = _MeshEnv()
-
-
-def _get_device_handle(device_type: str = "cuda"):
-    """
-    Get the module corresponding to the device_type which is cuda or cuda-like device.
-    For example, when the device_type is cuda, the module `torch.cuda` is returned.
-    Return None when there is no corresponding module for device_type, otherwise
-    return the corresponding module.
-    """
-    return getattr(torch, device_type, None)
-
-
-class DeviceMesh:
-    """
-    DeviceMesh represents a mesh of devices, where layout of devices could be
-    represented as a n-d dimension array, and each value of the n-d dimensional
-    array is the global id of the default process group ranks.
-
-    DeviceMesh could be used to describe the layout of devices across the cluster,
-    and serves as a proxy for communication among the device lists within the cluster.
-
-    We use the default ProcessGroup in this DeviceMesh class to implement proper
-    communications. Note that we also add collective wrappers in this class. This is
-    used to decouple detailed communication backend with the underlying
-    DTensor implementation.
-
-    DeviceMesh can be used as a context manager.
-    Args:
-        device_type (str): device type of the mesh. Currently supports: cpu, cuda/cuda-like.
-        mesh (ndarray): could be a multi-dimension array or an integer tensor that
-            describes the layout of devices, the ids are global ids of the
-            default process group.
-
-    Returns:
-        A :class:`DeviceMesh` object
-
-    Example (2 host with 4 GPUs each):
-        ```
-        # The following program runs on each process/rank in SPMD manner.
-        # initialize device mesh as (2, 4) to represent the topology
-        # of cross-host(dim 0), and within-host (dim 1)
-        mesh = DeviceMesh(device_type="cuda",
-                          mesh=[
-                            [0, 1, 2, 3],
-                            [4, 5, 6, 7]
-                          ])
-        ```
-        A reduction over the first dimension of mesh will reduce across
-        columns (0, 4), .. and (3, 7), a reduction over the second dimension
-        of mesh reduces across rows (0, 1, 2, 3) and (4, 5, 6, 7)
-
-    """
-
-    device_type: str
-    mesh: torch.Tensor
-    mesh_dim_names: Optional[Tuple[str, ...]]
-
-    def __init__(
-        self,
-        device_type: str,
-        mesh: Union[torch.Tensor, "ArrayLike"],
-        *,
-        mesh_dim_names: Optional[Tuple[str, ...]] = None,
-        _init_process_groups: bool = True,
-        _validate_mesh: bool = True,
-    ) -> None:
-        self.device_type = device_type
-        self.mesh = (
-            mesh.detach()
-            if isinstance(mesh, torch.Tensor)
-            else torch.tensor(mesh, dtype=torch.int)
-        )
-        self.mesh_dim_names = mesh_dim_names
-
-        # private field to pre-generate DeviceMesh's hash
-        self._flatten_mesh_list = tuple(self.mesh.flatten().tolist())
-        self._hash = hash((self._flatten_mesh_list, self.mesh.shape))
-
-        # Skip process group initialization if xla device.
-        # TODO(yeounoh) implement DeviceMesh backend and register XLA backend.
-        if device_type != "xla":
-            # always try to create default (world) pg, even if it is not initialized
-            # already. The world pg is used for device mesh identity (rank) on each
-            # process (we need to know if the current global rank is in the mesh or not).
-            self._get_or_create_default_group()
-            if _init_process_groups:
-                self._init_process_groups(_validate_mesh)
-
-    def _get_or_create_default_group(self):
-        default_initialized = is_initialized()
-        if not default_initialized:
-            init_process_group()
-
-        world_size = get_world_size()
-        if self.mesh.numel() > world_size:
-            raise RuntimeError(
-                f"Mesh should not be bigger than default world size, but found {self.mesh.numel()} ranks!"
-            )
-
-        device_handle = _get_device_handle(self.device_type)
-        # TODO: if user want to pass pg_options, offer a way to do it
-        if not default_initialized and device_handle:
-            # automatically set the current cuda/cuda-like device base on num of gpu devices available in each host
-            # NOTE: This device selection would only work for homogeneous hardware.
-            num_devices_per_host = device_handle.device_count()
-            if (
-                world_size > num_devices_per_host
-                and world_size % num_devices_per_host != 0
-            ):
-                raise RuntimeError(
-                    f"DeviceMesh only support homogeneous hardware, but found "
-                    f"{world_size} ranks and {num_devices_per_host} {self.device_type} devices!"
-                )
-            device_handle.set_device(get_rank() % num_devices_per_host)
-
-        # calculate the coordinates of the current global rank on the mesh
-        rank_coords = (self.mesh == get_rank()).nonzero()
-        assert rank_coords.size(0) in (0, 1)
-        ele = None
-        if rank_coords.size(0) > 0:
-            ele = rank_coords[0].tolist()
-
-        self._coordinate_on_dim: Optional[List[int]] = ele
-        return _get_default_group()
-
-    def _validate_mesh(self):
-        # check mesh tensor validity
-        unique_mesh_values = self.mesh.unique(sorted=True)
-        if unique_mesh_values.numel() != self.mesh.numel():
-            raise RuntimeError(
-                f"DeviceMesh cannot have duplicate values, but found {self.mesh.tolist()}"
-            )
-
-        # validate that all calling ranks pass in the same `mesh` argument.
-        self_mesh = self.mesh.to(self.device_type).contiguous()
-        mesh_tensor = funcol.all_gather_tensor(
-            self_mesh, gather_dim=0, group=_get_default_group()
-        )
-        mesh_tensor_chunked = torch.chunk(mesh_tensor, get_world_size())
-        for other_rank, other_mesh in enumerate(mesh_tensor_chunked):
-            if not torch.equal(self_mesh, other_mesh):
-                raise RuntimeError(
-                    f"DeviceMesh initialization does not allow different mesh argument:"
-                    f"rank {get_rank()} has mesh {self_mesh} while rank {other_rank}"
-                    f"has mesh {other_mesh}!"
-                )
-
-    def _init_process_groups(self, _validate_mesh):
-        if _validate_mesh:
-            self._validate_mesh()
-
-        # group tag/ranks associated with each mesh dimension, each mesh dimension should
-        # have one sub-group per rank
-        dim_group_infos: List[Tuple[str, List[int]]] = []
-
-        if self.mesh.ndim == 1 and self.mesh.numel() == get_world_size():
-            # if the mesh is the same as world_pg, we just append the default
-            # pg to the first dim groups, as new_group cannot have the exact
-            # same ranks as world
-            dim_group_infos.append(
-                (_get_group_tag(_get_default_group()), list(range(get_world_size())))
-            )
-        else:
-            # create sub pgs base on the mesh argument specified
-            for dim in range(self.mesh.ndim):
-                # swap the current dim to the last dim
-                # then reshape to flatten out other dims
-                pg_ranks_by_dim = self.mesh.swapdims(-1, dim).reshape(
-                    -1, self.mesh.size(dim)
-                )
-                # multi-dim mesh, create subgroups by looping over the pg_ranks
-                # for each dim and append the groups
-                for dim_mesh in pg_ranks_by_dim:
-                    subgroup_ranks = dim_mesh.tolist()
-                    # call new_group regardless of the current rank in the
-                    # pg or not, it's required that all ranks participate
-                    # in subgroup construction
-                    dim_group = new_group(ranks=subgroup_ranks)
-                    # only add to dim_groups if the current rank in the subgroup
-                    if self.get_rank() in subgroup_ranks:
-                        if len(dim_group_infos) > dim:
-                            raise RuntimeError(
-                                f"Each device mesh dimension should get only one process group, but got {self.get_rank} "
-                                f"in {subgroup_ranks}!"
-                            )
-                        dim_group_infos.append(
-                            (_get_group_tag(dim_group), subgroup_ranks)
-                        )
-        self._dim_group_infos = dim_group_infos
-
-    def __enter__(self) -> "DeviceMesh":
-        # set this mesh as the current mesh in mesh env
-        _mesh_resources.mesh_stack.append(self)
-        return self
-
-    # pyre-fixme[2]: Parameter must be annotated.
-    def __exit__(self, exc_type, exc_value, exc_traceback) -> None:
-        # pop this mesh from mesh env
-        _mesh_resources.mesh_stack.pop()
-
-    def __repr__(self) -> str:
-        return f"DeviceMesh:({self.mesh.tolist()})"
-
-    def __hash__(self):
-        return self._hash
-
-    def __eq__(self, other: object) -> bool:
-        if not isinstance(other, DeviceMesh):
-            return False
-        if id(self.mesh) == id(other.mesh):
-            return True
-        return (
-            self.mesh.shape == other.mesh.shape
-            and self._flatten_mesh_list == other._flatten_mesh_list
-        )
-
-    def __getitem__(self, mesh_dim_name: str) -> "DeviceMesh":
-        """
-        Slice the current DeviceMesh based on the mesh_dim_name given to create a child
-        DeviceMesh.
-
-        Args:
-            mesh_dim_name (str): the name of the mesh dimension of the parent DeviceMesh
-            to create a child DeviceMesh for.
-        Returns:
-            A :class:`DeviceMesh` object
-
-        Example (2 host with 4 GPUs each):
-        ```
-        # Below is a DeviceMesh with mesh_shape of (2, 4) and mesh_dim_name of ("dp", "tp")
-        mesh = DeviceMesh(device_type="cuda",
-                          mesh=[
-                            [0, 1, 2, 3],
-                            [4, 5, 6, 7]
-                          ],
-                          mesh_dim_names=["dp", "tp"])
-                          )
-        ```
-        Calling mesh["tp"] on rank 0, 1, 2, 3 would return a 1D child DeviceMesh:([0, 1, 2, 3]).
-        Calling mesh["tp"] on rank 4, 5, 6, 7 would return a 1D child DeviceMesh:([4, 5, 6, 7]).
-        Calling mesh["dp"] on rank 0, 4 would return a 1D child DeviceMesh:([0, 4]).
-        Calling mesh["dp"] on rank 1, 5 would return a 1D child DeviceMesh:([1, 5]).
-        Calling mesh["dp"] on rank 2, 6 would return a 1D child DeviceMesh:([2, 6]).
-        Calling mesh["dp"] on rank 3, 7 would return a 1D child DeviceMesh:([3, 7]).
-        """
-        if self.mesh.ndim <= 1:
-            raise RuntimeError(
-                f"Cannot slice a DeviceMesh with {self.mesh.ndim} dimension."
-            )
-        if self.mesh_dim_names is None:
-            raise KeyError(
-                "No `mesh_dim_names` found.",
-                "To slice the device mesh, please call `init_device_mesh` with `mesh_dim_names`.",
-            )
-        if mesh_dim_name not in self.mesh_dim_names:
-            raise KeyError(
-                f"Mesh dimension '{mesh_dim_name}' does not exist.",
-                f"Available mesh dimensions are: {self.mesh_dim_names}",
-            )
-        mesh_dim = self.mesh_dim_names.index(mesh_dim_name)
-        submesh = _mesh_resources.create_child_mesh(self, mesh_dim, mesh_dim_name)
-
-        return submesh
-
-    def get_dim_groups(
-        self, mesh_dim: Optional[int] = None
-    ) -> Union[ProcessGroup, List[ProcessGroup]]:
-        if not hasattr(self, "_dim_group_infos"):
-            raise RuntimeError("DeviceMesh process groups not initialized!")
-        if mesh_dim is not None:
-            return _find_pg_by_ranks_and_tag(*self._dim_group_infos[mesh_dim])
-        else:
-            dim_groups = []
-            for mesh_dim in range(self.mesh.ndim):
-                dim_groups.append(
-                    _find_pg_by_ranks_and_tag(*self._dim_group_infos[mesh_dim])
-                )
-            return dim_groups
-
-    def size(self, dim: Optional[int] = None) -> int:
-        return self.mesh.numel() if dim is None else self.mesh.size(dim)
-
-    @property
-    def ndim(self) -> int:
-        return self.mesh.ndim
-
-    @property
-    def shape(self) -> Tuple[int, ...]:
-        return tuple(self.mesh.shape)
-
-    def get_rank(self) -> int:
-        return get_rank()
-
-    def get_coordinate(self) -> Optional[List[int]]:
-        """
-        Return the relative indices of this rank relative to all
-        dimensions of the mesh. If this rank is not part of the mesh, return None.
-        """
-        return self._coordinate_on_dim if self._coordinate_on_dim else None
-
-
-def init_device_mesh(
-    device_type: str,
-    mesh_shape: Tuple[int, ...],
-    *,
-    mesh_dim_names: Optional[Tuple[str, ...]] = None,
-) -> DeviceMesh:
-    """
-    Initializes a `DeviceMesh` based on `device_type`, `mesh_shape`, and `mesh_dim_names` parameters.
-    This creates a DeviceMesh with a mesh layout of n-d dimensional array, n being the len(mesh_shape)
-    and ith dimension being in size mesh_shape[i]. If mesh_dim_names is provided, each dimension is
-    labeled as mesh_dim_names[i].
-
-
-    Args:
-        device_type (str): device type of the mesh. Currently supports: cpu, cuda/cuda-like.
-        mesh_shape: Tuple[int]: A tuple describes the dimension of the multi-dimesnion array
-        that describes the layout of devices.
-    Kwargs:
-        mesh_dim_names: Optional[Tuple[str]]: A tuple of mesh dim names to be assigned to each dimension
-        of the multi-dimensional array that describes the layout of devices. Its length must match the length
-        of `mesh_shape`. Each string in mesh_dim_names must be unique.
-
-    Returns:
-        A :class:`DeviceMesh` object
-
-    .. note: If no process group is found, init_device_mesh will initialize distributed process group/groups
-    behind the scene, which are required for distributed communications.
-
-    Example:
-        >>> # xdoctest: +SKIP
-        >>> from torch.distributed._tensor.device_mesh import init_device_mesh
-        >>>
-        >>> mesh_1d = init_device_mesh("cuda", mesh_shape=(8,))
-        >>> mesh_2d = init_device_mesh("cuda", mesh_shape=(2, 8), mesh_dim_names=("dp", "tp"))
-    """
-    if mesh_dim_names is not None:
-        if len(set(mesh_dim_names)) != len(mesh_dim_names):
-            raise RuntimeError(
-                "Each mesh_dim_name must be uqique.",
-                f"Found repeated mesh_dim_name in mesh_dim_names {mesh_dim_names}",
-            )
-
-        if len(mesh_shape) != len(mesh_dim_names):
-            raise RuntimeError(
-                "mesh_shape and mesh_dim_names should have same length!",
-                f"Found len(mesh_dim_names): {len(mesh_dim_names)} and len(mesh_shape):{len(mesh_shape)}.",
-            )
-
-    mesh = torch.arange(math.prod(mesh_shape)).view(mesh_shape)
-    device_mesh = DeviceMesh(
-        device_type=device_type,
-        mesh=mesh,
-        mesh_dim_names=mesh_dim_names,
-    )
-
-    return device_mesh
-=======
 from torch.distributed._device_mesh import (  # noqa: F401
     _get_device_handle,
     _mesh_resources,
     DeviceMesh,
     init_device_mesh,
-)
->>>>>>> 855a5cf4
+)