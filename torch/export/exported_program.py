--- conflicted
+++ resolved
@@ -53,16 +53,6 @@
 from torch._export.verifier import Verifier
 from torch._guards import detect_fake_mode
 from torch._subclasses.fake_tensor import unset_fake_temporarily
-<<<<<<< HEAD
-from torch.export._remove_unneccessary_copy_op_pass import (
-    _remove_unneccessary_copy_op_pass,
-)
-from torch.export._reorder_placeholder_same_as_original_ep_pass import (
-    _reorder_placeholder_same_as_original_ep_pass,
-)
-=======
-from torch._subclasses.functional_tensor import FunctionalTensor
->>>>>>> f9b60ad4
 from torch.export._tree_utils import is_equivalent, reorder_kwargs
 from torch.fx._compatibility import compatibility
 from torch.fx.passes.infra.pass_base import PassResult
@@ -164,23 +154,18 @@
     joint_loss_index: Optional[int],
 ):
     from torch._functorch.aot_autograd import aot_export_module
-<<<<<<< HEAD
-    from torch.export._trace import (
-        _ignore_backend_decomps,
-        _override_composite_implicit_decomp,
-    )
-=======
     from torch._subclasses.fake_tensor import FakeTensorMode
     from torch.export._trace import (
         _export_to_aten_ir,
         _fakify_params_buffers,
         _ignore_backend_decomps,
+        _override_composite_implicit_decomp,
         _verify_nn_module_stack,
         _verify_placeholder_names,
         _verify_stack_trace,
     )
     from torch.fx.experimental.symbolic_shapes import ShapeEnv
-    
+
     # TODO Merge this path with inference IR decomp, but it will require some additional work
     # so I will leave it for now. T200307782
     if ep.verifier.dialect == "TRAINING":
@@ -227,12 +212,7 @@
 
         params_buffers_to_node_meta = _collect_param_buffer_metadata(mod)
 
-        with _ignore_backend_decomps(), (
-            fake_mode
-        ), _override_decomp_aten_to_variants(), _override_composite_implicit_decomp(
-            _preserve_ops,
-            decomp_table,
-        ):
+        with _ignore_backend_decomps(), fake_mode, _override_decomp_aten_to_variants():
             aten_export_artifact = _export_to_aten_ir(
                 mod,
                 # this requires empty kwargs, but not in pytree.flattened format
@@ -243,6 +223,7 @@
                 {},
                 fake_params_buffers,
                 constant_attrs,
+                preserve_ops=_preserve_ops,
                 decomp_table=decomp_table,
                 _check_autograd_state=False,
             )
@@ -264,7 +245,6 @@
         _verify_placeholder_names(gm, new_graph_signature)
 
         return _remove_unneccessary_copy_op_pass(gm, new_graph_signature)
->>>>>>> f9b60ad4
 
     old_placeholders = [
         node for node in ep.graph_module.graph.nodes if node.op == "placeholder"
@@ -475,120 +455,6 @@
                     node_id[node] = node.name
 
 
-<<<<<<< HEAD
-def _decompose_and_get_gm_with_new_signature_constants(
-    ep,
-    *,
-    decomp_table: Dict[torch._ops.OperatorBase, Callable],
-    _preserve_ops: Tuple[torch._ops.OpOverload],
-    joint_loss_index: Optional[int],
-):
-    from torch._subclasses.fake_tensor import FakeTensorMode
-    from torch.export._trace import (
-        _export_to_aten_ir,
-        _fakify_params_buffers,
-        _ignore_backend_decomps,
-        _verify_nn_module_stack,
-        _verify_placeholder_names,
-        _verify_stack_trace,
-    )
-    from torch.fx.experimental.symbolic_shapes import ShapeEnv
-
-    # Directly call aot_export_module if we are tracing joint graph or
-    # lowering joint graph to inference graph
-    if (
-        joint_loss_index is not None
-        or ep.graph_signature.backward_signature is not None
-    ):
-        return _decompose_to_joint_ir(ep, decomp_table, _preserve_ops, joint_loss_index)
-
-    mod = ep.module()
-
-    fake_args = []
-    for node in mod.graph.nodes:
-        if node.op == "placeholder":
-            fake_args.append(node.meta["val"])
-
-    fake_args_unwrapped = pytree.tree_unflatten(fake_args, mod._in_spec)
-    fake_mode = _detect_fake_mode_from_gm(mod)
-    if fake_mode is None:
-        fake_mode = FakeTensorMode(shape_env=ShapeEnv(), export=True)
-
-    # Fix the graph output signature to be tuple if scalar
-    out_spec = mod._out_spec
-
-    orig_arg_names = mod.graph._codegen.pytree_info.orig_args  # type: ignore[attr-defined]
-
-    # aot_export expect the return type to always be a tuple.
-    if out_spec.type not in (list, tuple):
-        out_spec = pytree.TreeSpec(tuple, None, [out_spec])
-
-    mod.graph._codegen = _PyTreeCodeGen(
-        _PyTreeInfo(
-            orig_arg_names,
-            mod._in_spec,
-            out_spec,
-        )
-    )
-
-    mod.recompile()
-
-    # the exported module will store constants & non-persistent buffers such that
-    # retracing treats them as persistent buffers, so we inform the constants lifting pass
-    # and overwrite the new graph signature using the previous program.
-    constant_attrs = _collect_and_set_constant_attrs(
-        ep.graph_signature, ep.constants, mod
-    )
-
-    # get params & buffers after excluding constants
-    fake_params_buffers = _fakify_params_buffers(fake_mode, mod)
-
-    params_buffers_to_node_meta = _collect_param_buffer_metadata(mod)
-
-    with _ignore_backend_decomps(), _override_decomp_aten_to_variants(), fake_mode:
-        aten_export_artifact = _export_to_aten_ir(
-            mod,
-            # this requires empty kwargs, but not in pytree.flattened format
-            (
-                *fake_args_unwrapped[0],
-                *fake_args_unwrapped[1].values(),
-            ),
-            {},
-            fake_params_buffers,
-            constant_attrs,
-            decomp_table=decomp_table,
-            preserve_ops=_preserve_ops,
-            _check_autograd_state=False,
-        )
-
-    gm = aten_export_artifact.gm
-    new_graph_signature = aten_export_artifact.sig
-
-    _populate_param_buffer_metadata_to_new_gm(
-        params_buffers_to_node_meta, gm, new_graph_signature
-    )
-
-    # overwrite signature for non-persistent buffers
-    new_graph_signature = _overwrite_signature_for_non_persistent_buffers(
-        ep.graph_signature, new_graph_signature
-    )
-
-    _verify_nn_module_stack(gm)
-    _verify_stack_trace(gm)
-    _verify_placeholder_names(gm, new_graph_signature)
-
-    gm, new_graph_signature = _remove_unneccessary_copy_op_pass(gm, new_graph_signature)
-
-    return _reorder_placeholder_same_as_original_ep_pass(
-        gm,
-        new_graph_signature,
-        ep.graph_module,
-        ep.graph_signature,
-    )
-
-
-=======
->>>>>>> f9b60ad4
 def _decompose_exported_program(
     ep,
     *,
