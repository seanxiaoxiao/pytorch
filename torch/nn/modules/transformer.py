--- conflicted
+++ resolved
@@ -14,6 +14,38 @@
 from .normalization import LayerNorm
 
 __all__ = ['Transformer', 'TransformerEncoder', 'TransformerDecoder', 'TransformerEncoderLayer', 'TransformerDecoderLayer']
+
+def _generate_square_subsequent_mask(
+        sz: int,
+        device: torch.device = torch.device(torch._C._get_default_device()),  # torch.device('cpu'),
+        dtype: torch.dtype = torch.get_default_dtype(),
+) -> Tensor:
+    r"""Generate a square causal mask for the sequence. The masked positions are filled with float('-inf').
+        Unmasked positions are filled with float(0.0).
+    """
+    return torch.triu(
+        torch.full((sz, sz), float('-inf'), dtype=dtype, device=device),
+        diagonal=1,
+    )
+
+
+def _get_seq_len(
+        src: Tensor,
+        batch_first: bool
+) -> Optional[int]:
+
+    if src.is_nested:
+        return None
+    else:
+        src_size = src.size()
+        if len(src_size) == 2:
+            # unbatched: S, E
+            return src_size[0]
+        else:
+            # batched: B, S, E if batch_first else S, B, E
+            seq_len_pos = 1 if batch_first else 0
+            return src_size[seq_len_pos]
+
 
 class Transformer(Module):
     r"""A transformer model. User is able to modify the attributes as needed. The architecture
@@ -38,6 +70,8 @@
             as (batch, seq, feature). Default: ``False`` (seq, batch, feature).
         norm_first: if ``True``, encoder and decoder layers will perform LayerNorms before
             other attention and feedforward operations, otherwise after. Default: ``False`` (after).
+        bias: If set to ``False``, ``Linear`` and ``LayerNorm`` layers will not learn an additive
+            bias. Default: ``True``.
 
     Examples::
         >>> transformer_model = nn.Transformer(nhead=16, num_encoder_layers=12)
@@ -54,7 +88,7 @@
                  activation: Union[str, Callable[[Tensor], Tensor]] = F.relu,
                  custom_encoder: Optional[Any] = None, custom_decoder: Optional[Any] = None,
                  layer_norm_eps: float = 1e-5, batch_first: bool = False, norm_first: bool = False,
-                 device=None, dtype=None) -> None:
+                 bias: bool = True, device=None, dtype=None) -> None:
         factory_kwargs = {'device': device, 'dtype': dtype}
         super().__init__()
         torch._C._log_api_usage_once(f"torch.nn.modules.{self.__class__.__name__}")
@@ -64,8 +98,8 @@
         else:
             encoder_layer = TransformerEncoderLayer(d_model, nhead, dim_feedforward, dropout,
                                                     activation, layer_norm_eps, batch_first, norm_first,
-                                                    **factory_kwargs)
-            encoder_norm = LayerNorm(d_model, eps=layer_norm_eps, **factory_kwargs)
+                                                    bias, **factory_kwargs)
+            encoder_norm = LayerNorm(d_model, eps=layer_norm_eps, bias=bias, **factory_kwargs)
             self.encoder = TransformerEncoder(encoder_layer, num_encoder_layers, encoder_norm)
 
         if custom_decoder is not None:
@@ -73,8 +107,8 @@
         else:
             decoder_layer = TransformerDecoderLayer(d_model, nhead, dim_feedforward, dropout,
                                                     activation, layer_norm_eps, batch_first, norm_first,
-                                                    **factory_kwargs)
-            decoder_norm = LayerNorm(d_model, eps=layer_norm_eps, **factory_kwargs)
+                                                    bias, **factory_kwargs)
+            decoder_norm = LayerNorm(d_model, eps=layer_norm_eps, bias=bias, **factory_kwargs)
             self.decoder = TransformerDecoder(decoder_layer, num_decoder_layers, decoder_norm)
 
         self._reset_parameters()
@@ -176,11 +210,15 @@
         return output
 
     @staticmethod
-    def generate_square_subsequent_mask(sz: int, device='cpu') -> Tensor:
-        r"""Generate a square mask for the sequence. The masked positions are filled with float('-inf').
+    def generate_square_subsequent_mask(
+            sz: int,
+            device: torch.device = torch.device(torch._C._get_default_device()),  # torch.device('cpu'),
+            dtype: torch.dtype = torch.get_default_dtype(),
+    ) -> Tensor:
+        r"""Generate a square causal mask for the sequence. The masked positions are filled with float('-inf').
             Unmasked positions are filled with float(0.0).
         """
-        return torch.triu(torch.full((sz, sz), float('-inf'), device=device), diagonal=1)
+        return _generate_square_subsequent_mask(sz, dtype=dtype, device=device)
 
     def _reset_parameters(self):
         r"""Initiate parameters in the transformer model."""
@@ -229,15 +267,16 @@
         elif encoder_layer.norm_first :
             why_not_sparsity_fast_path = f"{enc_layer}.norm_first was True"
         elif not encoder_layer.self_attn.batch_first:
-            why_not_sparsity_fast_path = f" {enc_layer}.self_attn.batch_first was not True"
+            why_not_sparsity_fast_path = (f"{enc_layer}.self_attn.batch_first was not True" +
+                                          "(use batch_first for better inference performance)")
         elif not encoder_layer.self_attn._qkv_same_embed_dim:
             why_not_sparsity_fast_path = f"{enc_layer}.self_attn._qkv_same_embed_dim was not True"
         elif not encoder_layer.activation_relu_or_gelu:
-            why_not_sparsity_fast_path = f" {enc_layer}.activation_relu_or_gelu was not True"
+            why_not_sparsity_fast_path = f"{enc_layer}.activation_relu_or_gelu was not True"
         elif not (encoder_layer.norm1.eps == encoder_layer.norm2.eps) :
             why_not_sparsity_fast_path = f"{enc_layer}.norm1.eps was not equal to {enc_layer}.norm2.eps"
         elif encoder_layer.self_attn.num_heads % 2 == 1:
-            why_not_sparsity_fast_path = "num_head is odd"
+            why_not_sparsity_fast_path = f"{enc_layer}.self_attn.num_heads is odd"
 
         if enable_nested_tensor and why_not_sparsity_fast_path:
             warnings.warn(f"enable_nested_tensor is True, but self.use_nested_tensor is False because {why_not_sparsity_fast_path}")
@@ -290,6 +329,7 @@
         src_key_padding_mask_for_layers = src_key_padding_mask
         why_not_sparsity_fast_path = ''
         str_first_layer = "self.layers[0]"
+        batch_first = first_layer.self_attn.batch_first
         if not hasattr(self, "use_nested_tensor"):
             why_not_sparsity_fast_path = "use_nested_tensor attribute not present"
         elif not self.use_nested_tensor:
@@ -340,20 +380,8 @@
                 output = torch._nested_tensor_from_mask(output, src_key_padding_mask.logical_not(), mask_check=False)
                 src_key_padding_mask_for_layers = None
 
-        # Prevent type refinement
-        make_causal = (is_causal is True)
-
-        if is_causal is None:
-            if mask is not None:
-                sz = mask.size(0)
-                causal_comparison = torch.triu(
-                    torch.ones(sz, sz, device=mask.device) * float('-inf'), diagonal=1
-                ).to(mask.dtype)
-
-                if torch.equal(mask, causal_comparison):
-                    make_causal = True
-
-        is_causal = make_causal
+        seq_len = _get_seq_len(src, batch_first)
+        is_causal = _detect_is_causal_mask(mask, is_causal, seq_len)
 
         for mod in self.layers:
             output = mod(output, src_mask=mask, is_causal=is_causal, src_key_padding_mask=src_key_padding_mask_for_layers)
@@ -393,7 +421,7 @@
 
     def forward(self, tgt: Tensor, memory: Tensor, tgt_mask: Optional[Tensor] = None,
                 memory_mask: Optional[Tensor] = None, tgt_key_padding_mask: Optional[Tensor] = None,
-                memory_key_padding_mask: Optional[Tensor] = None, tgt_is_causal: bool = False,
+                memory_key_padding_mask: Optional[Tensor] = None, tgt_is_causal: Optional[bool] = None,
                 memory_is_causal: bool = False) -> Tensor:
         r"""Pass the inputs (and mask) through the decoder layer in turn.
 
@@ -425,6 +453,9 @@
         """
         output = tgt
 
+        seq_len = _get_seq_len(tgt, self.layers[0].self_attn.batch_first)
+        tgt_is_causal = _detect_is_causal_mask(tgt_mask, tgt_is_causal, seq_len)
+
         for mod in self.layers:
             output = mod(output, memory, tgt_mask=tgt_mask,
                          memory_mask=memory_mask,
@@ -471,6 +502,8 @@
             as (batch, seq, feature). Default: ``False`` (seq, batch, feature).
         norm_first: if ``True``, layer norm is done prior to attention and feedforward
             operations, respectively. Otherwise it's done after. Default: ``False`` (after).
+        bias: If set to ``False``, ``Linear`` and ``LayerNorm`` layers will not learn an additive
+            bias. Default: ``True``.
 
     Examples::
         >>> encoder_layer = nn.TransformerEncoderLayer(d_model=512, nhead=8)
@@ -514,19 +547,20 @@
     def __init__(self, d_model: int, nhead: int, dim_feedforward: int = 2048, dropout: float = 0.1,
                  activation: Union[str, Callable[[Tensor], Tensor]] = F.relu,
                  layer_norm_eps: float = 1e-5, batch_first: bool = False, norm_first: bool = False,
-                 device=None, dtype=None) -> None:
+                 bias: bool = True, device=None, dtype=None) -> None:
         factory_kwargs = {'device': device, 'dtype': dtype}
         super().__init__()
-        self.self_attn = MultiheadAttention(d_model, nhead, dropout=dropout, batch_first=batch_first,
+        self.self_attn = MultiheadAttention(d_model, nhead, dropout=dropout,
+                                            bias=bias, batch_first=batch_first,
                                             **factory_kwargs)
         # Implementation of Feedforward model
-        self.linear1 = Linear(d_model, dim_feedforward, **factory_kwargs)
+        self.linear1 = Linear(d_model, dim_feedforward, bias=bias, **factory_kwargs)
         self.dropout = Dropout(dropout)
-        self.linear2 = Linear(dim_feedforward, d_model, **factory_kwargs)
+        self.linear2 = Linear(dim_feedforward, d_model, bias=bias, **factory_kwargs)
 
         self.norm_first = norm_first
-        self.norm1 = LayerNorm(d_model, eps=layer_norm_eps, **factory_kwargs)
-        self.norm2 = LayerNorm(d_model, eps=layer_norm_eps, **factory_kwargs)
+        self.norm1 = LayerNorm(d_model, eps=layer_norm_eps, bias=bias, **factory_kwargs)
+        self.norm2 = LayerNorm(d_model, eps=layer_norm_eps, bias=bias, **factory_kwargs)
         self.dropout1 = Dropout(dropout)
         self.dropout2 = Dropout(dropout)
 
@@ -711,6 +745,8 @@
         norm_first: if ``True``, layer norm is done prior to self attention, multihead
             attention and feedforward operations, respectively. Otherwise it's done after.
             Default: ``False`` (after).
+        bias: If set to ``False``, ``Linear`` and ``LayerNorm`` layers will not learn an additive
+            bias. Default: ``True``.
 
     Examples::
         >>> decoder_layer = nn.TransformerDecoderLayer(d_model=512, nhead=8)
@@ -729,22 +765,22 @@
     def __init__(self, d_model: int, nhead: int, dim_feedforward: int = 2048, dropout: float = 0.1,
                  activation: Union[str, Callable[[Tensor], Tensor]] = F.relu,
                  layer_norm_eps: float = 1e-5, batch_first: bool = False, norm_first: bool = False,
-                 device=None, dtype=None) -> None:
+                 bias: bool = True, device=None, dtype=None) -> None:
         factory_kwargs = {'device': device, 'dtype': dtype}
         super().__init__()
         self.self_attn = MultiheadAttention(d_model, nhead, dropout=dropout, batch_first=batch_first,
-                                            **factory_kwargs)
+                                            bias=bias, **factory_kwargs)
         self.multihead_attn = MultiheadAttention(d_model, nhead, dropout=dropout, batch_first=batch_first,
-                                                 **factory_kwargs)
+                                                 bias=bias, **factory_kwargs)
         # Implementation of Feedforward model
-        self.linear1 = Linear(d_model, dim_feedforward, **factory_kwargs)
+        self.linear1 = Linear(d_model, dim_feedforward, bias=bias, **factory_kwargs)
         self.dropout = Dropout(dropout)
-        self.linear2 = Linear(dim_feedforward, d_model, **factory_kwargs)
+        self.linear2 = Linear(dim_feedforward, d_model, bias=bias, **factory_kwargs)
 
         self.norm_first = norm_first
-        self.norm1 = LayerNorm(d_model, eps=layer_norm_eps, **factory_kwargs)
-        self.norm2 = LayerNorm(d_model, eps=layer_norm_eps, **factory_kwargs)
-        self.norm3 = LayerNorm(d_model, eps=layer_norm_eps, **factory_kwargs)
+        self.norm1 = LayerNorm(d_model, eps=layer_norm_eps, bias=bias, **factory_kwargs)
+        self.norm2 = LayerNorm(d_model, eps=layer_norm_eps, bias=bias, **factory_kwargs)
+        self.norm3 = LayerNorm(d_model, eps=layer_norm_eps, bias=bias, **factory_kwargs)
         self.dropout1 = Dropout(dropout)
         self.dropout2 = Dropout(dropout)
         self.dropout3 = Dropout(dropout)
@@ -850,9 +886,6 @@
     elif activation == "gelu":
         return F.gelu
 
-<<<<<<< HEAD
-    raise RuntimeError("activation should be relu/gelu, not {}".format(activation))
-=======
     raise RuntimeError(f"activation should be relu/gelu, not {activation}")
 
 
@@ -895,5 +928,4 @@
         else:
             make_causal = False
 
-    return make_causal
->>>>>>> c379d628
+    return make_causal