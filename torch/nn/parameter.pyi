<<<<<<< HEAD
from typing_extensions import TypeGuard
=======
# mypy: allow-untyped-defs
from typing_extensions import TypeIs
>>>>>>> c2fd66eb

from torch import dtype, Tensor
from torch._C import _TensorMeta
from torch.types import Device

class _ParameterMeta(_TensorMeta):
    def __instancecheck__(self, instance: object) -> bool: ...

class Parameter(Tensor, metaclass=_ParameterMeta):
    def __init__(
        self,
        data: Tensor | None = None,
        requires_grad: bool = True,
    ) -> None: ...

def is_lazy(
    param: Tensor,
) -> TypeIs[UninitializedParameter | UninitializedBuffer]: ...

class UninitializedParameter(Parameter):
    def __init__(
        self,
        requires_grad: bool = True,
        device: Device = None,
        dtype: dtype | None = None,
    ) -> None: ...
    def materialize(
        self,
        shape: tuple[int, ...],
        device: Device = None,
        dtype: dtype | None = None,
    ) -> None: ...

class _BufferMeta(_TensorMeta):
    def __instancecheck__(self, instance: object) -> bool: ...

class Buffer(Tensor, metaclass=_BufferMeta):
    persistent: bool
    def __init__(
        self,
        data: Tensor | None = None,
        *,
        persistent: bool = True,
    ) -> None: ...

class UninitializedBuffer(Tensor):
    persistent: bool
    def __init__(
        self,
        requires_grad: bool = False,
        device: Device = None,
        dtype: dtype | None = None,
        persistent: bool = True,
    ) -> None: ...
    def materialize(
        self,
        shape: tuple[int, ...],
        device: Device = None,
        dtype: dtype | None = None,
    ) -> None: ...<|MERGE_RESOLUTION|>--- conflicted
+++ resolved
@@ -1,9 +1,4 @@
-<<<<<<< HEAD
-from typing_extensions import TypeGuard
-=======
-# mypy: allow-untyped-defs
 from typing_extensions import TypeIs
->>>>>>> c2fd66eb
 
 from torch import dtype, Tensor
 from torch._C import _TensorMeta
