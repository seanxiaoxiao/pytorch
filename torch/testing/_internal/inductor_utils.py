# mypy: ignore-errors

import logging
import torch
import re
import unittest
import functools
import os
from subprocess import CalledProcessError
import sys
import torch._inductor.async_compile  # noqa: F401 required to warm up AsyncCompile pools
from torch._inductor.codecache import CppCodeCache
from torch._inductor.utils import get_gpu_shared_memory, is_big_gpu
from torch.utils._triton import has_triton
from torch.testing._internal.common_utils import (
    LazyVal,
    IS_FBCODE,
)
from torch.testing._internal.common_utils import (
    TestCase,
    IS_CI,
    IS_WINDOWS,
    GPU_TYPE,
    HAS_CUDA,
    HAS_XPU,
    HAS_MULTIGPU
)

from torch._utils import GPU_TYPES, get_gpu_type

log: logging.Logger = logging.getLogger(__name__)

def test_cpu():
    try:
        CppCodeCache.load("")
        return not IS_FBCODE
    except (
        CalledProcessError,
        OSError,
        torch._inductor.exc.InvalidCxxCompiler,
        torch._inductor.exc.CppCompileError,
    ):
        return False

HAS_CPU = LazyVal(test_cpu)

HAS_TRITON = has_triton()

<<<<<<< HEAD
HAS_TRITON_CUDA = HAS_CUDA and HAS_TRITON
=======
if HAS_TRITON:
    import triton
    TRITON_HAS_CPU = "cpu" in triton.backends.backends
else:
    TRITON_HAS_CPU = False


HAS_CUDA = torch.cuda.is_available() and HAS_TRITON

HAS_XPU = torch.xpu.is_available() and HAS_TRITON
>>>>>>> 0bd7b7ae

HAS_TRITON_XPU = HAS_XPU and HAS_TRITON

HAS_TRITON_GPU = HAS_TRITON_CUDA or HAS_TRITON_XPU

def _check_has_dynamic_shape(
    self: TestCase,
    code,
):
    for_loop_found = False
    has_dynamic = False
    lines = code.split("\n")
    for line in lines:
        if "for(" in line:
            for_loop_found = True
            if re.search(r";.*ks.*;", line) is not None:
                has_dynamic = True
                break
    self.assertTrue(
        has_dynamic, msg=f"Failed to find dynamic for loop variable\n{code}"
    )
    self.assertTrue(for_loop_found, f"Failed to find for loop\n{code}")


def skipDeviceIf(cond, msg, *, device):
    if cond:
        def decorate_fn(fn):
            @functools.wraps(fn)
            def inner(self, *args, **kwargs):
                if not hasattr(self, "device"):
                    warn_msg = "Expect the test class to have attribute device but not found. "
                    if hasattr(self, "device_type"):
                        warn_msg += "Consider using the skip device decorators in common_device_type.py"
                    log.warning(warn_msg)
                if self.device == device:
                    raise unittest.SkipTest(msg)
                return fn(self, *args, **kwargs)
            return inner
    else:
        def decorate_fn(fn):
            return fn

    return decorate_fn

def skip_windows_ci(name: str, file: str) -> None:
    if IS_WINDOWS and IS_CI:
        module = os.path.basename(file).strip(".py")
        sys.stderr.write(
            f"Windows CI does not have necessary dependencies for {module} tests yet\n"
        )
        if name == "__main__":
            sys.exit(0)
        raise unittest.SkipTest("requires sympy/functorch/filelock")

requires_gpu = functools.partial(unittest.skipIf, not HAS_TRITON_GPU, "requires gpu")
requires_triton = functools.partial(unittest.skipIf, not HAS_TRITON, "requires triton")

skipCUDAIf = functools.partial(skipDeviceIf, device="cuda")
skipXPUIf = functools.partial(skipDeviceIf, device="xpu")
skipCPUIf = functools.partial(skipDeviceIf, device="cpu")

IS_A100 = LazyVal(
    lambda: HAS_TRITON_CUDA
    and get_gpu_shared_memory() == 166912
)

IS_H100 = LazyVal(
    lambda: HAS_TRITON_CUDA
    and get_gpu_shared_memory() == 232448
)

IS_BIG_GPU = LazyVal(lambda: HAS_TRITON_CUDA and is_big_gpu(0))<|MERGE_RESOLUTION|>--- conflicted
+++ resolved
@@ -46,20 +46,13 @@
 
 HAS_TRITON = has_triton()
 
-<<<<<<< HEAD
-HAS_TRITON_CUDA = HAS_CUDA and HAS_TRITON
-=======
 if HAS_TRITON:
     import triton
     TRITON_HAS_CPU = "cpu" in triton.backends.backends
 else:
     TRITON_HAS_CPU = False
 
-
-HAS_CUDA = torch.cuda.is_available() and HAS_TRITON
-
-HAS_XPU = torch.xpu.is_available() and HAS_TRITON
->>>>>>> 0bd7b7ae
+HAS_TRITON_CUDA = HAS_CUDA and HAS_TRITON
 
 HAS_TRITON_XPU = HAS_XPU and HAS_TRITON
 
