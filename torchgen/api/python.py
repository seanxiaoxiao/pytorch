from __future__ import annotations

from dataclasses import dataclass
from typing import TYPE_CHECKING

from torchgen.api import cpp
from torchgen.api.types import Binding, CppSignature, CppSignatureGroup
from torchgen.gen import pythonify_default
from torchgen.model import (
    Argument,
    BaseTy,
    BaseType,
    FunctionSchema,
    ListType,
    NativeFunction,
    OptionalType,
    Return,
    Type,
    Variant,
)


if TYPE_CHECKING:
    from collections.abc import Sequence


# ~~~~~~~~~~~~~~~~~~~~~~~~~~~~~~~~~~~~~~~~~~~~~~~~~~~~~~~~~~~~~~~~~~~ #
#
#                           Data Models
#
# ~~~~~~~~~~~~~~~~~~~~~~~~~~~~~~~~~~~~~~~~~~~~~~~~~~~~~~~~~~~~~~~~~~~ #
#
# [Notes] python binding codegen
#
# The Python binding codegen produces code that takes the input list of
# PyObjects, finds the matching ATen C++ function using PythonArgParser,
# converts the PyObjects into C++ types and calls the ATen C++ function:
#
# +--------+  parsing   +------------------------+  binding   +-----------------------+
# | PyObjs | ---------> | PythonArgParser Output | ---------> | Cpp Function Dispatch |
# +--------+            +------------------------+            +-----------------------+
#
# The following examples demonstrate the data models the Python binding
# codegen needs to deal with and the tasks it needs to accomplish. It
# helps understand the purpose of the new data types we introduced below.
#
#  - Function Schema (source of truth)
#
#      aten::empty.names(int[] size, *, Dimname[]? names,
#                        ScalarType? dtype=None, Layout? layout=None,
#                        Device? device=None, bool? pin_memory=None,
#                        MemoryFormat? memory_format=None) -> Tensor
#
#  - Python Signature
#
#    It's used to generate input schema string for PythonArgParser.
#    Note: TensorOptions fields are reordered and the additional
#    'requires_grad' field is added:
#
#      empty(IntArrayRef size, *, DimnameList? names,
#            MemoryFormat? memory_format=None, ScalarType dtype=None,
#            Layout layout=torch.strided, Device device=None,
#            bool pin_memory=False, bool requires_grad=False)
#
#  - C++ Signature
#
#    It's used to generate C++ lambda formals & dispatch call.
#    Note: the scattered TensorOptions fields are packed into 'options'.
#
#      auto dispatch_empty =
#          [](IntArrayRef size, std::optional<DimnameList> names,
#             const TensorOptions & options,
#             std::optional<MemoryFormat> memory_format) -> Tensor {
#          pybind11::gil_scoped_release no_gil;
#          return torch::empty(size, names, options, memory_format);
#      };
#
#  - Binding between Python Arguments and C++ Arguments
#
#    Given a set of Python Arguments in scope, we need produce the
#    binding expressions that translate the Python API into C++ API:
#
#            Python Args               Cpp Args       Binding Exprs
#     -----------------------------------------------------------------
#         0: size                      size           '_r.intlist(0)'
#         1: names                     names          'names' [special init]
#         2: memory_format -------+
#         3: dtype         -----+-|--> options        'options' [special packing]
#         4: layout            /  |
#         5: device           /   +--> memory_format  '_r.memoryformatOptional(2)'
#         6: pin_memory      /
#         7: requires_grad -+
#
#    So the full dispatch expression would look like:
#
#      dispatch_empty(_r.intlist(0), names, options,
#                     _r.memoryformatOptional(2))
#
#    Where does 'names' come from? It involves special local init:
#
#      auto __names = _r.toDimnameListOptional(1);
#      std::optional<DimnameList> names =
#          __names ? std::make_optional(DimnameList(__names.value()))
#                  : std::nullopt;
#
#    Where does 'options' come from? It involves special local init
#    for TensorOptions. Note that Python side has the additional
#    'requires_grad' field:
#
#      const auto options = TensorOptions()
#          .dtype(_r.scalartype(3))
#          .device(_r.device(5))
#          .layout(_r.layoutOptional(4))
#          .requires_grad(_r.toBool(7))
#          .pinned_memory(_r.toBool(6));
#
#    In some other cases one Python Argument can map to multiple C++
#    Arguments. For example:
#
#     aten::max.names_dim(Tensor self, Dimname dim, bool keepdim=False)
#       -> (Tensor values, Tensor indices)
#
#            Python Args               Cpp Args          Binding Exprs
#     ---------------------------------------------------------------------
#                               +----> max               'out[0]'
#                              /-----> max_values        'out[1]
#         0: input            /        self              '_r.tensor(0)'
#         1: dim             /         dim               '_r.dimname(1)'
#         2: keepdim        /          keepdim           '_r.toBool(2)'
#         3: out      -----+           [local init] out  '_r.tensorlist_n<2>(3)'
#
#    As demonstrated above, the binding can involve reordering,
#    packing, unpacking and special local inits.
#
#
#  Let's look at a concrete example:
#
#      static PythonArgParser parser({
#        "abs(Tensor input, *, Tensor out=None)",
#        ~~~~~~~~~~~~~~~~~~~~~~~~~~~~~~~~~~~~~~~
#         ^
#         +--- Python Schema, represented by PythonSignature and PythonArgument
#
#      }, /*traceable=*/true);
#
#      ParsedArgs<2> parsed_args;
#      auto _r = parser.parse(nullptr, args, kwargs, parsed_args);
#
#      ...
#
#      if (_r.isNone(1)) {
#          ~~~~~~~~~~~~  <--- Scattered PythonArgParser output (arg name = 'out')
#                             represented by PythonArgParserOutputExpr
#
#        // aten::abs(Tensor self) -> Tensor
#        ~~~~~~~~~~~~~~~~~~~~~~~~~~~~~~~~~~~
#         ^
#         +--- NativeFunction schema, base version
#
#        auto dispatch_abs = [](const Tensor & self) -> Tensor {
#                            ~~~~~~~~~~~~~~~~~~~~~~~~~~~~~~~~~
#                             ^
#                             +--- dispatch_lambda_args / dispatch_lambda_return_str
#                                  generated from NativeFunction / CppSignature
#                                  (deprecated PythonSignature is special)
#                                  arguments are represented by DispatchLambdaArgument
#
#          pybind11::gil_scoped_release no_gil;
#          return self.abs();
#                 ~~~~~~~~~~~  <--- cpp_dispatch_target / cpp_dispatch_exprs
#                                   generated from NativeFunction / CppSignature
#        };
#        return wrap(dispatch_abs(_r.tensor(0)));
#                                 ~~~~~~~~~~~~~
#                                  ^
#                                  +--- dispatch_lambda_exprs
#                                       binding PythonArgParserOutputExpr (python args)
#                                       and DispatchLambdaArgument (c++ args)
#
#      } else {
#        // aten::abs.out(Tensor self, *, Tensor(a!) out) -> Tensor(a!)
#        ~~~~~~~~~~~~~~~~~~~~~~~~~~~~~~~~~~~~~~~~~~~~~~~~~~~~~~~~~~~~~~
#         ^
#         +--- NativeFunction schema, out-variant
#
#        auto dispatch_abs_out = [](Tensor out, const Tensor & self) -> Tensor {
#          pybind11::gil_scoped_release no_gil;
#          return at::abs_out(out, self);
#        };
#        return wrap(dispatch_abs_out(_r.tensor(1), _r.tensor(0)));
#      }
#
#
# [Notes] python interface codegen
# The python dataclasses below are used used to generate both python binding code
# and pyi type hint signatures.
# In theory these two should look very similar, but there are number of differences
# in how pyi signatures vs. python_arg_parser signatures are generated.
# These differences have been encapsulated in signature_str() vs. signature_str_pyi()
# to display the full signatures, and argument_str() vs argument_str_pyi() to display arguments.
# For examples, only pyi signatures include return types.


@dataclass(frozen=True)
class PythonReturns:
    returns: tuple[Return, ...]


@dataclass(frozen=True)
class PythonArgument:
    name: str
    type: Type
    default: str | None

    # Used to generate the default init expr for some PythonArgParser outputs, e.g.:
    #
    #   _r.layoutWithDefault(3, layout_from_backend(self.options().backend())))
    #                           ~~~~~~~~~~~~~~~~~~~~~~~~~~~~~~~~~~~~~~~~~~~~~~
    #                            ^
    #                            +--- default_init str
    default_init: str | None

    # Compute argument formal for python argument parsing.
    # Needs to be consistent with torch/csrc/utils/python_arg_parser.h.
    def argument_str(self, *, method: bool = False, symint: bool = True) -> str:
        type_str = (
            argument_type_str(self.type, symint=symint)
            .replace("const ", "")
            .replace(" &", "")
        )

        name = self.name
        # s/self/input/ outside method bindings
        # [old codegen] TODO: remove this? doesn't rename in codegen, it's just
        # for the parse string
        if name == "self" and type_str in ["Tensor", "Number"] and not method:
            name = "input"

        # add default
        if self.default is not None:
            default = {
                "nullptr": "None",
                "::std::nullopt": "None",
                "std::nullopt": "None",
                "{}": "None",
            }.get(self.default, self.default)
            return f"{type_str} {name}={default}"
        else:
            return f"{type_str} {name}"

    def argument_str_pyi(
        self, *, method: bool = False, deprecated: bool = False
    ) -> str:
        type_str = argument_type_str_pyi(self.type)

        name = self.name
        # s/self/input/ outside method bindings
        # [old codegen] TODO: remove this? doesn't rename in codegen, it's just
        # for the parse string
        if name == "self" and type_str == "Tensor" and not method and not deprecated:
            name = "input"

        if name == "from":  # from is a Python keyword...
            name += "_"

        # pyi merges the _out and functional variants into the same signature, with an optional out arg
        if name == "out" and type_str == "Tensor" and not deprecated:
            type_str = "Optional[" + type_str + "]"

        # pyi deprecated signatures don't get defaults for their out arg
        treat_as_no_default = (
            deprecated
            and isinstance(self, PythonOutArgument)
            and self.default == "None"
        )

        # add default
        if self.default is not None and not treat_as_no_default:
            if (
                isinstance(self.type, ListType)
                and self.type.elem == BaseType(BaseTy.int)
                and self.default.startswith("{")
                and self.default.endswith("}")
            ):
                default = (
                    "(" + ", ".join(map(str.strip, self.default[1:-1].split(","))) + ")"
                )
            else:
                default = {
                    "nullptr": "None",
                    "::std::nullopt": "None",
                    "std::nullopt": "None",
                    "{}": "None",
                    "c10::MemoryFormat::Contiguous": "contiguous_format",
                    "QScheme::PER_TENSOR_AFFINE": "per_tensor_affine",
                }.get(self.default, self.default)
            return f"{name}: {type_str} = {default}"
        else:
            return f"{name}: {type_str}"


@dataclass(frozen=True)
class PythonOutArgument(PythonArgument):
    # In Python signature multiple output fields are packed into one 'out' argument.
    # When binding to C++, it's first binded to a local 'out' variable:
    #   'auto out = _r.tensorlist_n<2>(2);',
    # then binded to scattered C++ output arguments as 'out[0]', 'out[1]', and etc.
    # TODO: maybe don't need keep scattered out fields for python signature?
    outputs: tuple[PythonArgument, ...]

    @staticmethod
    def from_outputs(outputs: tuple[PythonArgument, ...]) -> PythonOutArgument | None:
        if not outputs:
            return None

        size = len(outputs)
        if size == 1:
            return PythonOutArgument(
                name=outputs[0].name,
                type=outputs[0].type,
                default="None",
                default_init=None,
                outputs=outputs,
            )
        elif size > 1:
            if any(not a.type.is_tensor_like() for a in outputs):
                raise RuntimeError(f"Unsupported output type: {outputs}")
            return PythonOutArgument(
                name="out",
                # TODO: shouldn't this be OptionalType[ListType[...]], since it defaults to None?
                type=ListType(BaseType(BaseTy.Tensor), size),
                default="None",
                default_init=None,
                outputs=outputs,
            )
        raise AssertionError(r"Unexpected PythonOutArgument size")


@dataclass(frozen=True)
class PythonSignature:
    # Base operator name, without inplace/outplace suffix.
    name: str

    # Positional arguments.
    # TODO: create a dedicated SelfArgument type for 'self'?
    input_args: tuple[PythonArgument, ...]

    # Keyword arguments excluding the 'out' argument and scattered kwargs belonging
    # to TensorOptions (dtype, layout, device, pin_memory, requires_grad, etc).
    input_kwargs: tuple[PythonArgument, ...]

    output_args: PythonOutArgument | None

    # Return types, which are only used by pyi
    returns: PythonReturns

    # These are scattered kwargs arguments belonging to TensorOptions.
    # When binding to C++, they are packed into a TensorOptions object 'options'.
    # It's possible that the C++ signature doesn't take TensorOptions object (e.g.
    # for out variant), in which case they will be used as scattered fields without
    # being packed into 'options'.
    # TODO: maybe create a PythonTensorOptionsArgument?
    tensor_options_args: tuple[PythonArgument, ...]

    # method or function signature?
    method: bool

    @property
    def deprecated(self) -> bool:
        return False

    def arguments(
        self, *, skip_outputs: bool = False, skip_tensor_options: bool = False
    ) -> tuple[PythonArgument | PythonOutArgument, ...]:
        result: list[PythonArgument | PythonOutArgument] = []
        result.extend(self.input_args)
        result.extend(self.input_kwargs)
        if self.output_args is not None and not skip_outputs:
            result.append(self.output_args)
        if not skip_tensor_options:
            result.extend(self.tensor_options_args)
        return tuple(result)

    def arguments_count(self) -> int:
        return len(self.arguments())

    def output_idx(self) -> int:
        return len(self.input_args) + len(self.input_kwargs)

    # [old codegen] Compute the Python function signature for argument parsing,
    # as specified in torch/csrc/utils/python_arg_parser.h.  WARNING:
    # this is NOT the same type signature as specified by PEP 484
    # as understood by mypy; our format was independently developed
    # and has some quirks to make it more suitable specifically
    # for error parsing.
    #
    # For a translation to mypy-valid type signatures, see
    # signature_str_pyi().
    def signature_str(self, *, skip_outputs: bool = False, symint: bool = True) -> str:
        args = self.arguments(skip_outputs=skip_outputs)
        schema_formals: list[str] = [
            a.argument_str(method=self.method, symint=symint) for a in args
        ]
        positional_argc = len(self.input_args)
        if len(schema_formals) > positional_argc:
            schema_formals.insert(positional_argc, "*")

        return f'{self.name}({", ".join(schema_formals)})'

    def signature_str_pyi(self, *, skip_outputs: bool = False) -> str:
        args = self.arguments(skip_outputs=skip_outputs)
        schema_formals: list[str] = [
            a.argument_str_pyi(method=self.method) for a in args
        ]
        positional_argc = len(self.input_args)
        if len(schema_formals) > positional_argc:
            schema_formals.insert(positional_argc, "*")

        # only pyi signatures include returns
        returns_str = returns_str_pyi(self)
        # pyi also includes self (with no typing/defaults) for methods
        if self.method:
            schema_formals.insert(0, "self")
        return f'def {self.name}({", ".join(schema_formals)}) -> {returns_str}: ...'

    def signature_str_pyi_vararg(self, *, skip_outputs: bool = False) -> str | None:
        # only pyi uses vararg signatures
        args = self.arguments(skip_outputs=skip_outputs)
        schema_formals: list[str] = [
            a.argument_str_pyi(method=self.method) for a in args
        ]
        # vararg only applies to pyi signatures. vararg variants are not generated for all signatures
        num_args = self.arguments_count()
        num_positionalargs = len(self.input_args)

        have_vararg_version = False
        if num_args > 0:
            vararg_type = args[0].type
            if (
                isinstance(vararg_type, ListType)
                and str(vararg_type.elem) in ["int", "SymInt"]
                and num_positionalargs == 1
            ):
                have_vararg_version = True

        if not have_vararg_version:
            return None

        # Below are the major changes in vararg vs. regular pyi signatures
        # vararg signatures also omit the asterix
        assert isinstance(vararg_type, ListType)
        schema_formals[0] = (
            "*" + args[0].name + ": " + argument_type_str_pyi(vararg_type.elem)
        )

        returns_str = returns_str_pyi(self)
        # pyi also includes self (with no typing/defaults) for methods
        if self.method:
            schema_formals.insert(0, "self")
        return f'def {self.name}({", ".join(schema_formals)}) -> {returns_str}: ...'


# The deprecated python signature involves some special logic, so create a
# dedicated data model to store these extra properties.
@dataclass(frozen=True)
class PythonSignatureDeprecated(PythonSignature):
    # Schema for the deprecated function
    deprecated_schema: FunctionSchema

    # The deprecated signature might miss some arguments that the corresponding
    # C++ signature expects. We need store the constant default values to pass in.
    # For example:
    #   [deprecate signature]: addmm(Scalar beta, Tensor self, Tensor mat1, Tensor mat2)
    #   [func schema]: aten::addmm(Tensor self, Tensor mat1, Tensor mat2, *, Scalar beta=1, Scalar alpha=1) -> Tensor
    #   [func call]: self.addmm(mat1, mat2, beta, 1)
    # We store ['self', 'mat1', 'mat2', 'beta', '1'] in this case.
    deprecated_args_exprs: tuple[str, ...]

    @property
    def deprecated(self) -> bool:
        return True

    def signature_str(self, *, skip_outputs: bool = False, symint: bool = True) -> str:
        return (
            PythonSignature.signature_str(
                self, skip_outputs=skip_outputs, symint=symint
            )
            + "|deprecated"
        )

    def signature_str_pyi(self, *, skip_outputs: bool = False) -> str:
        args = self.arguments(skip_outputs=skip_outputs)
        schema_formals: list[str] = [
            a.argument_str_pyi(method=self.method, deprecated=True) for a in args
        ]
        positional_argc = len(self.input_args)
        if len(schema_formals) > positional_argc:
            schema_formals.insert(positional_argc, "*")

        returns_str = returns_str_pyi(self)
        return f'def {self.name}({", ".join(schema_formals)}) -> {returns_str}: ...'

    def signature_str_pyi_vararg(self, *, skip_outputs: bool = False) -> str | None:
        # the codegen doesn't include vararg variants for deprecated signatures
        return None


# This struct is used to hold the PythonSignature and its corresponding
# NativeFunction BEFORE grouping base and out-variant functions.
# Why not store NativeFunction in PythonSignature or construct PythonSignature
# from NativeFunction? Because they are not 1-1 mapped.
# One native function could have both deprecated and non-deprecated python
# signatures - NativeFunction doesn't contain information to construct the
# deprecated python signature.
# One python signature is used to handle both the base and the out-variant
# function - see 'PythonSignatureGroup'.
@dataclass(frozen=True)
class PythonSignatureNativeFunctionPair:
    signature: PythonSignature
    function: NativeFunction


# We merge pairs of functions with signatures that are equivalent mod
# output arguments, and use a single entry in the python_arg_parser sig
# list for both (output arguments become optional).
@dataclass(frozen=True)
class PythonSignatureGroup:
    # The signature used for Python argument parsing. The outplace signature
    # is preferred if exists, because it can be used to parse inputs for both
    # the out-place variant and the base version (with output omitted).
    signature: PythonSignature

    # The regular ATen declaration (e.g. conv2d)
    base: NativeFunction

    # The out variant (e.g. conv2d_out)
    outplace: NativeFunction | None

    @classmethod
    def from_pairs(
        cls,
        functional: PythonSignatureNativeFunctionPair,
        out: PythonSignatureNativeFunctionPair | None,
    ) -> PythonSignatureGroup:
        if out is None:
            return PythonSignatureGroup(
                signature=functional.signature,
                base=functional.function,
                outplace=None,
            )

        # prefer the signature with optional out=... arguments because it's the
        # superset that can be used to parse input for both base and outplace.
        signature_kwargs = out.signature.__dict__.copy()

        # Out overloads in C++ don't have TensorOptions arguments,
        # so take these from the functional variant
        signature_kwargs["tensor_options_args"] = (
            functional.signature.tensor_options_args
        )

        return PythonSignatureGroup(
            signature=type(out.signature)(**signature_kwargs),
            base=functional.function,
            outplace=out.function,
        )


# C++ function dispatch is wrapped in a lambda function. The lambda function
# has almost the same signature as the C++ function, only with some small
# variants - see details below.
# This data model is used to represent arguments of the lambda function
# signature.
@dataclass(frozen=True)
class DispatchLambdaArgument:
    name: str
    type_str: str
    is_out_arg: bool


# To pass PyObjects arguments to C++ function (via the lambda wrapper),
# we need first convert PyObjects into simple C++ objects. This work
# is done by PythonArgParser.
# This data model is used to represent the output of PythonArgParser.
# It has 1-1 mapping with PythonArgument in PythonSignature.
@dataclass(frozen=True)
class PythonArgParserOutputExpr:
    # argument name
    name: str

    # RHS expression to reference PythonArgParser output.
    expr: str

    # In some special cases we need create different expr, e.g.:
    # '_r.isNone(1)' instead of '_r.tensor(1)'.
    index: int

    # The python argument it maps to.
    argument: PythonArgument

    @property
    def is_none_expr(self) -> str:
        return f"_r.isNone({self.index})"


# To pass PythonArgParser output to the lambda wrapper, we need bind
# PythonArgParserOutputExpr to DispatchLambdaArgument.
# They are not always 1-1 mapped, e.g. scattered TensorOptions fields
# need be packed into a TensorOptions object, which is the argument
# that the lambda function wrapper takes.
@dataclass(frozen=True)
class DispatchLambdaArgumentExprs:
    # The exprs that provide the binding for lambda arguments, e.g.:
    #
    #   'self' -> '_r.tensor(0)'
    #   'min' -> 'out[0]' / 'min_indices' -> 'out[1]'
    #   'options' -> 'options'
    #
    # It has 1-1 mapping with DispatchLambdaArgument.
    exprs: Sequence[str]

    # Special local inits, which might introduce new variables that
    # the 'exprs' above reference, e.g.:
    #
    #   'auto out = _r.tensorlist_n<2>(2);'
    #
    inits: Sequence[str]


# ~~~~~~~~~~~~~~~~~~~~~~~~~~~~~~~~~~~~~~~~~~~~~~~~~~~~~~~~~~~~~~~~~~~ #
#
#                          Helper Functions
#
# ~~~~~~~~~~~~~~~~~~~~~~~~~~~~~~~~~~~~~~~~~~~~~~~~~~~~~~~~~~~~~~~~~~~ #


def _cpp_signature(f: NativeFunction, *, method: bool = False) -> CppSignature:
    return CppSignatureGroup.from_native_function(f, method=method).signature


def has_tensor_options(f: NativeFunction) -> bool:
    return f.func.arguments.tensor_options is not None


# ~~~~~~~~~~~~~~~~~~~~~~~~~~~~~~~~~~~~~~~~~~~~~~~~~~~~~~~~~~~~~~~~~~~ #
#
#                          Python Signature
#
# ~~~~~~~~~~~~~~~~~~~~~~~~~~~~~~~~~~~~~~~~~~~~~~~~~~~~~~~~~~~~~~~~~~~ #


# 'simple_type' was introduced by the old codegen, which is slightly
# different from the python schema type, e.g.: doesn't have '?' suffix
# for optional Tensor/TensorList; doesn't have '[size]' suffix for list type.
def argument_type_str(
    t: Type, *, simple_type: bool = False, symint: bool = True
) -> str:
    if isinstance(t, BaseType):
        if t.name == BaseTy.Tensor:
            return "Tensor"
        elif t.name == BaseTy.int:
            return "int64_t"
        elif t.name == BaseTy.float:
            return "double"
        elif t.name == BaseTy.str:
            return "c10::string_view"
        elif t.name in [
            BaseTy.bool,
            BaseTy.QScheme,
            BaseTy.Scalar,
            BaseTy.ScalarType,
            BaseTy.Generator,
            BaseTy.Storage,
            BaseTy.Layout,
            BaseTy.Device,
            BaseTy.DeviceIndex,
            BaseTy.MemoryFormat,
            BaseTy.Dimname,
            BaseTy.Stream,
            BaseTy.SymInt,
        ]:
            # These python schema type names line up with their function schema names
            return t.name.name

    elif isinstance(t, OptionalType):
        if str(t.elem) == "Tensor":
            # Is it desired to keep '?' for simple_type with new style dispatcher?
            return "Tensor?"
        elem = argument_type_str(t.elem, simple_type=simple_type, symint=symint)
        return f"{elem}?"
    elif isinstance(t, ListType):
        size = t.size if not simple_type else None
        if str(t.elem) == "bool":
            assert t.size is not None
            return f"::std::array<bool,{t.size}>"
        elif str(t.elem) == "int":
            return f"IntArrayRef[{size}]" if size is not None else "IntArrayRef"
        elif str(t.elem) == "SymInt":
            if symint:
                return (
                    f"SymIntArrayRef[{size}]" if size is not None else "SymIntArrayRef"
                )
            else:
                return f"IntArrayRef[{size}]" if size is not None else "IntArrayRef"
        elif str(t.elem) == "Tensor":
            return f"TensorList[{size}]" if size is not None else "TensorList"
        elif str(t.elem) == "Scalar":
            return f"ScalarList[{size}]" if size is not None else "ScalarList"
        elif str(t.elem) == "Tensor?":
            if simple_type:
                return "c10::List<::std::optional<Tensor>>"
            else:
                return "const c10::List<::std::optional<Tensor>> &"
        elif str(t.elem) == "Dimname":
            return f"DimnameList[{size}]" if size is not None else "DimnameList"
        elem = argument_type_str(t.elem, simple_type=simple_type, symint=symint)
        return f"ArrayRef<{elem}>"

    raise RuntimeError(f"unrecognized type {repr(t)}")


def argument_type_size(t: Type) -> int | None:
    l = t.is_list_like()
    if l is not None and str(l.elem) != "bool":
        return l.size
    else:
        return None


def argument(a: Argument) -> PythonArgument:
    return PythonArgument(
        name=a.name,
        type=a.type,
        # TODO: directly translate a.default to python default
        default=(
            str(pythonify_default(cpp.default_expr(a.default, a.type, symint=False)))
            if a.default is not None
            else None
        ),
        default_init=None,
    )


# Generates a PythonSignature that can be used for either .pyi or PythonArgParser codegen
def signature(
    f: NativeFunction, *, method: bool = False, pyi: bool = False
) -> PythonSignature:
    return signature_from_schema(
        f.func, category_override=f.category_override, method=method, pyi=pyi
    )


def signature_from_schema(
    func: FunctionSchema,
    *,
    category_override: str | None,
    method: bool = False,
    pyi: bool = False,
) -> PythonSignature:
    args: list[Argument] = []
    args.extend(func.arguments.pre_self_positional)
    # Skip SelfArgument if this is method.
    if not method and func.arguments.self_arg is not None:
        args.append(func.arguments.self_arg.argument)
    args.extend(func.arguments.post_self_positional)
    args.extend(func.arguments.pre_tensor_options_kwarg_only)
    # Skip TensorOptionsArguments. Python side TensorOptions
    # arguments are created based on different rules - see below.
    args.extend(func.arguments.post_tensor_options_kwarg_only)
    args.extend(func.arguments.out)

    input_arg_set = {a.name for a in func.arguments.flat_positional}
    kwarg_only_set = {a.name for a in func.arguments.flat_kwarg_only}
    out_arg_set = {a.name for a in func.arguments.out}

    input_args = tuple(map(argument, filter(lambda a: a.name in input_arg_set, args)))
    input_kwargs = tuple(
        map(argument, filter(lambda a: a.name in kwarg_only_set, args))
    )
    outputs = tuple(map(argument, filter(lambda a: a.name in out_arg_set, args)))

    # Reintroduce the scattered fields of TensorOptions for Python.
    # Compared to the cpp counterpart, the python arguments have new property
    # (default_init) and a new argument 'requires_grad', which require some
    # special handlings.
    # [old codegen] TODO: because these aren't guaranteed to be 100% faithful
    # to the original versions in the yaml, this recreation is a potential
    # source of drift between eager and JIT. Pull this logic out to a shared place.

    has_tensor_input_arg = any(
        a.type.is_tensor_like() for a in func.arguments.flat_non_out
    )
    if any(a.name == "requires_grad" for a in func.schema_order_arguments()):
        raise ValueError(
            "argument named requires_grad is reserved, should not explicitly add it in the schema"
        )

    # [old codegen] this probably won't work if one of the returns is not a tensor,
    # but it will produce a compile-time error that is obvious.
    has_tensor_return = any(r.type.is_tensor_like() for r in func.returns)

    name: str = cpp.name(func)
    is_factory_function = category_override == "factory" or (
        has_tensor_return and not has_tensor_input_arg
    )
    is_like_or_new_function = (
        category_override in ("new", "like")
        or name.startswith("new_")
        or name.endswith("_like")
    )
    is_dummy_function = category_override == "dummy"

    tensor_options_args: list[PythonArgument] = []
    if (is_factory_function or is_like_or_new_function) and not is_dummy_function:

        def topt_default_init(name: str) -> str | None:
            topt_args = func.arguments.tensor_options
            if topt_args is None:
                return None
            a = getattr(topt_args, name)
            if a.default is None or a.default == "None":
                return None
            return cpp.default_expr(a.default, a.type, symint=False)

        tensor_options_args.append(
            PythonArgument(
                name="dtype",
                type=OptionalType(BaseType(BaseTy.ScalarType)),
                default="None",
                default_init=(
                    None if is_like_or_new_function else topt_default_init("dtype")
                ),
            )
        )
        tensor_options_args.append(
            PythonArgument(
                name="layout",
                type=OptionalType(BaseType(BaseTy.Layout)),
                default="None",
                default_init=(
                    None if is_like_or_new_function else topt_default_init("layout")
                ),
            )
        )
        tensor_options_args.append(
            PythonArgument(
                name="device",
                type=OptionalType(BaseType(BaseTy.Device)),
                default="None",
                default_init=(
                    None
                    if is_like_or_new_function
                    else (
                        topt_default_init("device")
                        or "torch::tensors::get_default_device()"
                    )
                ),
            )
        )
        tensor_options_args.append(
            PythonArgument(
                name="pin_memory",
                type=OptionalType(BaseType(BaseTy.bool)),
                default="False",
                default_init=None,
            )
        )
        tensor_options_args.append(
            PythonArgument(
                name="requires_grad",
                type=OptionalType(BaseType(BaseTy.bool)),
                default="False",
                default_init=None,
            )
        )

    returns = PythonReturns(returns=func.returns)

    return PythonSignature(
        name=str(func.name.name),
        input_args=input_args,
        input_kwargs=input_kwargs,
        output_args=PythonOutArgument.from_outputs(outputs),
        tensor_options_args=tuple(tensor_options_args),
        returns=returns,
        method=method,
    )


# ~~~~~~~~~~~~~~~~~~~~~~~~~~~~~~~~~~~~~~~~~~~~~~~~~~~~~~~~~~~~~~~~~~~ #
#
#                          Python Interface
#
# ~~~~~~~~~~~~~~~~~~~~~~~~~~~~~~~~~~~~~~~~~~~~~~~~~~~~~~~~~~~~~~~~~~~ #


def structseq_fieldnames(returns: tuple[Return, ...]) -> list[str]:
    if len(returns) <= 1 or all(r.name is None for r in returns):
        return []
    else:
        if any(r.name is None for r in returns):
            # When building on Windows, `PyStructSequence_UnnamedField` could not be
            # resolved by the linker for some reason, which cause error in building:
            #
            # python_nn_functions.cpp.obj : error LNK2001: unresolved external symbol
            # PyStructSequence_UnnamedField
            #
            # Thus, at this point in time, we do not support unnamed
            # fields in structseq; you must either name all fields,
            # or none of them.
            raise ValueError("Unnamed field is not supported by codegen")

        return [str(r.name) for r in returns]


def argument_type_str_pyi(t: Type) -> str:
    add_optional = False
    if isinstance(t, OptionalType):
        t = t.elem
        add_optional = True

    if isinstance(t, BaseType):
        if t.name in [BaseTy.int, BaseTy.DeviceIndex]:
            ret = "_int"
        if t.name == BaseTy.SymInt:
            ret = "Union[_int, SymInt]"
        elif t.name == BaseTy.float:
            ret = "_float"
        elif t.name == BaseTy.str:
            ret = "str"
        elif t.name == BaseTy.Scalar:
            ret = "Union[Number, _complex]"
        elif t.name == BaseTy.ScalarType:
            ret = "_dtype"
        elif t.name == BaseTy.bool:
            ret = "_bool"
        elif t.name == BaseTy.QScheme:
            ret = "_qscheme"
        elif t.name == BaseTy.Layout:
            ret = "_layout"
        elif t.name == BaseTy.Device:
            ret = "Optional[DeviceLikeType]"
        elif t.name == BaseTy.MemoryFormat:
            ret = "memory_format"
        elif t.name == BaseTy.Dimname:
            ret = "Union[str, ellipsis, None]"
        elif t.name == BaseTy.Storage:
            ret = "Union[Storage, UntypedStorage]"
        elif t.name in [BaseTy.Tensor, BaseTy.Generator, BaseTy.Stream]:
            # These python schema type names line up with their function schema names
            ret = t.name.name

    elif isinstance(t, ListType):
        if str(t.elem) == "int":
            ret = "Union[_int, _size]" if t.size is not None else "_size"
        elif t.is_tensor_like():
            # TODO: this doesn't seem right...
            # Tensor?[] currently translates to Optional[Union[tuple[Tensor, ...], list[Tensor]]]
            # It should probably translate to   Union[tuple[Optional[Tensor], ...], list[Optional[Tensor]]]
            add_optional = True
            ret = (
                "Union[Tensor, tuple[Tensor, ...], list[Tensor]]"
                if t.size is not None
                else "Union[tuple[Tensor, ...], list[Tensor]]"
            )
        elif str(t.elem) == "float":
            ret = "Sequence[_float]"
        elif str(t.elem) == "SymInt" and t.size is not None:
            elem = argument_type_str_pyi(t.elem)
            ret = f"Union[{elem}, Sequence[{elem}]]"
        else:
            elem = argument_type_str_pyi(t.elem)
            ret = f"Sequence[{elem}]"

    else:
        raise RuntimeError(f"unrecognized type {repr(t)}")

    if add_optional:
        ret = "Optional[" + ret + "]"

    return ret


def return_type_str_pyi(t: Type) -> str:
    # Where arguments are open to accepting Union, return types should return
    # concrete types

    if isinstance(t, OptionalType):
        inner = return_type_str_pyi(t.elem)
        return f"Optional[{inner}]"

    if isinstance(t, BaseType):
        if t.name == BaseTy.Device:
            return "_device"
        elif t.name == BaseTy.Dimname:
<<<<<<< HEAD
            ret = "Optional[str]"  # noqa: F841
=======
            return "Optional[str]"
>>>>>>> b3c50ac8
        else:
            return argument_type_str_pyi(t)

    if isinstance(t, ListType):
        inner = return_type_str_pyi(t.elem)
        return f"tuple[{inner}, ...]"

    return argument_type_str_pyi(t)


def returns_structseq_pyi(signature: PythonSignature) -> tuple[str, str] | None:
    python_returns = [return_type_str_pyi(r.type) for r in signature.returns.returns]
    structseq_name = signature.name
    field_names = structseq_fieldnames(signature.returns.returns)
    if field_names:
        # These types are structseq objects which act like named NamedTuples, but
        # the constructor acts like the constructor of tuple. Using typing.NamedTuple
        # does not allow us to override __init__.
        seq_type = f"tuple[{', '.join(python_returns)}]"
        structseq_def_lines = [
            f"class {structseq_name}({seq_type}):",
        ]
        for name, typ in zip(field_names, python_returns):
            structseq_def_lines.extend(
                [
                    "    @property",
                    f"    def {name}(self) -> {typ}: ...",
                ]
            )
        structseq_def_lines.extend(
            [
                f"    def __new__(cls, sequence: {seq_type}): ...",
                f"    n_fields: _int = {len(field_names)}",
                f"    n_sequeunce_fields: _int = {len(field_names)}",
                "    n_unnamed_fields: _int = 0",
                "    def __init_subclass__(cls) -> NoReturn: ...  # prohibit subclassing",
                "",  # add an extra newline
            ]
        )
        structseq_def = "\n".join(structseq_def_lines)
        # Example:
        # structseq_def = (
        #     "class max(tuple[Tensor, Tensor]):\n"
        #     "    @property\n"
        #     "    def values(self) -> Tensor: ...\n"
        #     "    @property\n"
        #     "    def indices(self) -> Tensor: ...\n"
        #     "    def __new__(cls, sequence: tuple[Tensor, Tensor]): ...\n"
        #     "    n_fields: _int = 2",
        #     "    n_sequeunce_fields: _int = 2",
        #     "    n_unnamed_fields: _int = 0",
        #     "    def __init_subclass__(cls) -> NoReturn: ...  # prohibit subclassing",
        # )
        return structseq_name, structseq_def
    return None


def returns_str_pyi(signature: PythonSignature) -> str:
    field_names = structseq_fieldnames(signature.returns.returns)
    if field_names:
        return f"torch.return_types.{signature.name}"

    python_returns = [return_type_str_pyi(r.type) for r in signature.returns.returns]
    if len(python_returns) > 1:
        return "tuple[" + ", ".join(python_returns) + "]"
    if len(python_returns) == 1:
        return python_returns[0]
    return "None"


# ~~~~~~~~~~~~~~~~~~~~~~~~~~~~~~~~~~~~~~~~~~~~~~~~~~~~~~~~~~~~~~~~~~~ #
#
#                        C++ Function Dispatch
#
# ~~~~~~~~~~~~~~~~~~~~~~~~~~~~~~~~~~~~~~~~~~~~~~~~~~~~~~~~~~~~~~~~~~~ #
# This section provides APIs to generate the code that does C++ function
# dispatch. The C++ function call is wrapped by a lambda function.
# For example:
#
#    // aten::selu_(Tensor(a!) self) -> Tensor(a!)
#    auto dispatch_selu_ = [](Tensor self) -> Tensor {
#      pybind11::gil_scoped_release no_gil;
#      return at::selu_(self);
#    };
#
# The lambda function's signature follows the C++ signature in common
# cases, e.g.:
#
#   // aten::add.Tensor(Tensor self, Tensor other, *, Scalar alpha=1) -> Tensor
#   [](const Tensor & self, const Tensor & other, Scalar alpha) -> Tensor
#
# For out variant the 'out' argument's type is changed from 'Tensor &'
# to 'Tensor'. It's because when calling the lambda it passes in the
# PythonArgParser output '_r.tensor(3)', which is stack allocated object
# and needs to pass by value. Also see comments in 'dispatch_lambda_return_str()'.
#
#   // aten::add.out(Tensor self, Tensor other, *, Scalar alpha=1, Tensor(a!) out) -> Tensor(a!)
#   [](Tensor out, const Tensor & self, const Tensor & other, Scalar alpha) -> Tensor
#
# For multi-output case it can keep using reference type because the
# PythonArgParser output has been unpacked to local variables, e.g.:
#
#   // aten::max.names_dim_max(Tensor self, Dimname dim, bool keepdim=False, *,
#   //     Tensor(a!) max, Tensor(b!) max_values) -> (Tensor(a!) values, Tensor(b!) indices)
#   [](Tensor & max, Tensor & max_values, const Tensor & self, Dimname dim, bool keepdim) -> std::tuple<Tensor,Tensor>
#
# For deprecated python signature, it should follow deprecated python arg order.
# TODO: This is to keep same byte-for-byte result as the old codegen - maybe unnecessary?


def dispatch_lambda_args(
    ps: PythonSignature, f: NativeFunction, symint: bool = True
) -> tuple[DispatchLambdaArgument, ...]:
    if isinstance(ps, PythonSignatureDeprecated):
        schema = ps.deprecated_schema
    else:
        schema = f.func

    # Start with cpp arguments - dispatch lambda signature always include 'self'
    cpp_args = cpp.arguments(
        arguments=schema.arguments,
        faithful=False,
        symint=symint,
        method=False,
        cpp_no_default_args=f.cpp_no_default_args,
    )
    out_args: set[str] = {a.name for a in schema.arguments.out}

    # Convert from cpp argument to lambda argument
    def dispatch_lambda_arg(cpp_arg: Binding) -> DispatchLambdaArgument:
        type_str = cpp_arg.type
        is_out_arg = cpp_arg.name in out_args
        if ps.method and cpp_arg.name == "self":
            # For method's 'self', we can use 'const Tensor &' and simply ignore mutability!
            type_str = "const at::Tensor &"
        else:
            # For other cases we need prevent dangling refs to temps (unless it's
            # unpacked scattered output)
            # The reason is explained in the comments above and in 'dispatch_lambda_return_str()'.
            # TODO: avoid this special handling?
            ensure_temp_safe = len(out_args) <= 1 or not is_out_arg
            if ensure_temp_safe:
                type_str = {
                    "at::Tensor &": "at::Tensor",
                }.get(type_str, type_str)
        return DispatchLambdaArgument(
            name=cpp_arg.name,
            type_str=type_str,
            is_out_arg=is_out_arg,
        )

    return tuple(map(dispatch_lambda_arg, cpp_args))


# [old codegen] XXX: if you got here because of an assertion failure, it doesn't mean
# it's enough to just extend the list here. Before you do this, make sure
# to add an appropriate wrap() overload in torch/csrc/autograd/utils/wrap_outputs.h.
SUPPORTED_RETURN_TYPES = {
    "at::Tensor",
    "::std::tuple<at::Tensor,at::Tensor>",
    "::std::tuple<at::Tensor,at::Tensor,at::Tensor>",
    "::std::tuple<at::Tensor,at::Tensor,at::Tensor,at::Tensor>",
    "::std::tuple<at::Tensor,at::Tensor,at::Tensor,at::Tensor,at::Tensor>",
    "::std::tuple<at::Tensor,at::Tensor,at::Tensor,at::Tensor,at::Tensor,at::Tensor>",
    "::std::tuple<at::Tensor,at::Tensor,at::Tensor,int64_t>",
    "::std::tuple<at::Tensor,at::Tensor,double,int64_t>",
    "::std::tuple<at::Tensor,at::Tensor,at::Tensor,at::Tensor,int64_t>",
    "::std::tuple<at::Tensor,at::Tensor,double,at::Tensor,int64_t>",
    "::std::tuple<double,int64_t>",
    "::std::tuple<at::Tensor,::std::vector<at::Tensor>>",
    "::std::vector<at::Tensor>",
    # Needed for flash attention forw/backward
    "::std::tuple<at::Tensor,at::Tensor,at::Tensor,at::Tensor,c10::SymInt,c10::SymInt,at::Tensor,at::Tensor,at::Tensor>",
    "at::Scalar",
    "bool",
    "int64_t",
    "void*",
    "void",
    "at::QScheme",
    "double",
    "at::IntArrayRef",
    "at::ScalarType",
    "at::Stream",
}


def dispatch_lambda_return_str(f: NativeFunction) -> str:
    # [old codegen] Remove type annotation (e.g. 'Tensor' rather than 'Tensor &')
    # because the dispatch lambdas take mutable arguments *by value*, not
    # by reference. If you then return a reference to such an argument, you
    # will now have a pointer to a dangling stack entry. Not good.
    #
    # You want:
    #
    #   auto dispatch_selu_ = [](Tensor self) -> Tensor { ...; return at::selu_(self); };
    #                                            ^^^^^^
    #
    # *not*
    #
    #   auto dispatch_selu_ = [](Tensor self) -> Tensor& { ...; return at::selu_(self); };
    #                                            ^^^^^^^
    #
    # (NB: We can't make dispatch_selu_ take Tensor&, because the enclosing
    # codegen looks like dispatch_selu_(_r.tensor(0)), and you can't take a
    # mutable reference to temporary.  Maybe we could assign it to a
    # variable itself.)
    returns_without_annotation = tuple(
        Return(r.name, r.type, None) for r in f.func.returns
    )
    return_str = cpp.returns_type(returns_without_annotation, symint=True).cpp_type()
    if return_str not in SUPPORTED_RETURN_TYPES:
        raise RuntimeError(f"{f.func.name} returns unsupported type {return_str}")
    return return_str


def cpp_dispatch_target(f: NativeFunction) -> str:
    symint = f.func.has_symint()
    name = cpp.name(f.func, symint_overload=symint)
    if Variant.method in f.variants:
        return f"self.{name}"
    if Variant.function in f.variants:
        if has_tensor_options(f) or f.func.name.name.base.endswith("_like"):
            namespace = "torch"
        else:
            namespace = "at"
        return f"{namespace}::{name}"
    raise RuntimeError(f"could not dispatch, neither function nor method: {f.func}")


def cpp_dispatch_exprs(
    f: NativeFunction,
    *,
    python_signature: PythonSignature | None = None,
) -> tuple[str, ...]:
    cpp_args: Sequence[Binding] = _cpp_signature(f, method=False).arguments()

    exprs: tuple[str, ...] = ()
    if not isinstance(python_signature, PythonSignatureDeprecated):
        # By default the exprs are consistent with the C++ signature.
        exprs = tuple(a.name for a in cpp_args)
    else:
        # For deprecated python signature we may need fill in some constants.
        exprs = tuple(
            filter(
                lambda n: n != "out" or f.func.is_out_fn(),
                python_signature.deprecated_args_exprs,
            )
        )

    if Variant.method in f.variants:
        exprs = tuple(filter("self".__ne__, exprs))

    return exprs


# ~~~~~~~~~~~~~~~~~~~~~~~~~~~~~~~~~~~~~~~~~~~~~~~~~~~~~~~~~~~~~~~~~~~ #
#
#                     Python / C++ Args Binding
#
# ~~~~~~~~~~~~~~~~~~~~~~~~~~~~~~~~~~~~~~~~~~~~~~~~~~~~~~~~~~~~~~~~~~~ #


# We explicitly enumerate the PythonArgParser unpacking methods for all
# supported types. This might be more verbose than necessary, partially
# because of the irregularity of unpacking method naming, partially
# because we want to mimic the old codegen behavior - to reject
# unexpected and/or unsupported cases which the old codegen rejects.
# For certain cases it is intentionally more restrictive than necessary,
# e.g.: it doesn't accepts doublelist with definite size.
def arg_parser_unpack_method(
    t: Type, default: str | None, default_init: str | None, *, symint: bool = True
) -> str:
    has_default_init = default_init is not None
    if has_default_init and str(t) not in (
        "ScalarType?",
        "ScalarType",
        "Device",
        "Device?",
        "Layout",
        "Layout?",
        "bool",
        "bool?",
    ):
        raise RuntimeError(f"type '{t}' does not supported unpacking with default")

    if isinstance(t, BaseType):
        if t.name in [
            BaseTy.Tensor,
            BaseTy.Stream,
            BaseTy.Storage,
            BaseTy.Scalar,
            BaseTy.Dimname,
        ]:
            # These unpack methods line up with their schema names
            return t.name.name.lower()
        elif t.name == BaseTy.ScalarType:
            return "scalartypeWithDefault" if has_default_init else "scalartype"
        elif t.name == BaseTy.Device:
            return "deviceWithDefault" if has_default_init else "device"
        elif t.name == BaseTy.DeviceIndex:
            return "toInt64"
        elif t.name == BaseTy.int:
            return "toInt64"
        elif t.name == BaseTy.SymInt:
            return "toSymInt" if symint else "toInt64"
        elif t.name == BaseTy.bool:
            return "toBoolWithDefault" if has_default_init else "toBool"
        elif t.name == BaseTy.float:
            return "toDouble"
        elif t.name == BaseTy.str:
            return "stringView"
        elif t.name == BaseTy.Layout:
            return "layoutWithDefault" if has_default_init else "layout"
        elif t.name == BaseTy.MemoryFormat:
            return "memoryformat"

    elif isinstance(t, OptionalType):
        if str(t.elem) == "Tensor":
            return "optionalTensor"
        elif str(t.elem) == "Generator":
            return "generator"
        elif str(t.elem) == "Dimname[]":
            return "toDimnameListOptional"
        elif not has_default_init and default in (
            None,
            "None",
            "::std::nullopt",
            "std::nullopt",
        ):
            # If default is None: append 'Optional' to elem's unpacking method
            return (
                arg_parser_unpack_method(t.elem, None, None, symint=symint) + "Optional"
            )
        else:
            # Otherwise, load as underlying type with default
            return arg_parser_unpack_method(
                t.elem, default, default_init, symint=symint
            )

    elif isinstance(t, ListType):
        if str(t.elem) == "Tensor":
            # accept and use definite size
            return f"tensorlist_n<{t.size}>" if t.size is not None else "tensorlist"
        elif str(t.elem) == "Tensor?":
            return "list_of_optional_tensors"
        elif str(t.elem) == "Dimname":
            # accept definite size
            return "dimnamelist"
        elif str(t.elem) == "int":
            # accept definite size
            return "intlist"
        elif str(t.elem) == "float":
            return "doublelist"
        elif str(t.elem) == "SymInt":
            # accept definite size
            return "symintlist" if symint else "intlist"
        elif str(t.elem) == "Scalar":
            return "scalarlist"
    raise RuntimeError(f"type '{t}' is not supported by PythonArgParser")


# Return RHS expression for python argument using PythonArgParser output.
# e.g. for arg name 'foo', arg type 'bool', arg_index = 2, returns '_r.toBool(2)'
def arg_parser_output_expr(
    arg_index: int, a: PythonArgument, *, symint: bool = True
) -> PythonArgParserOutputExpr:
    has_default = a.default_init is not None
    unpack_method = arg_parser_unpack_method(
        t=a.type, default=a.default, default_init=a.default_init, symint=symint
    )
    default = f", {a.default_init}" if has_default else ""
    expr = f"_r.{unpack_method}({arg_index}{default})"

    return PythonArgParserOutputExpr(
        name=a.name,
        expr=expr,
        index=arg_index,
        argument=a,
    )


# Returns a map with key = arg_name and value = PythonArgParserOutputExpr.
def arg_parser_output_exprs(
    ps: PythonSignature, f: NativeFunction, *, symint: bool = True
) -> dict[str, PythonArgParserOutputExpr]:
    return {
        e.name: e
        for i, a in enumerate(ps.arguments())
        for e in (arg_parser_output_expr(i, a, symint=symint),)
    }


# argument name to type for scattered tensor options fields
TENSOR_OPTIONS_FIELDS = {
    "dtype": "ScalarType?",
    "device": "Device?",
    "layout": "Layout?",
    "pin_memory": "bool?",
    "requires_grad": "bool?",
}


# bind arg parser outputs (python args) with dispatch lambda arguments (c++ args).
def dispatch_lambda_exprs(
    ps: PythonSignature, f: NativeFunction, *, symint: bool = True
) -> DispatchLambdaArgumentExprs:
    # This method is to bind 'arg_parser_outputs' and 'lambda_args' by producing
    # 'inits' and 'lambda_args_exprs' for each lambda argument using arg parser
    # outputs.
    arg_parser_outputs = arg_parser_output_exprs(ps, f, symint=symint)
    lambda_args = dispatch_lambda_args(ps, f, symint=symint)
    inits: list[str] = []
    lambda_args_exprs: dict[str, str] = {}

    has_toptions = has_tensor_options(f)

    # 1. special inits/unpacking to provide binding exprs for lambda arguments.
    for a in ps.arguments(skip_tensor_options=True):
        name = a.name
        arg_parser_expr = arg_parser_outputs[a.name].expr

        if has_toptions and name == "self":
            # TODO: why this needs to be special case?
            inits.extend(
                [
                    f"auto self = {arg_parser_expr};",
                ]
            )
            lambda_args_exprs[name] = name
        elif (
            isinstance(a, PythonOutArgument)
            and len(a.outputs) > 1
            and f.func.is_out_fn()
        ):
            inits.extend(
                [
                    f"auto out = {arg_parser_expr};",
                ]
            )
            for i, out_arg in enumerate(a.outputs):
                lambda_args_exprs[out_arg.name] = f"out[{i}]"
        elif str(a.type) == "Dimname[]?":
            # [old codegen]
            # TODO: make this part of something more general, or get rid of it.
            # optional<ArrayRef<T>> are special. The PythonArgParser returns an
            # optional<vector<T>>, which cannot be implicitly converted to
            # optional<ArrayRef<T>>. One needs to unwrap the optional and rewrap.
            inits.extend(
                [
                    f"auto __{name} = {arg_parser_expr};",
                    f"::std::optional<DimnameList> {name} = __{name} ? ::std::make_optional(DimnameList(__{name}.value())) : ::std::nullopt;",  # noqa: B950
                ]
            )
            lambda_args_exprs[name] = name
        else:
            # default case - directly using PythonArgParser output expr
            lambda_args_exprs[name] = arg_parser_expr

    # method's self is passed directly to python binding, rather than parsed
    if ps.method:
        lambda_args_exprs["self"] = "self"

    # 2. special packing/checking for TensorOptions.
    tensor_options_args_names = [a.name for a in ps.tensor_options_args]
    if has_toptions:
        if f.func.is_out_fn():
            raise RuntimeError(f"{f.func}: tensor options with output arg")
        for a in ps.tensor_options_args:
            if a.name not in TENSOR_OPTIONS_FIELDS:
                raise RuntimeError(
                    f"{f.func}: unrecognized tensor options field '{a.name}' in python binding arguments"
                )
            if str(a.type) != TENSOR_OPTIONS_FIELDS.get(a.name):
                raise RuntimeError(
                    f"{f.func}: unrecognized type '{str(a.type)}' for tensor options field '{a.name}'"
                )
        if not all(a in tensor_options_args_names for a in TENSOR_OPTIONS_FIELDS):
            raise RuntimeError(
                f"{f.func}: incomplete tensor options args: {tensor_options_args_names}"
            )

        inits.append(
            f"""\
const auto options = TensorOptions()
    .dtype({arg_parser_outputs['dtype'].expr})
    .device({arg_parser_outputs['device'].expr})
    .layout({arg_parser_outputs['layout'].expr})
    .requires_grad({arg_parser_outputs['requires_grad'].expr})
    .pinned_memory({arg_parser_outputs['pin_memory'].expr});
torch::utils::maybe_initialize_device(options);
"""
        )
        lambda_args_exprs["options"] = "options"

    # 3. special case - access scattered TensorOptions fields without packing
    # TODO: maybe move to the generator side as it's not related to binding.
    if not has_toptions and tensor_options_args_names:
        if "dtype" in tensor_options_args_names:
            # we're an output-arg variant, check these args against output tensor
            if not f.func.is_out_fn():
                raise RuntimeError(
                    f"{f.func}: dtype in tensor_options_args without output arg, {ps} {ps.arguments}"
                )
            if not all(a in tensor_options_args_names for a in ("layout", "device")):
                raise RuntimeError(
                    f"{f.func}: incomplete tensor options for output check"
                )

            inits.append(
                f"""\
check_out_type_matches({arg_parser_outputs['out'].expr}, {arg_parser_outputs['dtype'].expr},
                       {arg_parser_outputs['dtype'].is_none_expr}, {arg_parser_outputs['layout'].expr},
                       {arg_parser_outputs['device'].expr}, {arg_parser_outputs['device'].is_none_expr});
"""
            )
        # we'll set requires_grad on outgoing tensor
        if "requires_grad" not in tensor_options_args_names:
            raise RuntimeError(
                f'{f.func}: expected "requires_grad" in tensor_options_args absent, but found [{tensor_options_args_names}]'
            )

    return DispatchLambdaArgumentExprs(
        exprs=tuple(lambda_args_exprs[a.name] for a in lambda_args),
        inits=inits,
    )<|MERGE_RESOLUTION|>--- conflicted
+++ resolved
@@ -993,11 +993,7 @@
         if t.name == BaseTy.Device:
             return "_device"
         elif t.name == BaseTy.Dimname:
-<<<<<<< HEAD
-            ret = "Optional[str]"  # noqa: F841
-=======
             return "Optional[str]"
->>>>>>> b3c50ac8
         else:
             return argument_type_str_pyi(t)
 
